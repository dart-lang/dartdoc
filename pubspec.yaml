--- conflicted
+++ resolved
@@ -7,11 +7,7 @@
   sdk: '>=2.11.99 <3.0.0'
 
 dependencies:
-<<<<<<< HEAD
-  analyzer: ^2.6.0
-=======
   analyzer: ^2.7.0
->>>>>>> fb621e14
   args: ^2.3.0
   charcode: ^1.3.1
   collection: ^1.15.0
