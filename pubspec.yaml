name: dartdoc
# Run `grind build` after updating.
<<<<<<< HEAD
version: 0.29.1
=======
version: 0.29.0
author: Dart Team <misc@dartlang.org>
>>>>>>> 5983455c
description: A documentation generator for Dart.
homepage: https://github.com/dart-lang/dartdoc
environment:
  sdk: '>=2.2.0 <3.0.0'

dependencies:
  analyzer: ^0.39.0
  args: '>=1.5.0 <2.0.0'
  collection: ^1.2.0
  crypto: ^2.0.6
  html: '>=0.12.1 <0.15.0'
  # We don't use http_parser directly; this dep exists to ensure that we get at
  # least version 3.0.3 to work around an issue with 3.0.2.
  http_parser: '>=3.0.3 <4.0.0'
  logging: ^0.11.3+1
  process: ^3.0.5
  markdown: ^2.1.1
  mustache: ^1.1.0
  package_config: '>=0.1.5 <2.0.0'
  path: ^1.3.0
  pub_semver: ^1.3.7
  quiver: ^2.0.0
  resource: ^2.1.2
  stack_trace: ^1.4.2
  yaml: ^2.1.0

dev_dependencies:
  build: ^1.0.1
  build_runner: ^1.0.0
  build_version: ^2.0.0
  coverage: ^0.13.0
  dhttpd: ^3.0.0
  glob: ^1.1.5
  grinder: ^0.8.2
  io: ^0.3.0
  http: ^0.12.0
  meta: ^1.0.0
  pedantic: ^1.8.0
  test: ^1.3.0

executables:
  dartdoc: null<|MERGE_RESOLUTION|>--- conflicted
+++ resolved
@@ -1,11 +1,7 @@
 name: dartdoc
 # Run `grind build` after updating.
-<<<<<<< HEAD
 version: 0.29.1
-=======
-version: 0.29.0
 author: Dart Team <misc@dartlang.org>
->>>>>>> 5983455c
 description: A documentation generator for Dart.
 homepage: https://github.com/dart-lang/dartdoc
 environment:
