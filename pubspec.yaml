name: dartdoc
# Also update the `version` field in lib/dartdoc.dart.
<<<<<<< HEAD
version: 0.15.0
=======
version: 0.14.1
>>>>>>> 56a78e05
author: Dart Team <misc@dartlang.org>
description: A documentation generator for Dart.
homepage: https://github.com/dart-lang/dartdoc
environment:
  sdk: '>=1.24.0 <2.0.0'
dependencies:
  analyzer: ^0.30.0
  args: ^0.13.0
  collection: ^1.2.0
  html: '>=0.12.1 <0.14.0'
  # We don't use http_parser directly; this dep exists to ensure that we get at
  # least version 3.0.3 to work around an issue with 3.0.2.
  http_parser: '>=3.0.3 <4.0.0'
  logging: '>=0.9.0 <0.12.0'
  markdown: ^0.11.2
  mustache4dart: ^1.1.0
  package_config: '>=0.1.5 <2.0.0'
  path: ^1.3.0
  resource: ^1.1.0
  stack_trace: ^1.4.2
  tuple: ^1.0.1
  yaml: ^2.1.0
dev_dependencies:
  grinder: ^0.8.0
  http: ^0.11.0
  meta: ^1.0.0
  pub_semver: ^1.0.0
  test: '^0.12.24'
executables:
  dartdoc: null<|MERGE_RESOLUTION|>--- conflicted
+++ resolved
@@ -1,10 +1,6 @@
 name: dartdoc
 # Also update the `version` field in lib/dartdoc.dart.
-<<<<<<< HEAD
 version: 0.15.0
-=======
-version: 0.14.1
->>>>>>> 56a78e05
 author: Dart Team <misc@dartlang.org>
 description: A documentation generator for Dart.
 homepage: https://github.com/dart-lang/dartdoc
