--- conflicted
+++ resolved
@@ -1,10 +1,6 @@
 name: dartdoc
 # Run `dart run grinder build` after updating.
-<<<<<<< HEAD
-version: 6.2.1-dev
-=======
-version: 6.2.2
->>>>>>> d01ddc58
+version: 6.2.2-dev
 description: A non-interactive HTML documentation generator for Dart source code.
 repository: https://github.com/dart-lang/dartdoc
 
