name: dartdoc
# Also update the `version` field in lib/dartdoc.dart.
version: 0.12.0
author: Dart Team <misc@dartlang.org>
description: A documentation generator for Dart.
homepage: https://github.com/dart-lang/dartdoc
environment:
  sdk: '>=1.23.0-dev.11.5 <2.0.0'
dependencies:
  analyzer: ^0.30.0
  args: ^0.13.0
  collection: ^1.2.0
  html: '>=0.12.1 <0.14.0'
  # We don't use http_parser directly; this dep exists to ensure that we get at
  # least version 3.0.3 to work around an issue with 3.0.2.
  http_parser: '>=3.0.3 <4.0.0'
  logging: '>=0.9.0 <0.12.0'
<<<<<<< HEAD
  markdown:
    path: '../markdown'
  mustache4dart: ^1.0.9
=======
  markdown: ^0.11.2
  mustache4dart: ^1.1.0
>>>>>>> 52bb3061
  package_config: '>=0.1.5 <2.0.0'
  path: ^1.3.0
  resource: ^1.1.0
  stack_trace: ^1.4.2
  tuple: ^1.0.1
  yaml: ^2.1.0
dev_dependencies:
  grinder: ^0.8.0
  http: ^0.11.0
  meta: ^1.0.0
  pub_semver: ^1.0.0
  test: ^0.12.0
executables:
  dartdoc: null<|MERGE_RESOLUTION|>--- conflicted
+++ resolved
@@ -15,14 +15,9 @@
   # least version 3.0.3 to work around an issue with 3.0.2.
   http_parser: '>=3.0.3 <4.0.0'
   logging: '>=0.9.0 <0.12.0'
-<<<<<<< HEAD
   markdown:
     path: '../markdown'
-  mustache4dart: ^1.0.9
-=======
-  markdown: ^0.11.2
   mustache4dart: ^1.1.0
->>>>>>> 52bb3061
   package_config: '>=0.1.5 <2.0.0'
   path: ^1.3.0
   resource: ^1.1.0
