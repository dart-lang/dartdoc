--- conflicted
+++ resolved
@@ -481,13 +481,8 @@
   // TODO(srawlins): Re-enable sdk-analyzer when dart_style is published using
   // analyzer 3.0.0.
   try {
-<<<<<<< HEAD
     await launcher.runStreamed(
         Platform.resolvedExecutable, ['run', 'grinder', defaultGrindParameter],
-=======
-    await launcher.runStreamed(Platform.resolvedExecutable,
-        ['pub', 'run', 'grinder', defaultGrindParameter],
->>>>>>> 7cc13a9d
         workingDirectory: sdkDartdoc);
   } catch (e, st) {
     print('Warning: SDK analyzer job threw "$e":\n$st');
@@ -821,11 +816,7 @@
   var indexContents =
       File(path.join(_flutterDir.path, 'dev', 'docs', 'doc', 'index.html'))
           .readAsLinesSync();
-<<<<<<< HEAD
-  stdout.write([...indexContents.take(20), '...'].join('\n'));
-=======
   stdout.write([...indexContents.take(25), '...\n'].join('\n'));
->>>>>>> 7cc13a9d
 }
 
 /// A class wrapping a flutter SDK.
