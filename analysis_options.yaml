--- conflicted
+++ resolved
@@ -32,20 +32,9 @@
     - 'testing/test_package_export_error/**'
 linter:
   rules:
-<<<<<<< HEAD
-    - always_declare_return_types
-    - always_put_required_named_parameters_first
-    - avoid_bool_literals_in_conditional_expressions
-    - avoid_unused_constructor_parameters
-    - directives_ordering
-    - no_adjacent_strings_in_list
-    - package_api_docs
-    - prefer_single_quotes
-    - sort_child_properties_last
-    - unawaited_futures
-    - unnecessary_null_aware_assignments
-=======
     always_declare_return_types: true
+    always_put_required_named_parameters_first: true
+    avoid_bool_literals_in_conditional_expressions: true
     avoid_dynamic_calls: true
     avoid_single_cascade_in_expression_statements: true
     avoid_unused_constructor_parameters: true
@@ -55,9 +44,10 @@
     package_api_docs: true
     prefer_final_fields: true
     prefer_initializing_formals: true
+    prefer_single_quotes: true
     prefer_void_to_null: true
     slash_for_doc_comments: true
     type_annotate_public_apis: true
     # Work in progress canonical score lints
     unawaited_futures: true
->>>>>>> 11c4b3c9
+    unnecessary_null_aware_assignments: true