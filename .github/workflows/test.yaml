--- conflicted
+++ resolved
@@ -46,11 +46,7 @@
         run: echo "::set-output name=today::$(date +'%Y-%m-%d')"
         shell: bash
       - name: Cache clean flutter
-<<<<<<< HEAD
-        uses: actions/cache@48af2dc4a9e8278b89d7fa154b955c30c6aaab09
-=======
-        uses: actions/cache@v3.0.3
->>>>>>> b6659f03
+        uses: actions/cache@30f413bfed0a2bc738fdfd409e5a9e96b24545fd
         if: matrix.job == 'flutter'
         env:
           # Increment version to invalidate bad/obsolete caches.
@@ -59,11 +55,7 @@
           path: ~/.dartdoc_grinder
           key: ${{ runner.os }}-test-${{ env.cache-name }}-${{ steps.date.outputs.today }}
       - name: Cache .pub-cache
-<<<<<<< HEAD
-        uses: actions/cache@48af2dc4a9e8278b89d7fa154b955c30c6aaab09
-=======
-        uses: actions/cache@v3.0.3
->>>>>>> b6659f03
+        uses: actions/cache@30f413bfed0a2bc738fdfd409e5a9e96b24545fd
         if: matrix.job == 'flutter'
         env:
           # Increment version to invalidate bad/obsolete caches.
