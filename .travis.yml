language: dart
sudo: false
dart:
  - stable
  - "dev/raw/latest"
env:
  - DARTDOC_BOT=main
  - DARTDOC_BOT=flutter
  - DARTDOC_BOT=sdk-analyzer
  - DARTDOC_BOT=packages
  - DARTDOC_BOT=sdk-docs
script: ./tool/travis.sh

os:
  - linux

matrix:
  include:
  - env: DARTDOC_BOT=main
    os: osx
    dart: "dev/raw/latest"

install:
- ./tool/install_travis.sh

before_script:
<<<<<<< HEAD
- ulimit -c unlimited -S
- pub get --no-precompile
=======
- pub get
>>>>>>> 2fe03978

before_install:
  # Disable non-blocking I/O for stdout, stderr https://github.com/travis-ci/travis-ci/issues/4704#issuecomment-348435959
  - python -c 'import os,sys,fcntl; flags = fcntl.fcntl(sys.stdout, fcntl.F_GETFL); fcntl.fcntl(sys.stdout, fcntl.F_SETFL, flags&~os.O_NONBLOCK);'
  - python -c 'import os,sys,fcntl; flags = fcntl.fcntl(sys.stderr, fcntl.F_GETFL); fcntl.fcntl(sys.stderr, fcntl.F_SETFL, flags&~os.O_NONBLOCK);'

branches:
  only: [master]
cache:
  directories:
  - $HOME/.pub-cache
  - $HOME/.dartdoc_grinder<|MERGE_RESOLUTION|>--- conflicted
+++ resolved
@@ -24,12 +24,7 @@
 - ./tool/install_travis.sh
 
 before_script:
-<<<<<<< HEAD
-- ulimit -c unlimited -S
 - pub get --no-precompile
-=======
-- pub get
->>>>>>> 2fe03978
 
 before_install:
   # Disable non-blocking I/O for stdout, stderr https://github.com/travis-ci/travis-ci/issues/4704#issuecomment-348435959
