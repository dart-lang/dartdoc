--- conflicted
+++ resolved
@@ -363,28 +363,8 @@
       handleSearch(inputElement.value);
     });
 
-<<<<<<< HEAD
     inputElement.addEventListener('keydown', (Event event) {
       if (event.type != 'keydown') {
-=======
-    if (event.code == 'Enter') {
-      event.preventDefault();
-      if (selectedElement != null) {
-        var selectingElement = selectedElement ?? 0;
-        var href = suggestionElements[selectingElement].dataset['href'];
-        if (href != null) {
-          window.location.assign('$_htmlBase$href');
-        }
-        return;
-      }
-      // If there is no search suggestion selected, then change the window
-      // location to `search.html`.
-      else {
-        var query = _htmlEscape.convert(actualValue);
-        var searchPath = Uri.parse('${_htmlBase}search.html')
-            .replace(queryParameters: {'q': query});
-        window.location.assign(searchPath.toString());
->>>>>>> 83a26b87
         return;
       }
 
@@ -403,7 +383,8 @@
         // location to `search.html`.
         else {
           var query = _htmlEscape.convert(actualValue);
-          var searchPath = _relativePath.replace(queryParameters: {'q': query});
+          var searchPath = Uri.parse('${_htmlBase}search.html')
+              .replace(queryParameters: {'q': query});
           window.location.assign(searchPath.toString());
           return;
         }
