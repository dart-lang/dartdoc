name: test_package
description: Best package ever.
version: 0.0.1
dependencies:
<<<<<<< HEAD
  meta: ^1.0.0
=======
  test_package_imported:
    path: "../test_package_imported"
>>>>>>> 1f6f9ed7
<|MERGE_RESOLUTION|>--- conflicted
+++ resolved
@@ -2,9 +2,6 @@
 description: Best package ever.
 version: 0.0.1
 dependencies:
-<<<<<<< HEAD
   meta: ^1.0.0
-=======
   test_package_imported:
-    path: "../test_package_imported"
->>>>>>> 1f6f9ed7
+    path: "../test_package_imported"