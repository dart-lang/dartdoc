--- conflicted
+++ resolved
@@ -4,11 +4,7 @@
   <meta charset="utf-8">
   <meta http-equiv="X-UA-Compatible" content="IE=edge">
   <meta name="viewport" content="width=device-width, initial-scale=1">
-<<<<<<< HEAD
-  <meta name="generator" content="made with love by dartdoc 0.21.2">
-=======
   <meta name="generator" content="made with love by dartdoc 0.22.0">
->>>>>>> 34945432
   <meta name="description" content="test_package API docs, for the Dart programming language.">
   <title>test_package - Dart API docs</title>
 
