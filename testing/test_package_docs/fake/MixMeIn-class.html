<!DOCTYPE html>
<html lang="en">
<head>
  <meta charset="utf-8">
  <meta http-equiv="X-UA-Compatible" content="IE=edge">
  <meta name="viewport" content="width=device-width, initial-scale=1">
  <meta name="description" content="API docs for the MixMeIn class from the fake library, for the Dart programming language.">
  <title>MixMeIn class - fake library - Dart API</title>
  <!-- required because all the links are pseudo-absolute -->
  <base href="..">

  <link href="https://fonts.googleapis.com/css?family=Source+Code+Pro:500,400i,400,300|Source+Sans+Pro:400,300,700" rel="stylesheet">
  <link rel="stylesheet" href="static-assets/prettify.css">
  <link rel="stylesheet" href="static-assets/css/bootstrap.min.css">
  <link rel="stylesheet" href="static-assets/styles.css">
  <link rel="icon" href="static-assets/favicon.png">

</head>

<body>

<div id="overlay-under-drawer"></div>

<header class="container-fluid" id="title">
  <nav class="navbar navbar-fixed-top">
    <div class="container">
      <div class="row">
        <div class="col-sm-12 contents">
          <button id="sidenav-left-toggle" type="button">&nbsp;</button>
          <ol class="breadcrumbs gt-separated dark hidden-xs">
            <li><a href="index.html">test_package</a></li>
            <li><a href="fake/fake-library.html">fake</a></li>
            <li class="self-crumb">MixMeIn</li>
          </ol>
          <div class="self-name">MixMeIn</div>
          <form class="search navbar-right" role="search">
            <input type="text" id="search-box" autocomplete="off" disabled class="form-control typeahead" placeholder="Loading search...">
          </form>
        </div> <!-- /col -->
      </div> <!-- /row -->
    </div> <!-- /container -->
  </nav>

  <div class="container masthead">
    <div class="row">
      <div class="col-sm-12 contents">
        <ol class="breadcrumbs gt-separated dark visible-xs">
          <li><a href="index.html">test_package</a></li>
          <li><a href="fake/fake-library.html">fake</a></li>
          <li class="self-crumb">MixMeIn</li>
        </ol>
        <div class="title-description">
          <h1 class="title">
            <span class="kind">abstract class</span> MixMeIn
          </h1>
        </div>
        <ul class="subnav">
          <li><a href="fake/MixMeIn-class.html#constructors">Constructors</a></li>
          <li><a href="fake/MixMeIn-class.html#instance-properties">Properties</a></li>
          <li><a href="fake/MixMeIn-class.html#instance-methods">Methods</a></li>
          <li><a href="fake/MixMeIn-class.html#operators">Operators</a></li>
        </ul>
      </div> <!-- /col -->
    </div> <!-- /row -->
  </div> <!-- /container -->

</header>

<div class="container body">
  <div class="row">

  <div class="col-xs-6 col-sm-3 col-md-2 sidebar sidebar-offcanvas-left">
    <h5>library fake</h5>
    <ol>
      <li class="section-title"><a href="fake/fake-library.html#classes">Classes</a></li>
      <li><a href="fake/Annotation-class.html">Annotation</a></li>
      <li><a href="fake/AnotherInterface-class.html">AnotherInterface</a></li>
      <li><a href="fake/BaseForDocComments-class.html">BaseForDocComments</a></li>
      <li><a href="fake/ClassWithUnusualProperties-class.html">ClassWithUnusualProperties</a></li>
      <li><a href="fake/ConstantClass-class.html">ConstantClass</a></li>
      <li><a href="fake/Cool-class.html">Cool</a></li>
      <li><a href="fake/ExtraSpecialList-class.html">ExtraSpecialList</a></li>
      <li><a href="fake/Foo2-class.html">Foo2</a></li>
      <li><a href="fake/HasGenerics-class.html">HasGenerics</a></li>
      <li><a href="fake/HasGenericWithExtends-class.html">HasGenericWithExtends</a></li>
      <li><a href="fake/ImplicitProperties-class.html">ImplicitProperties</a></li>
      <li><a href="fake/Interface-class.html">Interface</a></li>
      <li><a href="fake/LongFirstLine-class.html">LongFirstLine</a></li>
      <li><a href="fake/MixMeIn-class.html">MixMeIn</a></li>
      <li><a href="fake/OperatorReferenceClass-class.html">OperatorReferenceClass</a></li>
      <li><a href="fake/OtherGenericsThing-class.html">OtherGenericsThing</a></li>
      <li><a href="fake/SpecialList-class.html">SpecialList</a></li>
      <li><a href="fake/SubForDocComments-class.html">SubForDocComments</a></li>
      <li><a class="deprecated" href="fake/SuperAwesomeClass-class.html">SuperAwesomeClass</a></li>
      <li><a href="fake/WithGetterAndSetter-class.html">WithGetterAndSetter</a></li>
    
      <li class="section-title"><a href="fake/fake-library.html#constants">Constants</a></li>
      <li><a href="fake/CUSTOM_CLASS-constant.html">CUSTOM_CLASS</a></li>
      <li><a class="deprecated" href="fake/DOWN-constant.html">DOWN</a></li>
      <li><a href="fake/greatAnnotation-constant.html">greatAnnotation</a></li>
      <li><a href="fake/greatestAnnotation-constant.html">greatestAnnotation</a></li>
      <li><a href="fake/incorrectDocReference-constant.html">incorrectDocReference</a></li>
      <li><a href="fake/NAME_SINGLEUNDERSCORE-constant.html">NAME_SINGLEUNDERSCORE</a></li>
      <li><a href="fake/NAME_WITH_TWO_UNDERSCORES-constant.html">NAME_WITH_TWO_UNDERSCORES</a></li>
      <li><a href="fake/PI-constant.html">PI</a></li>
      <li><a href="fake/required-constant.html">required</a></li>
      <li><a href="fake/testingCodeSyntaxInOneLiners-constant.html">testingCodeSyntaxInOneLiners</a></li>
      <li><a href="fake/UP-constant.html">UP</a></li>
      <li><a href="fake/ZERO-constant.html">ZERO</a></li>
    
<<<<<<< HEAD
      <li class="section-title"><a href="fake/fake-library.html#typedefs">Typedefs</a></li>
      <li><a href="fake/Callback2.html">Callback2</a></li>
      <li><a class="deprecated" href="fake/FakeProcesses.html">FakeProcesses</a></li>
      <li><a href="fake/GenericTypedef.html">GenericTypedef</a></li>
      <li><a href="fake/LotsAndLotsOfParameters.html">LotsAndLotsOfParameters</a></li>
      <li><a href="fake/NewGenericTypedef.html">NewGenericTypedef</a></li>
      <li><a href="fake/VoidCallback.html">VoidCallback</a></li>
    
=======
>>>>>>> a64f20fb
      <li class="section-title"><a href="fake/fake-library.html#properties">Properties</a></li>
      <li><a href="fake/dynamicGetter.html">dynamicGetter</a></li>
      <li><a href="fake/justGetter.html">justGetter</a></li>
      <li><a href="fake/justSetter.html">justSetter</a></li>
      <li><a href="fake/mapWithDynamicKeys.html">mapWithDynamicKeys</a></li>
      <li><a class="deprecated" href="fake/meaningOfLife.html">meaningOfLife</a></li>
      <li><a href="fake/setAndGet.html">setAndGet</a></li>
      <li><a href="fake/simpleProperty.html">simpleProperty</a></li>
    
      <li class="section-title"><a href="fake/fake-library.html#functions">Functions</a></li>
      <li><a href="fake/addCallback.html">addCallback</a></li>
      <li><a href="fake/addCallback2.html">addCallback2</a></li>
      <li><a href="fake/functionWithFunctionParameters.html">functionWithFunctionParameters</a></li>
      <li><a href="fake/myGenericFunction.html">myGenericFunction</a></li>
      <li><a href="fake/onlyPositionalWithNoDefaultNoType.html">onlyPositionalWithNoDefaultNoType</a></li>
      <li><a href="fake/paintImage1.html">paintImage1</a></li>
      <li><a href="fake/paintImage2.html">paintImage2</a></li>
      <li><a href="fake/paramFromAnotherLib.html">paramFromAnotherLib</a></li>
      <li><a href="fake/short.html">short</a></li>
      <li><a href="fake/soIntense.html">soIntense</a></li>
      <li><a href="fake/thisIsAlsoAsync.html">thisIsAlsoAsync</a></li>
      <li><a href="fake/thisIsAsync.html">thisIsAsync</a></li>
      <li><a class="deprecated" href="fake/topLevelFunction.html">topLevelFunction</a></li>
    
      <li class="section-title"><a href="fake/fake-library.html#enums">Enums</a></li>
      <li><a href="fake/Color-class.html">Color</a></li>
    
      <li class="section-title"><a href="fake/fake-library.html#typedefs">Typedefs</a></li>
      <li><a href="fake/Callback2.html">Callback2</a></li>
      <li><a class="deprecated" href="fake/FakeProcesses.html">FakeProcesses</a></li>
      <li><a href="fake/GenericTypedef.html">GenericTypedef</a></li>
      <li><a href="fake/LotsAndLotsOfParameters.html">LotsAndLotsOfParameters</a></li>
      <li><a href="fake/myCoolTypedef.html">myCoolTypedef</a></li>
      <li><a href="fake/VoidCallback.html">VoidCallback</a></li>
    
      <li class="section-title"><a href="fake/fake-library.html#exceptions">Exceptions</a></li>
      <li><a class="deprecated" href="fake/Doh-class.html">Doh</a></li>
      <li><a href="fake/Oops-class.html">Oops</a></li>
    </ol>
  </div>

  <div class="col-xs-12 col-sm-9 col-md-8 main-content">

    <section class="desc markdown">
      <p>Perfect for mix-ins.</p>
    </section>
    
    <section>
      <dl class="dl-horizontal">



        <dt>Implemented by</dt>
        <dd><ul class="comma-separated clazz-relationships">
          <li><a href="fake/LongFirstLine-class.html">LongFirstLine</a></li>
        </ul></dd>

      </dl>
    </section>

    <section class="summary offset-anchor" id="constructors">
      <h2>Constructors</h2>

      <dl class="constructor-summary-list">
        <dt id="MixMeIn" class="callable">
          <span class="name"><a href="fake/MixMeIn/MixMeIn.html">MixMeIn</a></span><span class="signature">()</span>
        </dt>
        <dd>
          <p></p>
        </dd>
      </dl>
    </section>

    <section class="summary offset-anchor inherited" id="instance-properties">
      <h2>Properties</h2>

      <dl class="properties">
        <dt id="hashCode" class="property inherited">
          <span class="name"><a href="fake/MixMeIn/hashCode.html">hashCode</a></span>
          <span class="signature">&#8594; int</span>
        </dt>
        <dd class="inherited">
          <p>The hash code for this object.</p>
          <div class="features">read-only, inherited</div>
</dd>
        <dt id="runtimeType" class="property inherited">
          <span class="name"><a href="fake/MixMeIn/runtimeType.html">runtimeType</a></span>
          <span class="signature">&#8594; Type</span>
        </dt>
        <dd class="inherited">
          <p>A representation of the runtime type of the object.</p>
          <div class="features">read-only, inherited</div>
</dd>
      </dl>
    </section>

    <section class="summary offset-anchor inherited" id="instance-methods">
      <h2>Methods</h2>
      <dl class="callables">
        <dt id="noSuchMethod" class="callable inherited">
          <span class="name"><a href="fake/MixMeIn/noSuchMethod.html">noSuchMethod</a></span><span class="signature">(<wbr><span class="parameter" id="noSuchMethod-param-invocation"><span class="type-annotation">Invocation</span> <span class="parameter-name">invocation</span></span>)
            <span class="returntype parameter">&#8594; dynamic</span>
          </span>
        </dt>
        <dd class="inherited">
          <p>Invoked when a non-existent method or property is accessed.</p>
          <div class="features">inherited</div>
</dd>
        <dt id="toString" class="callable inherited">
          <span class="name"><a href="fake/MixMeIn/toString.html">toString</a></span><span class="signature">(<wbr>)
            <span class="returntype parameter">&#8594; String</span>
          </span>
        </dt>
        <dd class="inherited">
          <p>Returns a string representation of this object.</p>
          <div class="features">inherited</div>
</dd>
      </dl>
    </section>

    <section class="summary offset-anchor inherited" id="operators">
      <h2>Operators</h2>
      <dl class="callables">
        <dt id="operator ==" class="callable inherited">
          <span class="name"><a href="fake/MixMeIn/operator_equals.html">operator ==</a></span><span class="signature">(<wbr><span class="parameter" id="==-param-other"><span class="parameter-name">other</span></span>)
            <span class="returntype parameter">&#8594; bool</span>
          </span>
        </dt>
        <dd class="inherited">
          <p>The equality operator.</p>
          <div class="features">inherited</div>
</dd>
      </dl>
    </section>




  </div> <!-- /.main-content -->

  <div class="col-xs-6 col-sm-6 col-md-2 sidebar sidebar-offcanvas-right">
    <h5>class MixMeIn</h5>
    <ol>
      <li class="section-title"><a href="fake/MixMeIn-class.html#constructors">Constructors</a></li>
      <li><a href="fake/MixMeIn/MixMeIn.html">MixMeIn</a></li>
    
      <li class="section-title inherited">
        <a href="fake/MixMeIn-class.html#instance-properties">Properties</a>
      </li>
      <li class="inherited"><a href="fake/MixMeIn/hashCode.html">hashCode</a></li>
      <li class="inherited"><a href="fake/MixMeIn/runtimeType.html">runtimeType</a></li>
    
      <li class="section-title inherited"><a href="fake/MixMeIn-class.html#instance-methods">Methods</a></li>
      <li class="inherited"><a href="fake/MixMeIn/noSuchMethod.html">noSuchMethod</a></li>
      <li class="inherited"><a href="fake/MixMeIn/toString.html">toString</a></li>
    
      <li class="section-title inherited"><a href="fake/MixMeIn-class.html#operators">Operators</a></li>
      <li class="inherited"><a href="fake/MixMeIn/operator_equals.html">operator ==</a></li>
    
    
    
    </ol>
  </div><!--/.sidebar-offcanvas-->

</div> <!-- row -->
</div> <!-- container -->

<footer>
  <div class="container-fluid">
    <div class="container">
      <p class="text-center">
        <span class="no-break">
          test_package 0.0.1
        </span>
        &bull;
        <span class="no-break">
          <a href="https://www.dartlang.org"><img src="static-assets/favicon.png" alt="Dart" title="Dart" width="16" height="16"></a>
        </span>
        &bull;
        <span class="copyright no-break">
          <a href="http://creativecommons.org/licenses/by-sa/4.0/">cc license</a>
        </span>

      </p>
    </div>
  </div>
</footer>

<script src="https://code.jquery.com/jquery-2.1.4.min.js"></script>
<script src="static-assets/typeahead.bundle.min.js"></script>
<script src="static-assets/prettify.js"></script>
<script src="static-assets/URI.js"></script>
<script src="static-assets/script.js"></script>


</body>

</html><|MERGE_RESOLUTION|>--- conflicted
+++ resolved
@@ -108,17 +108,6 @@
       <li><a href="fake/UP-constant.html">UP</a></li>
       <li><a href="fake/ZERO-constant.html">ZERO</a></li>
     
-<<<<<<< HEAD
-      <li class="section-title"><a href="fake/fake-library.html#typedefs">Typedefs</a></li>
-      <li><a href="fake/Callback2.html">Callback2</a></li>
-      <li><a class="deprecated" href="fake/FakeProcesses.html">FakeProcesses</a></li>
-      <li><a href="fake/GenericTypedef.html">GenericTypedef</a></li>
-      <li><a href="fake/LotsAndLotsOfParameters.html">LotsAndLotsOfParameters</a></li>
-      <li><a href="fake/NewGenericTypedef.html">NewGenericTypedef</a></li>
-      <li><a href="fake/VoidCallback.html">VoidCallback</a></li>
-    
-=======
->>>>>>> a64f20fb
       <li class="section-title"><a href="fake/fake-library.html#properties">Properties</a></li>
       <li><a href="fake/dynamicGetter.html">dynamicGetter</a></li>
       <li><a href="fake/justGetter.html">justGetter</a></li>
@@ -152,6 +141,7 @@
       <li><a href="fake/GenericTypedef.html">GenericTypedef</a></li>
       <li><a href="fake/LotsAndLotsOfParameters.html">LotsAndLotsOfParameters</a></li>
       <li><a href="fake/myCoolTypedef.html">myCoolTypedef</a></li>
+      <li><a href="fake/NewGenericTypedef.html">NewGenericTypedef</a></li>
       <li><a href="fake/VoidCallback.html">VoidCallback</a></li>
     
       <li class="section-title"><a href="fake/fake-library.html#exceptions">Exceptions</a></li>
