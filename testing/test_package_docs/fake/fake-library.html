--- conflicted
+++ resolved
@@ -381,7 +381,211 @@
       </dl>
     </section>
 
-<<<<<<< HEAD
+    <section class="summary offset-anchor" id="properties">
+      <h2>Properties</h2>
+
+      <dl class="properties">
+        <dt id="dynamicGetter" class="property">
+          <span class="name"><a href="fake/dynamicGetter.html">dynamicGetter</a></span>
+          <span class="signature">&#8594; dynamic</span>
+        </dt>
+        <dd>
+          <p>A dynamic getter.</p>
+          <div class="features">read-only</div>
+</dd>
+        <dt id="justGetter" class="property">
+          <span class="name"><a href="fake/justGetter.html">justGetter</a></span>
+          <span class="signature">&#8594; bool</span>
+        </dt>
+        <dd>
+          <p>Just a getter. No partner setter.</p>
+          <div class="features">read-only</div>
+</dd>
+        <dt id="justSetter" class="property">
+          <span class="name"><a href="fake/justSetter.html">justSetter</a></span><span class="signature">
+            <span class="returntype parameter">&#8592;  <span class="parameter" id="justSetter=-param-value"><span class="type-annotation">int</span> <span class="parameter-name">value</span></span>  </span>
+          </span>
+        </dt>
+        <dd>
+          <p>Just a setter. No partner getter.</p>
+          <div class="features">write-only</div>
+</dd>
+        <dt id="mapWithDynamicKeys" class="property">
+          <span class="name"><a href="fake/mapWithDynamicKeys.html">mapWithDynamicKeys</a></span><span class="signature">
+            <span class="returntype parameter">&#8596;   <span class="parameter" id="mapWithDynamicKeys=-param-_mapWithDynamicKeys"><span class="type-annotation">Map&lt;dynamic, String&gt;</span></span> </span>
+          </span>
+        </dt>
+        <dd>
+          <p></p>
+          <div class="features">read / write</div>
+</dd>
+        <dt id="meaningOfLife" class="property">
+          <span class="name"><a class="deprecated" href="fake/meaningOfLife.html">meaningOfLife</a></span>
+          <span class="signature">&#8594; int</span>
+        </dt>
+        <dd>
+          <p>Final property.</p>
+          <div class="features">final</div>
+</dd>
+        <dt id="setAndGet" class="property">
+          <span class="name"><a href="fake/setAndGet.html">setAndGet</a></span><span class="signature">
+            <span class="returntype parameter">&#8596;  <span class="parameter" id="setAndGet=-param-thing"><span class="type-annotation">String</span> <span class="parameter-name">thing</span></span>  </span>
+          </span>
+        </dt>
+        <dd>
+          <p>The getter for setAndGet.</p>
+          <div class="features">read / write</div>
+</dd>
+        <dt id="simpleProperty" class="property">
+          <span class="name"><a href="fake/simpleProperty.html">simpleProperty</a></span><span class="signature">
+            <span class="returntype parameter">&#8596;   <span class="parameter" id="simpleProperty=-param-_simpleProperty"><span class="type-annotation">String</span></span> </span>
+          </span>
+        </dt>
+        <dd>
+          <p>Simple property</p>
+          <div class="features">read / write</div>
+</dd>
+      </dl>
+    </section>
+
+    <section class="summary offset-anchor" id="functions">
+      <h2>Functions</h2>
+
+      <dl class="callables">
+        <dt id="addCallback" class="callable">
+          <span class="name"><a href="fake/addCallback.html">addCallback</a></span><span class="signature">(<wbr><span class="parameter" id="addCallback-param-callback"><span class="type-annotation"><a href="fake/VoidCallback.html">VoidCallback</a></span> <span class="parameter-name">callback</span></span>)
+            <span class="returntype parameter">&#8594; void</span>
+          </span>
+        </dt>
+        <dd>
+          <p>Adds a callback.</p>
+          
+</dd>
+        <dt id="addCallback2" class="callable">
+          <span class="name"><a href="fake/addCallback2.html">addCallback2</a></span><span class="signature">(<wbr><span class="parameter" id="addCallback2-param-callback"><span class="type-annotation"><a href="fake/Callback2.html">Callback2</a></span> <span class="parameter-name">callback</span></span>)
+            <span class="returntype parameter">&#8594; void</span>
+          </span>
+        </dt>
+        <dd>
+          <p>Adds another callback.</p>
+          
+</dd>
+        <dt id="functionWithFunctionParameters" class="callable">
+          <span class="name"><a href="fake/functionWithFunctionParameters.html">functionWithFunctionParameters</a></span><span class="signature">(<wbr><span class="parameter" id="functionWithFunctionParameters-param-number"><span class="type-annotation">int</span> <span class="parameter-name">number</span>, </span> <span class="parameter" id="functionWithFunctionParameters-param-thing"><span class="type-annotation">void</span> <span class="parameter-name">thing</span>(<span class="parameter" id="thing-param-one"><span class="parameter-name">one</span>, </span> <span class="parameter" id="thing-param-two"><span class="parameter-name">two</span></span>), </span> <span class="parameter" id="functionWithFunctionParameters-param-string"><span class="type-annotation">String</span> <span class="parameter-name">string</span>, </span> <span class="parameter" id="functionWithFunctionParameters-param-asyncThing"><span class="type-annotation">Future</span> <span class="parameter-name">asyncThing</span>(<span class="parameter" id="asyncThing-param-three"><span class="parameter-name">three</span>, </span> <span class="parameter" id="asyncThing-param-four"><span class="parameter-name">four</span>, </span> <span class="parameter" id="asyncThing-param-five"><span class="parameter-name">five</span>, </span> <span class="parameter" id="asyncThing-param-six"><span class="parameter-name">six</span>, </span> <span class="parameter" id="asyncThing-param-seven"><span class="parameter-name">seven</span></span>)</span>)
+            <span class="returntype parameter">&#8594; String</span>
+          </span>
+        </dt>
+        <dd>
+          <p>This function has two parameters that are functions.</p>
+          
+</dd>
+        <dt id="myGenericFunction" class="callable">
+          <span class="name"><a href="fake/myGenericFunction.html">myGenericFunction</a></span><span class="signature">&lt;S&gt;(<wbr><span class="parameter" id="myGenericFunction-param-a"><span class="type-annotation">int</span> <span class="parameter-name">a</span>, </span> <span class="parameter" id="myGenericFunction-param-b"><span class="type-annotation">bool</span> <span class="parameter-name">b</span>, </span> <span class="parameter" id="myGenericFunction-param-c"><span class="type-annotation">S</span> <span class="parameter-name">c</span></span>)
+            <span class="returntype parameter">&#8594; void</span>
+          </span>
+        </dt>
+        <dd>
+          <p>A generic function with a type parameter.</p>
+          
+</dd>
+        <dt id="onlyPositionalWithNoDefaultNoType" class="callable">
+          <span class="name"><a href="fake/onlyPositionalWithNoDefaultNoType.html">onlyPositionalWithNoDefaultNoType</a></span><span class="signature">(<wbr>[<span class="parameter" id="onlyPositionalWithNoDefaultNoType-param-anything"><span class="parameter-name">anything</span></span> ])
+            <span class="returntype parameter">&#8594; void</span>
+          </span>
+        </dt>
+        <dd>
+          <p>A single optional positional param, no type annotation, no default value.</p>
+          <div class="features">@greatAnnotation</div>
+</dd>
+        <dt id="paintImage1" class="callable">
+          <span class="name"><a href="fake/paintImage1.html">paintImage1</a></span><span class="signature">(<wbr>{<span class="parameter" id="paintImage1-param-canvas"><span class="type-annotation">String</span> <span class="parameter-name">canvas</span>, </span> <span class="parameter" id="paintImage1-param-rect"><span class="type-annotation">int</span> <span class="parameter-name">rect</span>, </span> <span class="parameter" id="paintImage1-param-image"><span class="type-annotation"><a href="fake/ExtraSpecialList-class.html">ExtraSpecialList</a></span> <span class="parameter-name">image</span>, </span> <span class="parameter" id="paintImage1-param-colorFilter"><span class="type-annotation"><a href="fake/BaseForDocComments-class.html">BaseForDocComments</a></span> <span class="parameter-name">colorFilter</span>, </span> <span class="parameter" id="paintImage1-param-repeat"><span class="type-annotation">String</span> <span class="parameter-name">repeat</span>: <span class="default-value">LongFirstLine.THING</span></span> })
+            <span class="returntype parameter">&#8594; void</span>
+          </span>
+        </dt>
+        <dd>
+          <p>Paints an image into the given rectangle in the canvas.</p>
+          
+</dd>
+        <dt id="paintImage2" class="callable">
+          <span class="name"><a href="fake/paintImage2.html">paintImage2</a></span><span class="signature">(<wbr><span class="parameter" id="paintImage2-param-fooParam"><span class="type-annotation">String</span> <span class="parameter-name">fooParam</span>, [</span> <span class="parameter" id="paintImage2-param-canvas"><span class="type-annotation">String</span> <span class="parameter-name">canvas</span>, </span> <span class="parameter" id="paintImage2-param-rect"><span class="type-annotation">int</span> <span class="parameter-name">rect</span>, </span> <span class="parameter" id="paintImage2-param-image"><span class="type-annotation"><a href="fake/ExtraSpecialList-class.html">ExtraSpecialList</a></span> <span class="parameter-name">image</span>, </span> <span class="parameter" id="paintImage2-param-colorFilter"><span class="type-annotation"><a href="fake/BaseForDocComments-class.html">BaseForDocComments</a></span> <span class="parameter-name">colorFilter</span>, </span> <span class="parameter" id="paintImage2-param-repeat"><span class="type-annotation">String</span> <span class="parameter-name">repeat</span> = <span class="default-value">LongFirstLine.THING</span></span> ])
+            <span class="returntype parameter">&#8594; void</span>
+          </span>
+        </dt>
+        <dd>
+          <p>Paints an image into the given rectangle in the canvas.</p>
+          
+</dd>
+        <dt id="paramFromAnotherLib" class="callable">
+          <span class="name"><a href="fake/paramFromAnotherLib.html">paramFromAnotherLib</a></span><span class="signature">(<wbr><span class="parameter" id="paramFromAnotherLib-param-thing"><span class="type-annotation"><a href="ex/Apple-class.html">Apple</a></span> <span class="parameter-name">thing</span></span>)
+            <span class="returntype parameter">&#8594; void</span>
+          </span>
+        </dt>
+        <dd>
+          <p><code>FooBar</code> comes from another library.</p>
+          
+</dd>
+        <dt id="short" class="callable">
+          <span class="name"><a href="fake/short.html">short</a></span><span class="signature">(<wbr>)
+            <span class="returntype parameter">&#8594; void</span>
+          </span>
+        </dt>
+        <dd>
+          <p>Testing <a href="fake/NAME_WITH_TWO_UNDERSCORES-constant.html">NAME_WITH_TWO_UNDERSCORES</a> should not be italicized.</p>
+          
+</dd>
+        <dt id="soIntense" class="callable">
+          <span class="name"><a href="fake/soIntense.html">soIntense</a></span><span class="signature">(<wbr><span class="parameter" id="soIntense-param-anything"><span class="parameter-name">anything</span>, {</span> <span class="parameter" id="soIntense-param-flag"><span class="type-annotation">bool</span> <span class="parameter-name">flag</span>: <span class="default-value">true</span>, </span> <span class="parameter" id="soIntense-param-value"><span class="type-annotation">int</span> <span class="parameter-name">value</span></span> })
+            <span class="returntype parameter">&#8594; void</span>
+          </span>
+        </dt>
+        <dd>
+          <p>Top-level function with 1 param and 2 optional named params, 1 with a
+default value.</p>
+          
+</dd>
+        <dt id="thisIsAlsoAsync" class="callable">
+          <span class="name"><a href="fake/thisIsAlsoAsync.html">thisIsAlsoAsync</a></span><span class="signature">(<wbr>)
+            <span class="returntype parameter">&#8594; Future</span>
+          </span>
+        </dt>
+        <dd>
+          <p>Explicitly returns a Future and is marked async.</p>
+          
+</dd>
+        <dt id="thisIsAsync" class="callable">
+          <span class="name"><a href="fake/thisIsAsync.html">thisIsAsync</a></span><span class="signature">(<wbr>)
+            <span class="returntype parameter">&#8594; Future</span>
+          </span>
+        </dt>
+        <dd>
+          <p>An async function. It should look like I return a <code>Future</code>.</p>
+          
+</dd>
+        <dt id="topLevelFunction" class="callable">
+          <span class="name deprecated"><a class="deprecated" href="fake/topLevelFunction.html">topLevelFunction</a></span><span class="signature">(<wbr><span class="parameter" id="topLevelFunction-param-param1"><span class="type-annotation">int</span> <span class="parameter-name">param1</span>, </span> <span class="parameter" id="topLevelFunction-param-param2"><span class="type-annotation">bool</span> <span class="parameter-name">param2</span>, </span> <span class="parameter" id="topLevelFunction-param-coolBeans"><span class="type-annotation"><a href="fake/Cool-class.html">Cool</a></span> <span class="parameter-name">coolBeans</span>, [</span> <span class="parameter" id="topLevelFunction-param-optionalPositional"><span class="type-annotation">double</span> <span class="parameter-name">optionalPositional</span> = <span class="default-value">0.0</span></span> ])
+            <span class="returntype parameter">&#8594; String</span>
+          </span>
+        </dt>
+        <dd>
+          <p>Top-level function 3 params and 1 optional positional param.</p>
+          
+</dd>
+      </dl>
+    </section>
+
+    <section class="summary offset-anchor" id="enums">
+      <h2>Enums</h2>
+
+      <dl>
+        <dt id="Color">
+          <a href="fake/Color-class.html">Color</a>
+        </dt>
+        <dd>
+          <p>An <code>enum</code> for ROYGBIV constants.</p>
+        </dd>
+      </dl>
+    </section>
+
     <section class="summary offset-anchor" id="typedefs">
       <h2>Typedefs</h2>
 
@@ -422,274 +626,6 @@
           <p>Lots and lots of parameters.</p>
           
 </dd>
-        <dt id="NewGenericTypedef" class="callable">
-          <span class="name"><a href="fake/NewGenericTypedef.html">NewGenericTypedef</a></span><span class="signature">&lt;S&gt;(<wbr><span class="parameter" id="-param-"><span class="type-annotation">T</span>, </span> <span class="parameter" id="-param-"><span class="type-annotation">int</span>, </span> <span class="parameter" id="-param-"><span class="type-annotation">bool</span></span>)
-            <span class="returntype parameter">&#8594; List&lt;S&gt;</span>
-          </span>
-        </dt>
-        <dd>
-          <p>A typedef with the new style generic function syntax.</p>
-          
-</dd>
-        <dt id="VoidCallback" class="callable">
-          <span class="name"><a href="fake/VoidCallback.html">VoidCallback</a></span><span class="signature">(<wbr>)
-            <span class="returntype parameter">&#8594; void</span>
-          </span>
-        </dt>
-        <dd>
-          <p></p>
-          
-</dd>
-      </dl>
-    </section>
-
-=======
->>>>>>> a64f20fb
-    <section class="summary offset-anchor" id="properties">
-      <h2>Properties</h2>
-
-      <dl class="properties">
-        <dt id="dynamicGetter" class="property">
-          <span class="name"><a href="fake/dynamicGetter.html">dynamicGetter</a></span>
-          <span class="signature">&#8594; dynamic</span>
-        </dt>
-        <dd>
-          <p>A dynamic getter.</p>
-          <div class="features">read-only</div>
-</dd>
-        <dt id="justGetter" class="property">
-          <span class="name"><a href="fake/justGetter.html">justGetter</a></span>
-          <span class="signature">&#8594; bool</span>
-        </dt>
-        <dd>
-          <p>Just a getter. No partner setter.</p>
-          <div class="features">read-only</div>
-</dd>
-        <dt id="justSetter" class="property">
-          <span class="name"><a href="fake/justSetter.html">justSetter</a></span><span class="signature">
-            <span class="returntype parameter">&#8592;  <span class="parameter" id="justSetter=-param-value"><span class="type-annotation">int</span> <span class="parameter-name">value</span></span>  </span>
-          </span>
-        </dt>
-        <dd>
-          <p>Just a setter. No partner getter.</p>
-          <div class="features">write-only</div>
-</dd>
-        <dt id="mapWithDynamicKeys" class="property">
-          <span class="name"><a href="fake/mapWithDynamicKeys.html">mapWithDynamicKeys</a></span><span class="signature">
-            <span class="returntype parameter">&#8596;   <span class="parameter" id="mapWithDynamicKeys=-param-_mapWithDynamicKeys"><span class="type-annotation">Map&lt;dynamic, String&gt;</span> </span> </span>
-          </span>
-        </dt>
-        <dd>
-          <p></p>
-          <div class="features">read / write</div>
-</dd>
-        <dt id="meaningOfLife" class="property">
-          <span class="name"><a class="deprecated" href="fake/meaningOfLife.html">meaningOfLife</a></span>
-          <span class="signature">&#8594; int</span>
-        </dt>
-        <dd>
-          <p>Final property.</p>
-          <div class="features">final</div>
-</dd>
-        <dt id="setAndGet" class="property">
-          <span class="name"><a href="fake/setAndGet.html">setAndGet</a></span><span class="signature">
-            <span class="returntype parameter">&#8596;  <span class="parameter" id="setAndGet=-param-thing"><span class="type-annotation">String</span> <span class="parameter-name">thing</span></span>  </span>
-          </span>
-        </dt>
-        <dd>
-          <p>The getter for setAndGet.</p>
-          <div class="features">read / write</div>
-</dd>
-        <dt id="simpleProperty" class="property">
-          <span class="name"><a href="fake/simpleProperty.html">simpleProperty</a></span><span class="signature">
-            <span class="returntype parameter">&#8596;   <span class="parameter" id="simpleProperty=-param-_simpleProperty"><span class="type-annotation">String</span> </span> </span>
-          </span>
-        </dt>
-        <dd>
-          <p>Simple property</p>
-          <div class="features">read / write</div>
-</dd>
-      </dl>
-    </section>
-
-    <section class="summary offset-anchor" id="functions">
-      <h2>Functions</h2>
-
-      <dl class="callables">
-        <dt id="addCallback" class="callable">
-          <span class="name"><a href="fake/addCallback.html">addCallback</a></span><span class="signature">(<wbr><span class="parameter" id="addCallback-param-callback"><span class="type-annotation"><a href="fake/VoidCallback.html">VoidCallback</a></span> <span class="parameter-name">callback</span></span>)
-            <span class="returntype parameter">&#8594; void</span>
-          </span>
-        </dt>
-        <dd>
-          <p>Adds a callback.</p>
-          
-</dd>
-        <dt id="addCallback2" class="callable">
-          <span class="name"><a href="fake/addCallback2.html">addCallback2</a></span><span class="signature">(<wbr><span class="parameter" id="addCallback2-param-callback"><span class="type-annotation"><a href="fake/Callback2.html">Callback2</a></span> <span class="parameter-name">callback</span></span>)
-            <span class="returntype parameter">&#8594; void</span>
-          </span>
-        </dt>
-        <dd>
-          <p>Adds another callback.</p>
-          
-</dd>
-        <dt id="functionWithFunctionParameters" class="callable">
-          <span class="name"><a href="fake/functionWithFunctionParameters.html">functionWithFunctionParameters</a></span><span class="signature">(<wbr><span class="parameter" id="functionWithFunctionParameters-param-number"><span class="type-annotation">int</span> <span class="parameter-name">number</span>, </span> <span class="parameter" id="functionWithFunctionParameters-param-thing"><span class="type-annotation">void</span> <span class="parameter-name">thing</span>(<span class="parameter" id="thing-param-one"><span class="parameter-name">one</span>, </span> <span class="parameter" id="thing-param-two"><span class="parameter-name">two</span></span>), </span> <span class="parameter" id="functionWithFunctionParameters-param-string"><span class="type-annotation">String</span> <span class="parameter-name">string</span>, </span> <span class="parameter" id="functionWithFunctionParameters-param-asyncThing"><span class="type-annotation">Future</span> <span class="parameter-name">asyncThing</span>(<span class="parameter" id="asyncThing-param-three"><span class="parameter-name">three</span>, </span> <span class="parameter" id="asyncThing-param-four"><span class="parameter-name">four</span>, </span> <span class="parameter" id="asyncThing-param-five"><span class="parameter-name">five</span>, </span> <span class="parameter" id="asyncThing-param-six"><span class="parameter-name">six</span>, </span> <span class="parameter" id="asyncThing-param-seven"><span class="parameter-name">seven</span></span>)</span>)
-            <span class="returntype parameter">&#8594; String</span>
-          </span>
-        </dt>
-        <dd>
-          <p>This function has two parameters that are functions.</p>
-          
-</dd>
-        <dt id="myGenericFunction" class="callable">
-          <span class="name"><a href="fake/myGenericFunction.html">myGenericFunction</a></span><span class="signature">&lt;S&gt;(<wbr><span class="parameter" id="myGenericFunction-param-a"><span class="type-annotation">int</span> <span class="parameter-name">a</span>, </span> <span class="parameter" id="myGenericFunction-param-b"><span class="type-annotation">bool</span> <span class="parameter-name">b</span>, </span> <span class="parameter" id="myGenericFunction-param-c"><span class="type-annotation">S</span> <span class="parameter-name">c</span></span>)
-            <span class="returntype parameter">&#8594; void</span>
-          </span>
-        </dt>
-        <dd>
-          <p>A generic function with a type parameter.</p>
-          
-</dd>
-        <dt id="onlyPositionalWithNoDefaultNoType" class="callable">
-          <span class="name"><a href="fake/onlyPositionalWithNoDefaultNoType.html">onlyPositionalWithNoDefaultNoType</a></span><span class="signature">(<wbr>[<span class="parameter" id="onlyPositionalWithNoDefaultNoType-param-anything"><span class="parameter-name">anything</span></span> ])
-            <span class="returntype parameter">&#8594; void</span>
-          </span>
-        </dt>
-        <dd>
-          <p>A single optional positional param, no type annotation, no default value.</p>
-          <div class="features">@greatAnnotation</div>
-</dd>
-        <dt id="paintImage1" class="callable">
-          <span class="name"><a href="fake/paintImage1.html">paintImage1</a></span><span class="signature">(<wbr>{<span class="parameter" id="paintImage1-param-canvas"><span class="type-annotation">String</span> <span class="parameter-name">canvas</span>, </span> <span class="parameter" id="paintImage1-param-rect"><span class="type-annotation">int</span> <span class="parameter-name">rect</span>, </span> <span class="parameter" id="paintImage1-param-image"><span class="type-annotation"><a href="fake/ExtraSpecialList-class.html">ExtraSpecialList</a></span> <span class="parameter-name">image</span>, </span> <span class="parameter" id="paintImage1-param-colorFilter"><span class="type-annotation"><a href="fake/BaseForDocComments-class.html">BaseForDocComments</a></span> <span class="parameter-name">colorFilter</span>, </span> <span class="parameter" id="paintImage1-param-repeat"><span class="type-annotation">String</span> <span class="parameter-name">repeat</span>: <span class="default-value">LongFirstLine.THING</span></span> })
-            <span class="returntype parameter">&#8594; void</span>
-          </span>
-        </dt>
-        <dd>
-          <p>Paints an image into the given rectangle in the canvas.</p>
-          
-</dd>
-        <dt id="paintImage2" class="callable">
-          <span class="name"><a href="fake/paintImage2.html">paintImage2</a></span><span class="signature">(<wbr><span class="parameter" id="paintImage2-param-fooParam"><span class="type-annotation">String</span> <span class="parameter-name">fooParam</span>, [</span> <span class="parameter" id="paintImage2-param-canvas"><span class="type-annotation">String</span> <span class="parameter-name">canvas</span>, </span> <span class="parameter" id="paintImage2-param-rect"><span class="type-annotation">int</span> <span class="parameter-name">rect</span>, </span> <span class="parameter" id="paintImage2-param-image"><span class="type-annotation"><a href="fake/ExtraSpecialList-class.html">ExtraSpecialList</a></span> <span class="parameter-name">image</span>, </span> <span class="parameter" id="paintImage2-param-colorFilter"><span class="type-annotation"><a href="fake/BaseForDocComments-class.html">BaseForDocComments</a></span> <span class="parameter-name">colorFilter</span>, </span> <span class="parameter" id="paintImage2-param-repeat"><span class="type-annotation">String</span> <span class="parameter-name">repeat</span> = <span class="default-value">LongFirstLine.THING</span></span> ])
-            <span class="returntype parameter">&#8594; void</span>
-          </span>
-        </dt>
-        <dd>
-          <p>Paints an image into the given rectangle in the canvas.</p>
-          
-</dd>
-        <dt id="paramFromAnotherLib" class="callable">
-          <span class="name"><a href="fake/paramFromAnotherLib.html">paramFromAnotherLib</a></span><span class="signature">(<wbr><span class="parameter" id="paramFromAnotherLib-param-thing"><span class="type-annotation"><a href="ex/Apple-class.html">Apple</a></span> <span class="parameter-name">thing</span></span>)
-            <span class="returntype parameter">&#8594; void</span>
-          </span>
-        </dt>
-        <dd>
-          <p><code>FooBar</code> comes from another library.</p>
-          
-</dd>
-        <dt id="short" class="callable">
-          <span class="name"><a href="fake/short.html">short</a></span><span class="signature">(<wbr>)
-            <span class="returntype parameter">&#8594; void</span>
-          </span>
-        </dt>
-        <dd>
-          <p>Testing <a href="fake/NAME_WITH_TWO_UNDERSCORES-constant.html">NAME_WITH_TWO_UNDERSCORES</a> should not be italicized.</p>
-          
-</dd>
-        <dt id="soIntense" class="callable">
-          <span class="name"><a href="fake/soIntense.html">soIntense</a></span><span class="signature">(<wbr><span class="parameter" id="soIntense-param-anything"><span class="parameter-name">anything</span>, {</span> <span class="parameter" id="soIntense-param-flag"><span class="type-annotation">bool</span> <span class="parameter-name">flag</span>: <span class="default-value">true</span>, </span> <span class="parameter" id="soIntense-param-value"><span class="type-annotation">int</span> <span class="parameter-name">value</span></span> })
-            <span class="returntype parameter">&#8594; void</span>
-          </span>
-        </dt>
-        <dd>
-          <p>Top-level function with 1 param and 2 optional named params, 1 with a
-default value.</p>
-          
-</dd>
-        <dt id="thisIsAlsoAsync" class="callable">
-          <span class="name"><a href="fake/thisIsAlsoAsync.html">thisIsAlsoAsync</a></span><span class="signature">(<wbr>)
-            <span class="returntype parameter">&#8594; Future</span>
-          </span>
-        </dt>
-        <dd>
-          <p>Explicitly returns a Future and is marked async.</p>
-          
-</dd>
-        <dt id="thisIsAsync" class="callable">
-          <span class="name"><a href="fake/thisIsAsync.html">thisIsAsync</a></span><span class="signature">(<wbr>)
-            <span class="returntype parameter">&#8594; Future</span>
-          </span>
-        </dt>
-        <dd>
-          <p>An async function. It should look like I return a <code>Future</code>.</p>
-          
-</dd>
-        <dt id="topLevelFunction" class="callable">
-          <span class="name deprecated"><a class="deprecated" href="fake/topLevelFunction.html">topLevelFunction</a></span><span class="signature">(<wbr><span class="parameter" id="topLevelFunction-param-param1"><span class="type-annotation">int</span> <span class="parameter-name">param1</span>, </span> <span class="parameter" id="topLevelFunction-param-param2"><span class="type-annotation">bool</span> <span class="parameter-name">param2</span>, </span> <span class="parameter" id="topLevelFunction-param-coolBeans"><span class="type-annotation"><a href="fake/Cool-class.html">Cool</a></span> <span class="parameter-name">coolBeans</span>, [</span> <span class="parameter" id="topLevelFunction-param-optionalPositional"><span class="type-annotation">double</span> <span class="parameter-name">optionalPositional</span> = <span class="default-value">0.0</span></span> ])
-            <span class="returntype parameter">&#8594; String</span>
-          </span>
-        </dt>
-        <dd>
-          <p>Top-level function 3 params and 1 optional positional param.</p>
-          
-</dd>
-      </dl>
-    </section>
-
-    <section class="summary offset-anchor" id="enums">
-      <h2>Enums</h2>
-
-      <dl>
-        <dt id="Color">
-          <a href="fake/Color-class.html">Color</a>
-        </dt>
-        <dd>
-          <p>An <code>enum</code> for ROYGBIV constants.</p>
-        </dd>
-      </dl>
-    </section>
-
-    <section class="summary offset-anchor" id="typedefs">
-      <h2>Typedefs</h2>
-
-      <dl class="callables">
-        <dt id="Callback2" class="callable">
-          <span class="name"><a href="fake/Callback2.html">Callback2</a></span><span class="signature">(<wbr><span class="parameter" id="Callback2-param-String"><span class="parameter-name">String</span></span>)
-            <span class="returntype parameter">&#8594; int</span>
-          </span>
-        </dt>
-        <dd>
-          <p></p>
-          
-</dd>
-        <dt id="FakeProcesses" class="callable">
-          <span class="name deprecated"><a class="deprecated" href="fake/FakeProcesses.html">FakeProcesses</a></span><span class="signature">(<wbr><span class="parameter" id="FakeProcesses-param-input"><span class="type-annotation">String</span> <span class="parameter-name">input</span></span>)
-            <span class="returntype parameter">&#8594; String</span>
-          </span>
-        </dt>
-        <dd>
-          <p>Takes input, returns output.</p>
-          
-</dd>
-        <dt id="GenericTypedef" class="callable">
-          <span class="name"><a href="fake/GenericTypedef.html">GenericTypedef</a></span><span class="signature">(<wbr><span class="parameter" id="GenericTypedef-param-input"><span class="type-annotation">T</span> <span class="parameter-name">input</span></span>)
-            <span class="returntype parameter">&#8594; T</span>
-          </span>
-        </dt>
-        <dd>
-          <p>A typedef with a type parameter.</p>
-          
-</dd>
-        <dt id="LotsAndLotsOfParameters" class="callable">
-          <span class="name"><a href="fake/LotsAndLotsOfParameters.html">LotsAndLotsOfParameters</a></span><span class="signature">(<wbr><span class="parameter" id="LotsAndLotsOfParameters-param-so"><span class="parameter-name">so</span>, </span> <span class="parameter" id="LotsAndLotsOfParameters-param-many"><span class="parameter-name">many</span>, </span> <span class="parameter" id="LotsAndLotsOfParameters-param-parameters"><span class="parameter-name">parameters</span>, </span> <span class="parameter" id="LotsAndLotsOfParameters-param-it"><span class="parameter-name">it</span>, </span> <span class="parameter" id="LotsAndLotsOfParameters-param-should"><span class="parameter-name">should</span>, </span> <span class="parameter" id="LotsAndLotsOfParameters-param-wrap"><span class="parameter-name">wrap</span>, </span> <span class="parameter" id="LotsAndLotsOfParameters-param-when"><span class="parameter-name">when</span>, </span> <span class="parameter" id="LotsAndLotsOfParameters-param-converted"><span class="parameter-name">converted</span>, </span> <span class="parameter" id="LotsAndLotsOfParameters-param-to"><span class="parameter-name">to</span>, </span> <span class="parameter" id="LotsAndLotsOfParameters-param-html"><span class="parameter-name">html</span>, </span> <span class="parameter" id="LotsAndLotsOfParameters-param-documentation"><span class="parameter-name">documentation</span></span>)
-            <span class="returntype parameter">&#8594; int</span>
-          </span>
-        </dt>
-        <dd>
-          <p>Lots and lots of parameters.</p>
-          
-</dd>
         <dt id="myCoolTypedef" class="callable">
           <span class="name"><a href="fake/myCoolTypedef.html">myCoolTypedef</a></span><span class="signature">(<wbr><span class="parameter" id="myCoolTypedef-param-x"><span class="type-annotation"><a href="fake/Cool-class.html">Cool</a></span> <span class="parameter-name">x</span>, </span> <span class="parameter" id="myCoolTypedef-param-y"><span class="type-annotation">bool</span> <span class="parameter-name">y</span></span>)
             <span class="returntype parameter">&#8594; void</span>
@@ -697,6 +633,15 @@
         </dt>
         <dd>
           <p></p>
+          
+</dd>
+        <dt id="NewGenericTypedef" class="callable">
+          <span class="name"><a href="fake/NewGenericTypedef.html">NewGenericTypedef</a></span><span class="signature">&lt;S&gt;(<wbr><span class="parameter" id="-param-"><span class="type-annotation">T</span></span> <span class="parameter" id="-param-"><span class="type-annotation">T</span></span> <span class="parameter" id="-param-"><span class="type-annotation">T</span></span>)
+            <span class="returntype parameter">&#8594; List&lt;S&gt;</span>
+          </span>
+        </dt>
+        <dd>
+          <p>A typedef with the new style generic function syntax.</p>
           
 </dd>
         <dt id="VoidCallback" class="callable">
@@ -771,17 +716,6 @@
       <li><a href="fake/UP-constant.html">UP</a></li>
       <li><a href="fake/ZERO-constant.html">ZERO</a></li>
     
-<<<<<<< HEAD
-      <li class="section-title"><a href="fake/fake-library.html#typedefs">Typedefs</a></li>
-      <li><a href="fake/Callback2.html">Callback2</a></li>
-      <li><a class="deprecated" href="fake/FakeProcesses.html">FakeProcesses</a></li>
-      <li><a href="fake/GenericTypedef.html">GenericTypedef</a></li>
-      <li><a href="fake/LotsAndLotsOfParameters.html">LotsAndLotsOfParameters</a></li>
-      <li><a href="fake/NewGenericTypedef.html">NewGenericTypedef</a></li>
-      <li><a href="fake/VoidCallback.html">VoidCallback</a></li>
-    
-=======
->>>>>>> a64f20fb
       <li class="section-title"><a href="fake/fake-library.html#properties">Properties</a></li>
       <li><a href="fake/dynamicGetter.html">dynamicGetter</a></li>
       <li><a href="fake/justGetter.html">justGetter</a></li>
@@ -815,6 +749,7 @@
       <li><a href="fake/GenericTypedef.html">GenericTypedef</a></li>
       <li><a href="fake/LotsAndLotsOfParameters.html">LotsAndLotsOfParameters</a></li>
       <li><a href="fake/myCoolTypedef.html">myCoolTypedef</a></li>
+      <li><a href="fake/NewGenericTypedef.html">NewGenericTypedef</a></li>
       <li><a href="fake/VoidCallback.html">VoidCallback</a></li>
     
       <li class="section-title"><a href="fake/fake-library.html#exceptions">Exceptions</a></li>
