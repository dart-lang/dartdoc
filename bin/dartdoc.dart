--- conflicted
+++ resolved
@@ -186,13 +186,10 @@
       sdkVersion: sdk.sdkVersion,
       autoIncludeDependencies: args['auto-include-dependencies'],
       categoryOrder: args['category-order'],
-<<<<<<< HEAD
       reexportMinConfidence:
           double.parse(args['ambiguous-reexport-scorer-min-confidence']),
-      verboseWarnings: args['verbose-warnings']);
-=======
+      verboseWarnings: args['verbose-warnings'],
       dropTextFrom: dropTextFrom);
->>>>>>> 278713ef
 
   DartDoc dartdoc = new DartDoc(inputDir, excludeLibraries, sdkDir, generators,
       outputDir, packageMeta, includeLibraries,
@@ -292,7 +289,6 @@
           "Generates `index.json` with indentation and newlines. The file is larger, but it's also easier to diff.",
       negatable: false,
       defaultsTo: false);
-<<<<<<< HEAD
   parser.addOption('ambiguous-reexport-scorer-min-confidence',
       help:
           'Minimum scorer confidence to suppress warning on ambiguous reexport.',
@@ -302,7 +298,6 @@
       help: 'Display extra debugging information and help with warnings.',
       negatable: true,
       defaultsTo: true);
-=======
   parser.addFlag(
     'hide-sdk-text',
     help:
@@ -312,7 +307,6 @@
     hide: true,
   );
 
->>>>>>> 278713ef
   return parser;
 }
 
