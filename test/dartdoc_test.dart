// Copyright (c) 2015, the Dart project authors.  Please see the AUTHORS file
// for details. All rights reserved. Use of this source code is governed by a
// BSD-style license that can be found in the LICENSE file.

library dartdoc.dartdoc_test;

import 'dart:async';
import 'dart:io';

import 'package:dartdoc/dartdoc.dart';
import 'package:dartdoc/src/model.dart';
import 'package:path/path.dart' as pathLib;
import 'package:test/test.dart';

import 'src/utils.dart';

void main() {
  group('dartdoc with generators', () {
    Directory tempDir;
    List<String> outputParam;
    setUp(() {
      tempDir = Directory.systemTemp.createTempSync('dartdoc.test.');
      outputParam = ['--output', tempDir.path];
    });

    tearDown(() {
      delete(tempDir);
    });

    Future<Dartdoc> buildDartdoc(
        List<String> argv, Directory packageRoot) async {
      return await Dartdoc.withDefaultGenerators(await generatorContextFromArgv(
          argv..addAll(['--input', packageRoot.path])..addAll(outputParam)));
    }

    group('include/exclude parameters', () {
      test('with config file', () async {
        Dartdoc dartdoc = await buildDartdoc([], testPackageImportExport);
        DartdocResults results = await dartdoc.generateDocs();
        PackageGraph p = results.packageGraph;
        expect(p.localPublicLibraries.map((l) => l.name),
            orderedEquals(['explicitly_included', 'more_included']));
      });

      test('with include command line argument', () async {
        Dartdoc dartdoc = await buildDartdoc(
            ['--include', 'another_included'], testPackageImportExport);
        DartdocResults results = await dartdoc.generateDocs();
        PackageGraph p = results.packageGraph;
        expect(p.localPublicLibraries.length, equals(1));
        expect(p.localPublicLibraries.first.name, equals('another_included'));
      });

      test('with exclude command line argument', () async {
        Dartdoc dartdoc = await buildDartdoc(
            ['--exclude', 'more_included'], testPackageImportExport);
        DartdocResults results = await dartdoc.generateDocs();
        PackageGraph p = results.packageGraph;
        expect(p.localPublicLibraries.length, equals(1));
        expect(
            p.localPublicLibraries.first.name, equals('explicitly_included'));
      });
    });

    test('package without version produces valid semver in docs', () async {
      Dartdoc dartdoc = await buildDartdoc([], testPackageMinimumDir);
      DartdocResults results = await dartdoc.generateDocs();
      PackageGraph p = results.packageGraph;
<<<<<<< HEAD
      expect(p.version, equals('0.0.0-unknown'));
=======
      assert(p.defaultPackage.version == '0.0.0-unknown');
>>>>>>> cad16395
    });

    test('basic interlinking test', () async {
      Dartdoc dartdoc =
          await buildDartdoc(['--link-to-remote'], testPackageDir);
      DartdocResults results = await dartdoc.generateDocs();
      PackageGraph p = results.packageGraph;
      Package tuple = p.publicPackages.firstWhere((p) => p.name == 'tuple');
      TopLevelVariable useSomethingInAnotherPackage = p.publicLibraries
          .firstWhere((l) => l.name == 'fake')
          .properties
          .firstWhere((p) => p.name == 'useSomethingInAnotherPackage');
      expect(tuple.documentedWhere, equals(DocumentLocation.remote));
      expect(
          (useSomethingInAnotherPackage.modelType.typeArguments.first
                  as ParameterizedElementType)
              .element
              .package
              .documentedWhere,
          equals(DocumentLocation.remote));
      expect(
          useSomethingInAnotherPackage.modelType.linkedName,
          startsWith(
              '<a href="https://pub.dartlang.org/documentation/tuple/1.0.1/tuple/Tuple2-class.html">Tuple2</a>'));
      RegExp stringLink = new RegExp(
          'https://api.dartlang.org/(dev|stable|be)/${Platform.version.split(' ').first}/dart-core/String-class.html">String</a>');
      expect(useSomethingInAnotherPackage.modelType.linkedName,
          contains(stringLink));
    });

    test('generate docs for ${pathLib.basename(testPackageDir.path)} works',
        () async {
      Dartdoc dartdoc = await buildDartdoc([], testPackageDir);

      DartdocResults results = await dartdoc.generateDocs();
      expect(results.packageGraph, isNotNull);

      PackageGraph packageGraph = results.packageGraph;
      Package p = packageGraph.defaultPackage;
      expect(p.name, 'test_package');
      expect(p.hasDocumentationFile, isTrue);
      expect(packageGraph.defaultPackage.publicLibraries, hasLength(10));
      expect(packageGraph.localPackages.length, equals(1));
    });

    test('generate docs for ${pathLib.basename(testPackageBadDir.path)} fails',
        () async {
      Dartdoc dartdoc = await buildDartdoc([], testPackageBadDir);

      try {
        await dartdoc.generateDocs();
        fail('dartdoc should fail on analysis errors');
      } catch (e) {
        expect(e is DartdocFailure, isTrue);
      }
    });

    test('generate docs for a package that does not have a readme', () async {
      Dartdoc dartdoc = await buildDartdoc([], testPackageWithNoReadme);

      DartdocResults results = await dartdoc.generateDocs();
      expect(results.packageGraph, isNotNull);

      PackageGraph p = results.packageGraph;
      expect(p.defaultPackage.name, 'test_package_small');
      expect(p.defaultPackage.hasHomepage, isFalse);
      expect(p.defaultPackage.hasDocumentationFile, isFalse);
      expect(p.localPublicLibraries, hasLength(1));
    });

    test('generate docs including a single library', () async {
      Dartdoc dartdoc =
          await buildDartdoc(['--include', 'fake'], testPackageDir);

      DartdocResults results = await dartdoc.generateDocs();
      expect(results.packageGraph, isNotNull);

      PackageGraph p = results.packageGraph;
      expect(p.defaultPackage.name, 'test_package');
      expect(p.defaultPackage.hasDocumentationFile, isTrue);
      expect(p.libraries, hasLength(1));
      expect(p.libraries.map((lib) => lib.name), contains('fake'));
    });

    test('generate docs excluding a single library', () async {
      Dartdoc dartdoc =
          await buildDartdoc(['--exclude', 'fake'], testPackageDir);

      DartdocResults results = await dartdoc.generateDocs();
      expect(results.packageGraph, isNotNull);

      PackageGraph p = results.packageGraph;
      expect(p.defaultPackage.name, 'test_package');
      expect(p.defaultPackage.hasDocumentationFile, isTrue);
      expect(p.localPublicLibraries, hasLength(9));
      expect(p.localPublicLibraries.map((lib) => lib.name).contains('fake'),
          isFalse);
    });

    test('generate docs for package with embedder yaml', () async {
      Dartdoc dartdoc = await buildDartdoc([], testPackageWithEmbedderYaml);

      DartdocResults results = await dartdoc.generateDocs();
      expect(results.packageGraph, isNotNull);

      PackageGraph p = results.packageGraph;
      expect(p.defaultPackage.name, 'test_package_embedder_yaml');
      expect(p.defaultPackage.hasDocumentationFile, isFalse);
      expect(p.libraries, hasLength(3));
      expect(p.libraries.map((lib) => lib.name).contains('dart:core'), isTrue);
      expect(p.libraries.map((lib) => lib.name).contains('dart:async'), isTrue);
      expect(p.libraries.map((lib) => lib.name).contains('dart:bear'), isTrue);
      expect(p.packageMap.length, equals(2));
      // Things that do not override the core SDK belong in their own package.
      expect(p.packageMap["Dart"].isSdk, isTrue);
      expect(p.packageMap["test_package_embedder_yaml"].isSdk, isFalse);
      // Should be true once dart-lang/sdk#32707 is fixed.
      //expect(
      //    p.publicLibraries,
      //    everyElement((Library l) =>
      //        (l.element as LibraryElement).isInSdk == l.packageMeta.isSdk));
      // Ensure that we actually parsed some source by checking for
      // the 'Bear' class.
      Library dart_bear = p.packageMap["Dart"].libraries
          .firstWhere((lib) => lib.name == 'dart:bear');
      expect(
          dart_bear.allClasses.map((cls) => cls.name).contains('Bear'), isTrue);
      expect(p.packageMap["Dart"].publicLibraries, hasLength(3));
    });
  }, timeout: new Timeout.factor(8));
}<|MERGE_RESOLUTION|>--- conflicted
+++ resolved
@@ -66,11 +66,7 @@
       Dartdoc dartdoc = await buildDartdoc([], testPackageMinimumDir);
       DartdocResults results = await dartdoc.generateDocs();
       PackageGraph p = results.packageGraph;
-<<<<<<< HEAD
-      expect(p.version, equals('0.0.0-unknown'));
-=======
-      assert(p.defaultPackage.version == '0.0.0-unknown');
->>>>>>> cad16395
+      expect(p.defaultPackage.version, equals('0.0.0-unknown'));
     });
 
     test('basic interlinking test', () async {
