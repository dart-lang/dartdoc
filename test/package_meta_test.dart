--- conflicted
+++ resolved
@@ -8,7 +8,6 @@
 
 import 'package:dartdoc/src/package_meta.dart';
 import 'package:dartdoc/src/sdk.dart';
-import 'package:path/path.dart' as pathLib;
 import 'package:test/test.dart';
 
 void main() {
@@ -16,15 +15,7 @@
     PackageMeta p;
 
     setUp(() {
-<<<<<<< HEAD
       var d = Directory.systemTemp.createTempSync('test_package_not_valid');
-=======
-      var d = new Directory(pathLib.join(
-          Directory.current.path, 'testing/test_package_not_valid'));
-      if (!d.existsSync()) {
-        throw "$d cannot be found";
-      }
->>>>>>> 28739353
       p = new PackageMeta.fromDir(d);
     });
 
