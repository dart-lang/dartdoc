--- conflicted
+++ resolved
@@ -200,81 +200,6 @@
             everyElement(contains(ab0)));
       });
     }, skip: !_genericMetadataAllowed.allows(_platformVersion));
-<<<<<<< HEAD
-
-    group('generalized typedefs', () {
-      Library generalizedTypedefs;
-      Typedef T0, T1, T2, T3, T4, T5, T6, T7;
-      Class C, C2;
-
-      setUpAll(() async {
-        generalizedTypedefs = (await _testPackageGraphExperiments)
-            .libraries
-            .firstWhere((l) => l.name == 'generalized_typedefs');
-        T0 = generalizedTypedefs.typedefs.firstWhere((a) => a.name == 'T0');
-        T1 = generalizedTypedefs.typedefs.firstWhere((a) => a.name == 'T1');
-        T2 = generalizedTypedefs.typedefs.firstWhere((a) => a.name == 'T2');
-        T3 = generalizedTypedefs.typedefs.firstWhere((a) => a.name == 'T3');
-        T4 = generalizedTypedefs.typedefs.firstWhere((a) => a.name == 'T4');
-        T5 = generalizedTypedefs.typedefs.firstWhere((a) => a.name == 'T5');
-        T6 = generalizedTypedefs.typedefs.firstWhere((a) => a.name == 'T6');
-        T7 = generalizedTypedefs.typedefs.firstWhere((a) => a.name == 'T7');
-        C = generalizedTypedefs.classes.firstWhere((c) => c.name == 'C');
-        C2 = generalizedTypedefs.classes.firstWhere((c) => c.name == 'C2');
-      });
-
-      void expectTypedefs(Typedef t, String modelTypeToString,
-          Iterable<String> genericParameters) {
-        expect(t.modelType.toString(), equals(modelTypeToString));
-        expect(t.typeParameters.map((p) => p.element.toString()),
-            orderedEquals(genericParameters));
-      }
-
-      void expectAliasedTypeName(AliasedElementType n, expected) {
-        expect(n.aliasElement.name, expected);
-      }
-
-      test('typedef references display aliases', () {
-        var g = C.instanceMethods.firstWhere((m) => m.name == 'g');
-
-        var c = C2.allFields.firstWhere((f) => f.name == 'c');
-        var d = C2.instanceMethods.firstWhere((f) => f.name == 'd');
-
-        expectAliasedTypeName(c.modelType, equals('T1'));
-        expectAliasedTypeName(d.modelType.returnType, equals('T2'));
-        expectAliasedTypeName(d.parameters.first.modelType, equals('T3'));
-        expectAliasedTypeName(d.parameters.last.modelType, equals('T4'));
-
-        expectAliasedTypeName(g.modelType.returnType, equals('T1'));
-        expectAliasedTypeName(
-            g.modelType.parameters.first.modelType, equals('T2'));
-        expectAliasedTypeName(
-            g.modelType.parameters.last.modelType, equals('T3'));
-      });
-
-      test('typedef references to special types work', () {
-        var a = generalizedTypedefs.properties.firstWhere((p) => p.name == 'a');
-        var b = C2.allFields.firstWhere((f) => f.name == 'b');
-        var f = C.allFields.firstWhere((f) => f.name == 'f');
-        expectAliasedTypeName(a.modelType, equals('T0'));
-        expectAliasedTypeName(b.modelType, equals('T0'));
-        expectAliasedTypeName(f.modelType, equals('T0'));
-      }, skip: 'dart-lang/sdk#45291');
-
-      test('basic non-function typedefs work', () {
-        expectTypedefs(T0, 'void', []);
-        expectTypedefs(T1, 'Function', []);
-        expectTypedefs(T2, 'List<X>', ['out X']);
-        expectTypedefs(T3, 'Map<X, Y>', ['out X', 'out Y']);
-        expectTypedefs(T4, 'void Function()', []);
-        expectTypedefs(T5, 'X Function(X, {X name})', ['inout X']);
-        expectTypedefs(T6, 'X Function(Y, [Map<Y, Y>])', ['out X', 'in Y']);
-        expectTypedefs(T7, 'X Function(Y, [Map<Y, Y>])',
-            ['out X extends String', 'in Y extends List<X>']);
-      });
-    }, skip: (!_generalizedTypedefsAllowed.allows(_platformVersion)));
-=======
->>>>>>> c1c15a3f
   });
 
   group('HTML Injection when allowed', () {
