--- conflicted
+++ resolved
@@ -314,13 +314,6 @@
           equals(''));
     });
 
-<<<<<<< HEAD
-=======
-    test('isNullSafety is set correctly for libraries', () {
-      expect(lateFinalWithoutInitializer.isNullSafety, isTrue);
-    });
-
->>>>>>> 263ea617
     test('method parameters with required', () {
       var m1 = b.instanceMethods.firstWhere((m) => m.name == 'm1');
       var p1 = m1.parameters.firstWhere((p) => p.name == 'p1');
@@ -416,15 +409,6 @@
       expect(initializeMe.features, isNot(contains(Feature.readWrite)));
     });
 
-<<<<<<< HEAD
-    test('Opt out of Null safety', () {
-      var notOptedIn = optOutOfNullSafety.publicProperties
-          .firstWhere((v) => v.name == 'notOptedIn');
-      expect(notOptedIn.modelType.nullabilitySuffix, isEmpty);
-    });
-
-=======
->>>>>>> 263ea617
     test('complex nullable elements are detected and rendered correctly', () {
       var complexNullableMembers = nullableElements.allClasses
           .firstWhere((c) => c.name == 'ComplexNullableMembers');
