// Copyright (c) 2015, the Dart project authors.  Please see the AUTHORS file
// for details. All rights reserved. Use of this source code is governed by a
// BSD-style license that can be found in the LICENSE file.

library dartdoc.model_test;

import 'dart:io';

import 'package:async/async.dart';
import 'package:dartdoc/dartdoc.dart';
import 'package:dartdoc/src/model/model.dart';
import 'package:dartdoc/src/render/category_renderer.dart';
import 'package:dartdoc/src/render/enum_field_renderer.dart';
import 'package:dartdoc/src/render/model_element_renderer.dart';
import 'package:dartdoc/src/render/parameter_renderer.dart';
import 'package:dartdoc/src/render/typedef_renderer.dart';
import 'package:dartdoc/src/special_elements.dart';
import 'package:dartdoc/src/tuple.dart';
import 'package:dartdoc/src/warnings.dart';
import 'package:test/test.dart';

import '../src/utils.dart' as utils;

final _testPackageGraphMemo = AsyncMemoizer<PackageGraph>();
Future<PackageGraph> get _testPackageGraph =>
    _testPackageGraphMemo.runOnce(() => utils.bootBasicPackage(
        'testing/test_package',
        pubPackageMetaProvider,
        PhysicalPackageConfigProvider(),
        excludeLibraries: ['css', 'code_in_comments'],
        additionalArguments: ['--no-link-to-remote']));

/// For testing sort behavior.
class TestLibraryContainer extends LibraryContainer with Nameable {
  @override
  final List<String> containerOrder;
  @override
  String enclosingName;
  @override
  final String name;

  @override
  bool get isSdk => false;
  @override
  final PackageGraph packageGraph = null;

  TestLibraryContainer(
      this.name, this.containerOrder, LibraryContainer enclosingContainer) {
    enclosingName = enclosingContainer?.name;
  }
}

class TestLibraryContainerSdk extends TestLibraryContainer {
  TestLibraryContainerSdk(String name, List<String> containerOrder,
      LibraryContainer enclosingContainer)
      : super(name, containerOrder, enclosingContainer);

  @override
  bool get isSdk => true;
}

void main() {
  var sdkDir = pubPackageMetaProvider.defaultSdkDir;

  if (sdkDir == null) {
    print('Warning: unable to locate the Dart SDK.');
    exit(1);
  }

  PackageGraph packageGraph;
  Library exLibrary;
  Library fakeLibrary;
  Library twoExportsLib;
  Library baseClassLib;
  Library dartAsync;

  setUpAll(() async {
    // Use model_special_cases_test.dart for tests that require
    // a different package graph.
    packageGraph = await _testPackageGraph;
    exLibrary = packageGraph.libraries.firstWhere((lib) => lib.name == 'ex');
    fakeLibrary =
        packageGraph.libraries.firstWhere((lib) => lib.name == 'fake');
    dartAsync =
        packageGraph.libraries.firstWhere((lib) => lib.name == 'dart:async');
    twoExportsLib =
        packageGraph.libraries.firstWhere((lib) => lib.name == 'two_exports');
    baseClassLib =
        packageGraph.libraries.firstWhere((lib) => lib.name == 'base_class');
  });

  group('Set Literals', () {
    Library set_literals;
    TopLevelVariable aComplexSet,
        inferredTypeSet,
        specifiedSet,
        untypedMap,
        typedSet;

    setUpAll(() async {
      set_literals = packageGraph.libraries
          .firstWhere((lib) => lib.name == 'set_literals');
      aComplexSet =
          set_literals.constants.firstWhere((v) => v.name == 'aComplexSet');
      inferredTypeSet =
          set_literals.constants.firstWhere((v) => v.name == 'inferredTypeSet');
      specifiedSet =
          set_literals.constants.firstWhere((v) => v.name == 'specifiedSet');
      untypedMap =
          set_literals.constants.firstWhere((v) => v.name == 'untypedMap');
      typedSet = set_literals.constants.firstWhere((v) => v.name == 'typedSet');
    });

    test('Set literals test', () {
      expect(aComplexSet.modelType.name, equals('Set'));
      expect(aComplexSet.modelType.typeArguments.map((a) => a.name).toList(),
          equals(['AClassContainingLiterals']));
      expect(aComplexSet.constantValue,
          equals('const {const AClassContainingLiterals(3, 5)}'));
      expect(inferredTypeSet.modelType.name, equals('Set'));
      expect(
          inferredTypeSet.modelType.typeArguments.map((a) => a.name).toList(),
          equals(['num']));
      expect(inferredTypeSet.constantValue, equals('const {1, 2.5, 3}'));
      expect(specifiedSet.modelType.name, equals('Set'));
      expect(specifiedSet.modelType.typeArguments.map((a) => a.name).toList(),
          equals(['int']));
      expect(specifiedSet.constantValue, equals('const {}'));
      expect(untypedMap.modelType.name, equals('Map'));
      expect(untypedMap.modelType.typeArguments.map((a) => a.name).toList(),
          equals(['dynamic', 'dynamic']));
      expect(untypedMap.constantValue, equals('const {}'));
      expect(typedSet.modelType.name, equals('Set'));
      expect(typedSet.modelType.typeArguments.map((a) => a.name).toList(),
          equals(['String']));
      expect(typedSet.constantValue,
          matches(RegExp(r'const &lt;String&gt;\s?{}')));
    });
  });

  group('Tools', () {
    Class toolUser;
    Class _NonCanonicalToolUser, CanonicalToolUser, PrivateLibraryToolUser;
    Class ImplementingClassForTool, CanonicalPrivateInheritedToolUser;
    Method invokeTool;
    Method invokeToolNoInput;
    Method invokeToolMultipleSections;
    Method invokeToolNonCanonical, invokeToolNonCanonicalSubclass;
    Method invokeToolPrivateLibrary, invokeToolPrivateLibraryOriginal;
    Method invokeToolParentDoc, invokeToolParentDocOriginal;
    // ignore: omit_local_variable_types
    final RegExp packageInvocationIndexRegexp =
        RegExp(r'PACKAGE_INVOCATION_INDEX: (\d+)');

    setUpAll(() {
      _NonCanonicalToolUser = fakeLibrary.allClasses
          .firstWhere((c) => c.name == '_NonCanonicalToolUser');
      CanonicalToolUser = fakeLibrary.allClasses
          .firstWhere((c) => c.name == 'CanonicalToolUser');
      PrivateLibraryToolUser = fakeLibrary.allClasses
          .firstWhere((c) => c.name == 'PrivateLibraryToolUser');
      ImplementingClassForTool = fakeLibrary.allClasses
          .firstWhere((c) => c.name == 'ImplementingClassForTool');
      CanonicalPrivateInheritedToolUser = fakeLibrary.allClasses
          .firstWhere((c) => c.name == 'CanonicalPrivateInheritedToolUser');
      toolUser = exLibrary.classes.firstWhere((c) => c.name == 'ToolUser');
      invokeTool =
          toolUser.instanceMethods.firstWhere((m) => m.name == 'invokeTool');
      invokeToolNonCanonical = _NonCanonicalToolUser.instanceMethods
          .firstWhere((m) => m.name == 'invokeToolNonCanonical');
      invokeToolNonCanonicalSubclass = CanonicalToolUser.instanceMethods
          .firstWhere((m) => m.name == 'invokeToolNonCanonical');
      invokeToolNoInput = toolUser.instanceMethods
          .firstWhere((m) => m.name == 'invokeToolNoInput');
      invokeToolMultipleSections = toolUser.instanceMethods
          .firstWhere((m) => m.name == 'invokeToolMultipleSections');
      invokeToolPrivateLibrary = PrivateLibraryToolUser.instanceMethods
          .firstWhere((m) => m.name == 'invokeToolPrivateLibrary');
      invokeToolPrivateLibraryOriginal =
          (invokeToolPrivateLibrary.definingEnclosingContainer as Class)
              .instanceMethods
              .firstWhere((m) => m.name == 'invokeToolPrivateLibrary');
      invokeToolParentDoc = CanonicalPrivateInheritedToolUser.instanceMethods
          .firstWhere((m) => m.name == 'invokeToolParentDoc');
      invokeToolParentDocOriginal = ImplementingClassForTool.instanceMethods
          .firstWhere((m) => m.name == 'invokeToolParentDoc');
      packageGraph.allLocalModelElements.forEach((m) => m.documentation);
    });

    test(
        'invokes tool when inherited documentation is the only means for it to be seen',
        () {
      // Verify setup of the test is correct.
      expect(invokeToolParentDoc.isCanonical, isTrue);
      expect(invokeToolParentDoc.documentationComment, isNull);
      // Error message here might look strange due to toString() on Methods, but if this
      // fails that means we don't have the correct invokeToolParentDoc instance.
      expect(invokeToolParentDoc.documentationFrom,
          contains(invokeToolParentDocOriginal));
      // Tool should be substituted out here.
      expect(invokeToolParentDoc.documentation, isNot(contains('{@tool')));
    });

    group('does _not_ invoke a tool multiple times unnecessarily', () {
      test('non-canonical subclass case', () {
        expect(invokeToolNonCanonical.isCanonical, isFalse);
        expect(invokeToolNonCanonicalSubclass.isCanonical, isTrue);
        expect(
            packageInvocationIndexRegexp
                .firstMatch(invokeToolNonCanonical.documentation)
                .group(1),
            equals(packageInvocationIndexRegexp
                .firstMatch(invokeToolNonCanonicalSubclass.documentation)
                .group(1)));
        expect(
            invokeToolPrivateLibrary.documentation, isNot(contains('{@tool')));
        expect(
            invokeToolPrivateLibraryOriginal.documentation, contains('{@tool'));
      });

      test('Documentation borrowed from implementer case', () {
        expect(
            packageInvocationIndexRegexp
                .firstMatch(invokeToolParentDoc.documentation)
                .group(1),
            equals(packageInvocationIndexRegexp
                .firstMatch(invokeToolParentDocOriginal.documentation)
                .group(1)));
      });
    });

    test('can invoke a tool and pass args and environment', () {
      expect(invokeTool.documentation, contains('--file=<INPUT_FILE>'));
      expect(invokeTool.documentation,
          contains(RegExp(r'--source=lib[/\\]example\.dart_[0-9]+_[0-9]+, ')));
      expect(invokeTool.documentation,
          contains(RegExp(r'--package-path=<PACKAGE_PATH>, ')));
      expect(
          invokeTool.documentation, contains('--package-name=test_package, '));
      expect(invokeTool.documentation, contains('--library-name=ex, '));
      expect(invokeTool.documentation,
          contains('--element-name=ToolUser.invokeTool, '));
      expect(invokeTool.documentation,
          contains(r'''--special= |\[]!@#\"'$%^&*()_+]'''));
      expect(invokeTool.documentation, contains('INPUT: <INPUT_FILE>'));
      expect(invokeTool.documentation,
          contains(RegExp('SOURCE_COLUMN: [0-9]+, ')));
      expect(invokeTool.documentation,
          contains(RegExp(r'SOURCE_PATH: lib[/\\]example\.dart, ')));
      expect(invokeTool.documentation,
          contains(RegExp(r'PACKAGE_PATH: <PACKAGE_PATH>, ')));
      expect(
          invokeTool.documentation, contains('PACKAGE_NAME: test_package, '));
      expect(invokeTool.documentation, contains('LIBRARY_NAME: ex, '));
      expect(invokeTool.documentation,
          contains('ELEMENT_NAME: ToolUser.invokeTool, '));
      expect(invokeTool.documentation,
          contains(RegExp('INVOCATION_INDEX: [0-9]+}')));
      expect(invokeTool.documentation, contains('## `Yes it is a [Dog]!`'));
    });
    test('can invoke a tool and add a reference link', () {
      expect(invokeTool.documentation,
          contains('Yes it is a [Dog]! Is not a [ToolUser].'));
      expect(
          invokeTool.documentationAsHtml,
          contains(
              '<a href="${htmlBasePlaceholder}ex/ToolUser-class.html">ToolUser</a>'));
      expect(
          invokeTool.documentationAsHtml,
          contains(
              '<a href="${htmlBasePlaceholder}ex/Dog-class.html">Dog</a>'));
    });
    test(r'can invoke a tool with no $INPUT or args', () {
      expect(invokeToolNoInput.documentation, contains('Args: []'));
      expect(invokeToolNoInput.documentation,
          isNot(contains('This text should not appear in the output')));
      expect(invokeToolNoInput.documentation, isNot(contains('[Dog]')));
      expect(
          invokeToolNoInput.documentationAsHtml,
          isNot(contains(
              '<a href="${htmlBasePlaceholder}ex/Dog-class.html">Dog</a>')));
    });
    test('can invoke a tool multiple times in one comment block', () {
      var envLine = RegExp(r'^Env: \{', multiLine: true);
      expect(
          envLine.allMatches(invokeToolMultipleSections.documentation).length,
          equals(2));
      var argLine = RegExp(r'^Args: \[', multiLine: true);
      expect(
          argLine.allMatches(invokeToolMultipleSections.documentation).length,
          equals(2));
      expect(invokeToolMultipleSections.documentation,
          contains('Invokes more than one tool in the same comment block.'));
      expect(invokeToolMultipleSections.documentation,
          contains('This text should appear in the output.'));
      expect(invokeToolMultipleSections.documentation,
          contains('## `This text should appear in the output.`'));
      expect(invokeToolMultipleSections.documentation,
          contains('This text should also appear in the output.'));
      expect(invokeToolMultipleSections.documentation,
          contains('## `This text should also appear in the output.`'));
    });
  });

  group('Missing and Remote', () {
    test(
        'Verify that SDK libraries are not canonical when documenting a package',
        () {
      expect(
          dartAsync.package.documentedWhere, equals(DocumentLocation.missing));
      expect(dartAsync.isCanonical, isFalse);
    });

    test('Verify that packageGraph has an SDK but will not document it locally',
        () {
      expect(packageGraph.packages.firstWhere((p) => p.isSdk).documentedWhere,
          isNot(equals(DocumentLocation.local)));
    });
  });

  group('Category', () {
    test('Verify categories for test_package', () {
      expect(packageGraph.localPackages.length, equals(1));
      expect(packageGraph.localPackages.first.hasCategories, isTrue);
      var packageCategories = packageGraph.localPackages.first.categories;
      expect(packageCategories.length, equals(6));
      expect(
          packageGraph.localPackages.first.categoriesWithPublicLibraries.length,
          equals(3));
      expect(
          packageCategories.map((c) => c.name).toList(),
          orderedEquals([
            'Superb',
            'Unreal',
            'Real Libraries',
            'Misc',
            'More Excellence',
            'NotSoExcellent'
          ]));
      expect(packageCategories.map((c) => c.libraries.length).toList(),
          orderedEquals([0, 2, 3, 1, 0, 0]));
    });

    test('Verify libraries with multiple categories show up in multiple places',
        () {
      var packageCategories = packageGraph.publicPackages.first.categories;
      var realLibraries =
          packageCategories.firstWhere((c) => c.name == 'Real Libraries');
      var misc = packageCategories.firstWhere((c) => c.name == 'Misc');
      expect(
          realLibraries.libraries.map((l) => l.name), contains('two_exports'));
      expect(misc.libraries.map((l) => l.name), contains('two_exports'));
    });

    test('Verify that libraries without categories get handled', () {
      expect(
          packageGraph
              .localPackages.first.defaultCategory.publicLibraries.length,
          // Only 5 libraries have categories, the rest belong in default.
          equals(utils.kTestPackagePublicLibraries - 5));
    });

    // TODO consider moving these to a separate suite
    test('CategoryRendererHtml renders category label', () {
      var category = packageGraph.publicPackages.first.categories.first;
      var renderer = CategoryRendererHtml();
      expect(
          renderer.renderCategoryLabel(category),
          '<span class="category superb cp-0 linked" title="This is part of the Superb Topic.">'
          '<a href="${htmlBasePlaceholder}topics/Superb-topic.html">Superb</a></span>');
    });

    test('CategoryRendererHtml renders linkedName', () {
      var category = packageGraph.publicPackages.first.categories.first;
      var renderer = CategoryRendererHtml();
      expect(renderer.renderLinkedName(category),
          '<a href="${htmlBasePlaceholder}topics/Superb-topic.html">Superb</a>');
    });

    test('CategoryRendererMd renders category label', () {
      var category = packageGraph.publicPackages.first.categories.first;
      var renderer = CategoryRendererMd();
      expect(renderer.renderCategoryLabel(category),
          '[Superb](${htmlBasePlaceholder}topics/Superb-topic.html)');
    });

    test('CategoryRendererMd renders linkedName', () {
      var category = packageGraph.publicPackages.first.categories.first;
      var renderer = CategoryRendererMd();
      expect(renderer.renderLinkedName(category),
          '[Superb](${htmlBasePlaceholder}topics/Superb-topic.html)');
    });
  });

  group('LibraryContainer', () {
    TestLibraryContainer topLevel;
    List<String> sortOrderBasic;
    List<String> containerNames;

    setUpAll(() {
      topLevel = TestLibraryContainer('topLevel', [], null);
      sortOrderBasic = ['theFirst', 'second', 'fruit'];
      containerNames = [
        'moo',
        'woot',
        'theFirst',
        'topLevel Things',
        'toplevel',
        'fruit'
      ];
    });

    test('multiple containers with specified sort order', () {
      var containers = <LibraryContainer>[];
      for (var i = 0; i < containerNames.length; i++) {
        var name = containerNames[i];
        containers.add(TestLibraryContainer(name, sortOrderBasic, topLevel));
      }
      containers.add(TestLibraryContainerSdk('SDK', sortOrderBasic, topLevel));
      containers.sort();
      expect(
          containers.map((c) => c.name),
          orderedEquals([
            'theFirst',
            'fruit',
            'toplevel',
            'SDK',
            'topLevel Things',
            'moo',
            'woot'
          ]));
    });

    test('multiple containers, no specified sort order', () {
      var containers = <LibraryContainer>[];
      for (var name in containerNames) {
        containers.add(TestLibraryContainer(name, [], topLevel));
      }
      containers.add(TestLibraryContainerSdk('SDK', [], topLevel));
      containers.sort();
      expect(
          containers.map((c) => c.name),
          orderedEquals([
            'toplevel',
            'SDK',
            'topLevel Things',
            'fruit',
            'moo',
            'theFirst',
            'woot'
          ]));
    });
  });

  group('Library', () {
    Library anonLib,
        isDeprecated,
        someLib,
        reexportOneLib,
        reexportTwoLib,
        reexportThreeLib;
    Class SomeClass,
        SomeOtherClass,
        YetAnotherClass,
        AUnicornClass,
        ADuplicateClass;

    setUpAll(() {
      anonLib = packageGraph.libraries
          .firstWhere((lib) => lib.name == 'anonymous_library');

      someLib = packageGraph.allLibraries.values
          .firstWhere((lib) => lib.name == 'reexport.somelib');
      reexportOneLib = packageGraph.libraries
          .firstWhere((lib) => lib.name == 'reexport_one');
      reexportTwoLib = packageGraph.libraries
          .firstWhere((lib) => lib.name == 'reexport_two');
      reexportThreeLib = packageGraph.libraries
          .firstWhere((lib) => lib.name == 'reexport_three');
      SomeClass = someLib.getClassByName('SomeClass');
      SomeOtherClass = someLib.getClassByName('SomeOtherClass');
      YetAnotherClass = someLib.getClassByName('YetAnotherClass');
      AUnicornClass = someLib.getClassByName('AUnicornClass');
      ADuplicateClass = reexportThreeLib.getClassByName('ADuplicateClass');

      isDeprecated = packageGraph.libraries
          .firstWhere((lib) => lib.name == 'is_deprecated');
    });

    test('has a name', () {
      expect(exLibrary.name, 'ex');
    });

    test('does not have a null safety label if not null safe', () {
      expect(exLibrary.isNullSafety, isFalse);
    });

    test('has a line number and column', () {
      expect(exLibrary.characterLocation, isNotNull);
    });

    test('packageName', () {
      expect(exLibrary.packageName, 'test_package');
    });

    test('has a fully qualified name', () {
      expect(exLibrary.fullyQualifiedName, 'ex');
    });

    test('can be deprecated', () {
      expect(isDeprecated.isDeprecated, isTrue);
      expect(anonLib.isDeprecated, isFalse);
    });

    test('can be reexported even if the file suffix is not .dart', () {
      expect(fakeLibrary.allClasses.map((c) => c.name),
          contains('MyClassFromADartFile'));
    });

    test('that is deprecated has a deprecated css class in linkedName', () {
      expect(isDeprecated.linkedName, contains('class="deprecated"'));
    });

    test('has documentation', () {
      expect(exLibrary.documentation,
          'a library. testing string escaping: `var s = \'a string\'` <cool>\n');
    });

    test('has one line docs', () {
      expect(
          fakeLibrary.oneLineDoc,
          equals(
              'WOW FAKE PACKAGE IS <strong>BEST</strong> <a href="http://example.org">PACKAGE</a>'));
    });

    test('has properties', () {
      expect(exLibrary.hasPublicProperties, isTrue);
    });

    test('has constants', () {
      expect(exLibrary.hasPublicConstants, isTrue);
    });

    test('has exceptions', () {
      expect(exLibrary.hasPublicExceptions, isTrue);
    });

    test('has mixins', () {
      expect(fakeLibrary.hasPublicMixins, isTrue);
      expect(reexportTwoLib.hasPublicMixins, isTrue);
    });

    test('has enums', () {
      expect(exLibrary.hasPublicEnums, isTrue);
    });

    test('has functions', () {
      expect(exLibrary.hasPublicFunctions, isTrue);
    });

    test('has typedefs', () {
      expect(exLibrary.hasPublicTypedefs, isTrue);
    });

    test('exported class', () {
      expect(exLibrary.classes.any((c) => c.name == 'Helper'), isTrue);
    });

    test('exported function', () {
      expect(
          exLibrary.functions.any((f) => f.name == 'helperFunction'), isFalse);
    });

    test('anonymous lib', () {
      expect(anonLib.isAnonymous, isTrue);
    });

    test('with ambiguous reexport warnings', () {
      final warningMsg =
          '(reexport_one, reexport_two) -> reexport_two (confidence 0.000)';
      // Unicorn class has a warning because two @canonicalFors cancel each other out.
      expect(
          packageGraph.packageWarningCounter.hasWarning(
              AUnicornClass, PackageWarning.ambiguousReexport, warningMsg),
          isTrue);
      // This class is ambiguous without a @canonicalFor
      expect(
          packageGraph.packageWarningCounter.hasWarning(
              YetAnotherClass, PackageWarning.ambiguousReexport, warningMsg),
          isTrue);
      // These two classes have a @canonicalFor
      expect(
          packageGraph.packageWarningCounter.hasWarning(
              SomeClass, PackageWarning.ambiguousReexport, warningMsg),
          isFalse);
      expect(
          packageGraph.packageWarningCounter.hasWarning(
              SomeOtherClass, PackageWarning.ambiguousReexport, warningMsg),
          isFalse);
      // This library has a canonicalFor with no corresponding item
      expect(
          packageGraph.packageWarningCounter.hasWarning(reexportTwoLib,
              PackageWarning.ignoredCanonicalFor, 'something.ThatDoesntExist'),
          isTrue);
    });

    test('can import other libraries with unusual URIs', () {
      expect(
          fakeLibrary.importedExportedLibraries
              .where((l) => l.name == 'import_unusual'),
          isNotEmpty);
    });

    test('@canonicalFor directive works', () {
      expect(SomeOtherClass.canonicalLibrary, reexportOneLib);
      expect(SomeClass.canonicalLibrary, reexportTwoLib);
    });

    test('with correct show/hide behavior', () {
      expect(ADuplicateClass.definingLibrary.name, equals('shadowing_lib'));
    });
  });

  group('Macros', () {
    Class dog, ClassTemplateOneLiner;
    Enum MacrosFromAccessors;
    Method withMacro, withMacro2, withPrivateMacro, withUndefinedMacro;
    EnumField macroReferencedHere;

    setUpAll(() {
      dog = exLibrary.classes.firstWhere((c) => c.name == 'Dog');
      withMacro = dog.instanceMethods.firstWhere((m) => m.name == 'withMacro');
      withMacro2 =
          dog.instanceMethods.firstWhere((m) => m.name == 'withMacro2');
      withPrivateMacro =
          dog.instanceMethods.firstWhere((m) => m.name == 'withPrivateMacro');
      withUndefinedMacro =
          dog.instanceMethods.firstWhere((m) => m.name == 'withUndefinedMacro');
      MacrosFromAccessors =
          fakeLibrary.enums.firstWhere((e) => e.name == 'MacrosFromAccessors');
      macroReferencedHere = MacrosFromAccessors.publicConstantFields
          .firstWhere((e) => e.name == 'macroReferencedHere');
      ClassTemplateOneLiner = exLibrary.allClasses
          .firstWhere((c) => c.name == 'ClassTemplateOneLiner');
    });

    test('via reexport does not leave behind template crumbs', () {
      expect(ClassTemplateOneLiner.isCanonical, isFalse);
      expect(
          ClassTemplateOneLiner.oneLineDoc,
          equals(
              'I had better not have a template directive in my one liner.'));
    });

    test('renders a macro defined within a enum', () {
      expect(macroReferencedHere.documentationAsHtml,
          contains('This is a macro defined in an Enum accessor.'));
    });

    test("renders a macro within the same comment where it's defined", () {
      expect(withMacro.documentation,
          equals('Macro method\n\nFoo macro content\n\nMore docs'));
    });

    test("renders a macro in another method, not the same where it's defined",
        () {
      expect(withMacro2.documentation, equals('Foo macro content'));
    });

    test('renders a macro defined in a private symbol', () {
      expect(withPrivateMacro.documentation, contains('Private macro content'));
    });

    test('a warning is generated for unknown macros', () {
      // Retrieve documentation first to generate the warning.
      withUndefinedMacro.documentation;
      expect(
          packageGraph.packageWarningCounter.hasWarning(withUndefinedMacro,
              PackageWarning.unknownMacro, 'ThatDoesNotExist'),
          isTrue);
    });
  });

  group('YouTube', () {
    Class dog;
    Method withYouTubeWatchUrl;
    Method withYouTubeInOneLineDoc;
    Method withYouTubeInline;

    setUpAll(() {
      dog = exLibrary.classes.firstWhere((c) => c.name == 'Dog');
      withYouTubeWatchUrl = dog.instanceMethods
          .firstWhere((m) => m.name == 'withYouTubeWatchUrl');
      withYouTubeInOneLineDoc = dog.instanceMethods
          .firstWhere((m) => m.name == 'withYouTubeInOneLineDoc');
      withYouTubeInline =
          dog.instanceMethods.firstWhere((m) => m.name == 'withYouTubeInline');
    });

    test(
        'renders a YouTube video within the method documentation with correct aspect ratio',
        () {
      expect(
          withYouTubeWatchUrl.documentation,
          contains(
              '<iframe src="https://www.youtube.com/embed/oHg5SJYRHA0?rel=0"'));
      // Video is 560x315, which means height is 56.25% of width.
      expect(
          withYouTubeWatchUrl.documentation, contains('padding-top: 56.25%;'));
    });
    test("Doesn't place YouTube video in one line doc", () {
      expect(
          withYouTubeInOneLineDoc.oneLineDoc,
          isNot(contains(
              '<iframe src="https://www.youtube.com/embed/oHg5SJYRHA0?rel=0"')));
      expect(
          withYouTubeInOneLineDoc.documentation,
          contains(
              '<iframe src="https://www.youtube.com/embed/oHg5SJYRHA0?rel=0"'));
    });
    test('Handles YouTube video inline properly', () {
      // Make sure it doesn't have a double-space before the continued line,
      // which would indicate to Markdown to indent the line.
      expect(withYouTubeInline.documentation, isNot(contains('  works')));
    });
  });

  group('Animation', () {
    Method withAnimationInOneLineDoc;
    Method withAnimationInline;

    setUpAll(() {
      var dog = exLibrary.classes.firstWhere((c) => c.name == 'Dog');
      withAnimationInOneLineDoc = dog.instanceMethods
          .firstWhere((m) => m.name == 'withAnimationInOneLineDoc');
      withAnimationInline = dog.instanceMethods
          .firstWhere((m) => m.name == 'withAnimationInline');
    });

    test("Doesn't place animations in one line doc", () {
      expect(withAnimationInOneLineDoc.oneLineDoc, isNot(contains('<video')));
      expect(withAnimationInOneLineDoc.documentation, contains('<video'));
    });
    test('Handles animations inline properly', () {
      // Make sure it doesn't have a double-space before the continued line,
      // which would indicate to Markdown to indent the line.
      expect(withAnimationInline.documentation, isNot(contains('  works')));
    });
  });

  group('MultiplyInheritedExecutableElement handling', () {
    Class BaseThingy, BaseThingy2, ImplementingThingy2;
    Method aImplementingThingyMethod;
    Field aImplementingThingyField;
    Field aImplementingThingy;
    Accessor aImplementingThingyAccessor;

    setUpAll(() {
      BaseThingy =
          fakeLibrary.classes.firstWhere((c) => c.name == 'BaseThingy');
      BaseThingy2 =
          fakeLibrary.classes.firstWhere((c) => c.name == 'BaseThingy2');
      ImplementingThingy2 = fakeLibrary.classes
          .firstWhere((c) => c.name == 'ImplementingThingy2');

      aImplementingThingy = ImplementingThingy2.instanceFields
          .firstWhere((m) => m.name == 'aImplementingThingy');
      aImplementingThingyMethod = ImplementingThingy2.instanceMethods
          .firstWhere((m) => m.name == 'aImplementingThingyMethod');
      aImplementingThingyField = ImplementingThingy2.instanceFields
          .firstWhere((m) => m.name == 'aImplementingThingyField');
      aImplementingThingyAccessor = aImplementingThingyField.getter;
    });

    test('Verify behavior of imperfect resolver', () {
      expect(aImplementingThingy.element.enclosingElement,
          equals(BaseThingy2.element));
      expect(aImplementingThingyMethod.element.enclosingElement,
          equals(BaseThingy.element));
      expect(aImplementingThingyField.element.enclosingElement,
          equals(BaseThingy.element));
      expect(aImplementingThingyAccessor.element.enclosingElement,
          equals(BaseThingy.element));
    });
  });

  group('Docs as HTML', () {
    Class Apple, B, superAwesomeClass, foo2;
    TopLevelVariable incorrectDocReferenceFromEx;
    TopLevelVariable bulletDoced;
    ModelFunction thisIsAsync;
    ModelFunction topLevelFunction;

    Class extendedClass;
    TopLevelVariable testingCodeSyntaxInOneLiners;

    Class specialList;
    Class baseForDocComments;
    Method doAwesomeStuff;
    Class subForDocComments;

    ModelFunction short;

    setUpAll(() {
      incorrectDocReferenceFromEx = exLibrary.constants
          .firstWhere((c) => c.name == 'incorrectDocReferenceFromEx');
      B = exLibrary.classes.firstWhere((c) => c.name == 'B');
      Apple = exLibrary.classes.firstWhere((c) => c.name == 'Apple');
      specialList =
          fakeLibrary.classes.firstWhere((c) => c.name == 'SpecialList');
      bulletDoced =
          fakeLibrary.constants.firstWhere((c) => c.name == 'bulletDoced');
      topLevelFunction =
          fakeLibrary.functions.firstWhere((f) => f.name == 'topLevelFunction');
      thisIsAsync =
          fakeLibrary.functions.firstWhere((f) => f.name == 'thisIsAsync');
      testingCodeSyntaxInOneLiners = fakeLibrary.constants
          .firstWhere((c) => c.name == 'testingCodeSyntaxInOneLiners');
      superAwesomeClass = fakeLibrary.classes
          .firstWhere((cls) => cls.name == 'SuperAwesomeClass');
      foo2 = fakeLibrary.classes.firstWhere((cls) => cls.name == 'Foo2');
      assert(twoExportsLib != null);
      extendedClass = twoExportsLib.allClasses
          .firstWhere((clazz) => clazz.name == 'ExtendingClass');

      subForDocComments =
          fakeLibrary.classes.firstWhere((c) => c.name == 'SubForDocComments');

      baseForDocComments =
          fakeLibrary.classes.firstWhere((c) => c.name == 'BaseForDocComments');
      doAwesomeStuff = baseForDocComments.instanceMethods
          .firstWhere((m) => m.name == 'doAwesomeStuff');

      short = fakeLibrary.functions.firstWhere((f) => f.name == 'short');
    });

    group('markdown extensions', () {
      Class DocumentWithATable;
      String docsAsHtml;

      setUpAll(() {
        DocumentWithATable = fakeLibrary.classes
            .firstWhere((cls) => cls.name == 'DocumentWithATable');
        docsAsHtml = DocumentWithATable.documentationAsHtml;
      });

      test('Verify table appearance', () {
        expect(docsAsHtml.contains('<table><thead><tr><th>Component</th>'),
            isTrue);
      });

      test('Verify links inside of table headers', () {
        expect(
            docsAsHtml.contains(
                '<th><a href="${htmlBasePlaceholder}fake/Annotation-class.html">Annotation</a></th>'),
            isTrue);
      });

      test('Verify links inside of table body', () {
        expect(
            docsAsHtml.contains(
                '<tbody><tr><td><a href="${htmlBasePlaceholder}fake/DocumentWithATable/foo-constant.html">foo</a></td>'),
            isTrue);
      });

      test('Verify there is no emoji support', () {
        var tpvar = fakeLibrary.constants
            .firstWhere((t) => t.name == 'hasMarkdownInDoc');
        docsAsHtml = tpvar.documentationAsHtml;
        expect(docsAsHtml.contains('3ffe:2a00:100:7031::1'), isTrue);
      });
    });

    group('Comment processing', () {
      test('can virtually add nodoc via options file', () {
        var NodocMeLibrary = packageGraph.defaultPackage.allLibraries
            .firstWhere((l) => l.name == 'nodocme');
        expect(NodocMeLibrary.hasNodoc, isTrue);
        var NodocMeImplementation = fakeLibrary.allClasses
            .firstWhere((c) => c.name == 'NodocMeImplementation');
        expect(NodocMeImplementation.hasNodoc, isTrue);
        expect(NodocMeImplementation.isPublic, isFalse);
        var MeNeitherEvenWithoutADocComment = fakeLibrary.allClasses
            .firstWhere((c) => c.name == 'MeNeitherEvenWithoutADocComment');
        expect(MeNeitherEvenWithoutADocComment.hasNodoc, isTrue);
        expect(MeNeitherEvenWithoutADocComment.isPublic, isFalse);
      });
    });

    group('doc references', () {
      String docsAsHtml;

      setUpAll(() {
        docsAsHtml = doAwesomeStuff.documentationAsHtml;
      });

      test('Verify links to inherited members inside class', () {
        expect(
            docsAsHtml,
            contains(
                '<a href="${htmlBasePlaceholder}fake/ImplicitProperties/forInheriting.html">ClassWithUnusualProperties.forInheriting</a>'));
        expect(
            docsAsHtml,
            contains(
                '<a href="%%__HTMLBASE_dartdoc_internal__%%reexport_two/BaseReexported/action.html">ExtendedBaseReexported.action</a></p>'));
        var doAwesomeStuffWarnings = packageGraph.packageWarningCounter
                .countedWarnings[doAwesomeStuff.element] ??
            [];
        expect(
            doAwesomeStuffWarnings,
            isNot(anyElement((Tuple2<PackageWarning, String> e) =>
                e.item1 == PackageWarning.ambiguousDocReference)));
      });

      test('can handle renamed imports', () {
        var aFunctionUsingRenamedLib = fakeLibrary.functions
            .firstWhere((f) => f.name == 'aFunctionUsingRenamedLib');
        expect(
            aFunctionUsingRenamedLib.documentationAsHtml,
            contains(
                'Link to library: <a href="${htmlBasePlaceholder}mylibpub/mylibpub-library.html">renamedLib</a>'));
        expect(
            aFunctionUsingRenamedLib.documentationAsHtml,
            contains(
                'Link to constructor (implied): <a href="${htmlBasePlaceholder}mylibpub/YetAnotherHelper/YetAnotherHelper.html">new renamedLib.YetAnotherHelper()</a>'));
        expect(
            aFunctionUsingRenamedLib.documentationAsHtml,
            contains(
                'Link to constructor (implied, no new): <a href="${htmlBasePlaceholder}mylibpub/YetAnotherHelper/YetAnotherHelper.html">renamedLib.YetAnotherHelper()</a>'));
        expect(
            aFunctionUsingRenamedLib.documentationAsHtml,
            contains(
                'Link to class: <a href="${htmlBasePlaceholder}mylibpub/YetAnotherHelper-class.html">renamedLib.YetAnotherHelper</a>'));
        expect(
            aFunctionUsingRenamedLib.documentationAsHtml,
            contains(
                'Link to constructor (direct): <a href="${htmlBasePlaceholder}mylibpub/YetAnotherHelper/YetAnotherHelper.html">renamedLib.YetAnotherHelper.YetAnotherHelper</a>'));
        expect(
            aFunctionUsingRenamedLib.documentationAsHtml,
            contains(
                'Link to class member: <a href="${htmlBasePlaceholder}mylibpub/YetAnotherHelper/getMoreContents.html">renamedLib.YetAnotherHelper.getMoreContents</a>'));
        expect(
            aFunctionUsingRenamedLib.documentationAsHtml,
            contains(
                'Link to function: <a href="${htmlBasePlaceholder}mylibpub/helperFunction.html">renamedLib.helperFunction</a>'));
        expect(
            aFunctionUsingRenamedLib.documentationAsHtml,
            contains(
                'Link to overlapping prefix: <a href="${htmlBasePlaceholder}csspub/theOnlyThingInTheLibrary.html">renamedLib2.theOnlyThingInTheLibrary</a>'));
      });

      test('operator [] reference within a class works', () {
        expect(
            docsAsHtml,
            contains(
                '<a href="${htmlBasePlaceholder}fake/BaseForDocComments/operator_get.html">operator []</a> '));
      });

      test('operator [] reference outside of a class works', () {
        expect(
            docsAsHtml,
            contains(
                '<a href="${htmlBasePlaceholder}fake/SpecialList/operator_get.html">SpecialList.operator []</a> '));
      }, skip: 'https://github.com/dart-lang/dartdoc/issues/1285');

      test('adds <code> tag to a class from the SDK', () {
        expect(docsAsHtml, contains('<code>String</code>'));
      });

      test('adds <code> tag to a reference to its parameter', () {
        expect(docsAsHtml, contains('<code>value</code>'));
      });

      test('links to a reference to its class', () {
        expect(
            docsAsHtml,
            contains(
                '<a href="${htmlBasePlaceholder}fake/BaseForDocComments-class.html">BaseForDocComments</a>'));
      });

      test(
          'link to a name in another library in this package, but is not imported into this library, should still be linked',
          () {
        expect(
            docsAsHtml,
            contains(
                '<a href="${htmlBasePlaceholder}anonymous_library/doesStuff.html">doesStuff</a>'));
      });

      test(
          'link to unresolved name in the library in this package still should be linked',
          () {
        var helperClass =
            exLibrary.classes.firstWhere((c) => c.name == 'Helper');
        expect(
            helperClass.documentationAsHtml,
            contains(
                '<a href="${htmlBasePlaceholder}ex/Apple-class.html">Apple</a>'));
        expect(
            helperClass.documentationAsHtml,
            contains(
                '<a href="${htmlBasePlaceholder}ex/B-class.html">ex.B</a>'));
      });

      test('link to override method in implementer from base class', () {
        var helperClass =
            baseClassLib.classes.firstWhere((c) => c.name == 'Constraints');
        expect(
            helperClass.documentationAsHtml,
            contains(
                '<a href="${htmlBasePlaceholder}override_class/BoxConstraints/debugAssertIsValid.html">BoxConstraints.debugAssertIsValid</a>'));
      });

      test(
          'link to a name of a class from an imported library that exports the name',
          () {
        expect(
            docsAsHtml,
            contains(
                '<a href="${htmlBasePlaceholder}two_exports/BaseClass-class.html">BaseClass</a>'));
      });

      test(
          'links to a reference to a top-level const with multiple underscores',
          () {
        expect(
            docsAsHtml,
            contains(
                '<a href="${htmlBasePlaceholder}fake/NAME_WITH_TWO_UNDERSCORES-constant.html">NAME_WITH_TWO_UNDERSCORES</a>'));
      });

      test('links to a method in this class', () {
        expect(
            docsAsHtml,
            contains(
                '<a href="${htmlBasePlaceholder}fake/BaseForDocComments/anotherMethod.html">anotherMethod</a>'));
      });

      test('links to a top-level function in this library', () {
        expect(
            docsAsHtml,
            contains(
                '<a class="deprecated" href="${htmlBasePlaceholder}fake/topLevelFunction.html">topLevelFunction</a>'));
      });

      test('links to top-level function from an imported library', () {
        expect(
            docsAsHtml,
            contains(
                '<a href="${htmlBasePlaceholder}ex/function1.html">function1</a>'));
      });

      test('links to a class from an imported lib', () {
        expect(
            docsAsHtml,
            contains(
                '<a href="${htmlBasePlaceholder}ex/Apple-class.html">Apple</a>'));
      });

      test(
          'links to a top-level const from same lib (which also has the same name as a const from an imported lib)',
          () {
        expect(
            docsAsHtml,
            contains(
                '<a href="${htmlBasePlaceholder}fake/incorrectDocReference-constant.html">incorrectDocReference</a>'));
      });

      test('links to a top-level const from an imported lib', () {
        expect(
            docsAsHtml,
            contains(
                '<a href="${htmlBasePlaceholder}ex/incorrectDocReferenceFromEx-constant.html">incorrectDocReferenceFromEx</a>'));
      });

      test('links to a top-level variable with a prefix from an imported lib',
          () {
        expect(
            docsAsHtml,
            contains(
                '<a href="${htmlBasePlaceholder}csspub/theOnlyThingInTheLibrary.html">css.theOnlyThingInTheLibrary</a>'));
      });

      test('links to a name with a single underscore', () {
        expect(
            docsAsHtml,
            contains(
                '<a href="${htmlBasePlaceholder}fake/NAME_SINGLEUNDERSCORE-constant.html">NAME_SINGLEUNDERSCORE</a>'));
      });

      test('correctly escapes type parameters in links', () {
        expect(
            docsAsHtml,
            contains(
                '<a href="${htmlBasePlaceholder}fake/ExtraSpecialList-class.html">ExtraSpecialList&lt;Object&gt;</a>'));
      });

      test('correctly escapes type parameters in broken links', () {
        expect(docsAsHtml,
            contains('<code>ThisIsNotHereNoWay&lt;MyType&gt;</code>'));
      });

      test('leaves relative href resulting in a broken link', () {
        // Dartdoc does emit a brokenLink warning for this.
        expect(docsAsHtml,
            contains('<a href="SubForDocComments/localMethod.html">link</a>'));
      });

      test('leaves relative href resulting in a working link', () {
        // Ideally doc comments should not make assumptions about Dartdoc output
        // files, but unfortunately some do...
        expect(
            docsAsHtml,
            contains(
                '<a href="../SubForDocComments/localMethod.html">link</a>'));
      });
    });

    test('multi-underscore names in brackets do not become italicized', () {
      expect(short.documentation, contains('[NAME_WITH_TWO_UNDERSCORES]'));
      expect(
          short.documentationAsHtml,
          contains(
              '<a href="${htmlBasePlaceholder}fake/NAME_WITH_TWO_UNDERSCORES-constant.html">NAME_WITH_TWO_UNDERSCORES</a>'));
    });

    test('still has brackets inside code blocks', () {
      expect(topLevelFunction.documentationAsHtml,
          contains("['hello from dart']"));
    });

    test('class without additional docs', () {
      expect(specialList.hasExtendedDocumentation, equals(false));
    });

    test('class with additional docs', () {
      expect(Apple.hasExtendedDocumentation, equals(true));
    });

    test('oneLine doc references in inherited methods should not have brackets',
        () {
      var add = specialList.instanceMethods.firstWhere((m) => m.name == 'add');
      expect(
          add.oneLineDoc,
          equals(
              'Adds <code>value</code> to the end of this list,\nextending the length by one.'));
    });

    test(
        'full documentation references from inherited methods should not have brackets',
        () {
      var add = specialList.instanceMethods.firstWhere((m) => m.name == 'add');
      expect(
          add.documentationAsHtml,
          startsWith(
              '<p>Adds <code>value</code> to the end of this list,\nextending the length by one.'));
    });

    test('incorrect doc references are still wrapped in code blocks', () {
      expect(incorrectDocReferenceFromEx.documentationAsHtml,
          '<p>This should <code>not work</code>.</p>');
    });

    test('no references', () {
      expect(
          Apple.documentationAsHtml,
          '<p>Sample class <code>String</code></p><pre class="language-dart">  A\n'
          '   B\n'
          '</pre>');
    });

    test('single ref to class', () {
      expect(
          B.documentationAsHtml.contains(
              '<p>Extends class <a href="${htmlBasePlaceholder}ex/Apple-class.html">Apple</a>, use <a href="${htmlBasePlaceholder}ex/Apple/Apple.html">new Apple</a> or <a href="${htmlBasePlaceholder}ex/Apple/Apple.fromString.html">new Apple.fromString</a></p>'),
          isTrue);
    });

    test('doc ref to class in SDK does not render as link', () {
      expect(
          thisIsAsync.documentationAsHtml,
          equals(
              '<p>An async function. It should look like I return a <code>Future</code>.</p>'));
    });

    test('references are correct in exported libraries', () {
      expect(twoExportsLib, isNotNull);
      expect(extendedClass, isNotNull);
      var resolved = extendedClass.documentationAsHtml;
      expect(resolved, isNotNull);
      expect(
          resolved,
          contains(
              '<a href="${htmlBasePlaceholder}two_exports/BaseClass-class.html">BaseClass</a>'));
      expect(
          resolved,
          contains(
              'Linking over to <a href="${htmlBasePlaceholder}ex/Apple-class.html">Apple</a>'));
    });

    test('references to class and constructors', () {
      var comment = B.documentationAsHtml;
      expect(
          comment,
          contains(
              'Extends class <a href="${htmlBasePlaceholder}ex/Apple-class.html">Apple</a>'));
      expect(
          comment,
          contains(
              'use <a href="${htmlBasePlaceholder}ex/Apple/Apple.html">new Apple</a>'));
      expect(
          comment,
          contains(
              '<a href="${htmlBasePlaceholder}ex/Apple/Apple.fromString.html">new Apple.fromString</a>'));
    });

    test('references to nullable type and null-checked variable', () {
      var RefsWithQsAndBangs =
          exLibrary.classes.firstWhere((c) => c.name == 'RefsWithQsAndBangs');
      var comment = RefsWithQsAndBangs.documentationAsHtml;
      expect(
          comment,
          contains(
              'nullable type: <a href="${htmlBasePlaceholder}ex/Apple-class.html">Apple?</a>'));
      expect(
          comment,
          contains(
              'null-checked variable <a href="${htmlBasePlaceholder}ex/myNumber.html">myNumber!</a>'));
    });

    test('reference to constructor named the same as a field', () {
      var FieldAndCtorWithSameName = exLibrary.classes
          .firstWhere((c) => c.name == 'FieldAndCtorWithSameName');
      var comment = FieldAndCtorWithSameName.documentationAsHtml;
      expect(
          comment,
          contains('Reference to '
              '<a href="${htmlBasePlaceholder}ex/FieldAndCtorWithSameName/FieldAndCtorWithSameName.named.html">'
              'FieldAndCtorWithSameName.named()</a>'));
    });

    test('reference to class from another library', () {
      var comment = superAwesomeClass.documentationAsHtml;
      expect(
          comment,
          contains(
              '<a href="${htmlBasePlaceholder}ex/Apple-class.html">Apple</a>'));
    });

    test('reference to method', () {
      var comment = foo2.documentationAsHtml;
      expect(
          comment,
          equals(
              '<p>link to method from class <a href="${htmlBasePlaceholder}ex/Apple/m.html">Apple.m</a></p>'));
    });

    test(
        'code references to privately defined elements in public classes work properly',
        () {
      var notAMethodFromPrivateClass = fakeLibrary.allClasses
          .firstWhere((Class c) => c.name == 'ReferringClass')
          .publicInstanceMethods
          .firstWhere((Method m) => m.name == 'notAMethodFromPrivateClass');
      expect(
          notAMethodFromPrivateClass.documentationAsHtml,
          contains(
              '<a href="${htmlBasePlaceholder}fake/InheritingClassOne/aMethod.html">fake.InheritingClassOne.aMethod</a>'));
      expect(
          notAMethodFromPrivateClass.documentationAsHtml,
          contains(
              '<a href="${htmlBasePlaceholder}fake/InheritingClassTwo/aMethod.html">fake.InheritingClassTwo.aMethod</a>'));
    });

    test('legacy code blocks render correctly', () {
      expect(
          testingCodeSyntaxInOneLiners.oneLineDoc,
          equals(
              'These are code syntaxes: <code>true</code> and <code>false</code>'));
    });

    test('doc comments to parameters are marked as code', () {
      var localMethod = subForDocComments.instanceMethods
          .firstWhere((m) => m.name == 'localMethod');
      expect(localMethod.documentationAsHtml, contains('<code>foo</code>'));
      expect(localMethod.documentationAsHtml, contains('<code>bar</code>'));
    });

    test('doc comment inherited from getter', () {
      var getterWithDocs = subForDocComments.instanceFields
          .firstWhere((m) => m.name == 'getterWithDocs');
      expect(getterWithDocs.documentationAsHtml,
          contains('Some really great topics.'));
    });

    test(
        'a property with no explicit getters and setters does not duplicate docs',
        () {
      var powers = superAwesomeClass.instanceFields
          .firstWhere((p) => p.name == 'powers');
      Iterable<Match> matches =
          RegExp('In the super class').allMatches(powers.documentationAsHtml);
      expect(matches, hasLength(1));
    });

    test('bullet points work in top level variables', () {
      expect(
          bulletDoced.extendedDocLink,
          equals(
              ModelElementRendererHtml().renderExtendedDocLink(bulletDoced)));
      expect(bulletDoced.documentationAsHtml, contains('<li>'));
    });
  });

  group('Class edge cases', () {
    // This is distinct from inheritance in the language and the analyzer
    // implementation.
    test(
        'Implementor chain is correctly rewritten through intermediate private classes',
        () {
      var implementorsLibrary = packageGraph.publicLibraries
          .firstWhere((l) => l.name == 'implementors');
      var ImplementerOfDeclaredPrivateClasses = implementorsLibrary.classes
          .firstWhere((c) => c.name == 'ImplementerOfDeclaredPrivateClasses');
      var ImplementerOfThings = implementorsLibrary.classes
          .firstWhere((c) => c.name == 'ImplementerOfThings');
      var ImplementBase = implementorsLibrary.classes
          .firstWhere((c) => c.name == 'ImplementBase');

      expect(ImplementerOfThings.publicInterfaces.first.element,
          equals(ImplementBase));
      expect(ImplementerOfDeclaredPrivateClasses.publicInterfaces.first.element,
          equals(ImplementBase));

      expect(ImplementBase.publicImplementors,
          contains(ImplementerOfDeclaredPrivateClasses));
      expect(ImplementBase.publicImplementors, contains(ImplementerOfThings));
    });

    test('Overrides from intermediate abstract classes are picked up correctly',
        () {
      var IntermediateAbstractSubclass = fakeLibrary.allClasses
          .firstWhere((c) => c.name == 'IntermediateAbstractSubclass');
      var operatorEquals = IntermediateAbstractSubclass.inheritedOperators
          .firstWhere((o) => o.name == 'operator ==');
      expect(operatorEquals.definingEnclosingContainer.name,
          equals('IntermediateAbstract'));
    });

    test(
        'Overrides from intermediate abstract classes that have external implementations via the SDK are picked up correctly',
        () {
      var dartCore =
          packageGraph.libraries.firstWhere((l) => l.name == 'dart:core');
      var intClass = dartCore.allClasses.firstWhere((c) => c.name == 'int');
      var operatorEqualsInt = intClass.inheritedOperators
          .firstWhere((o) => o.name == 'operator ==');
      expect(operatorEqualsInt.definingEnclosingContainer.name, equals('num'));
    });

    test('Factories from unrelated classes are linked correctly', () {
      var A = packageGraph.localPublicLibraries
          .firstWhere((l) => l.name == 'unrelated_factories')
          .allClasses
          .firstWhere((c) => c.name == 'A');
      var fromMap = A.constructors.firstWhere((c) => c.name == 'A.fromMap');
      expect(fromMap.documentationAsHtml,
          contains(r'unrelated_factories/AB/AB.fromMap.html">AB.fromMap</a>'));
      expect(fromMap.documentationAsHtml,
          contains(r'A/A.fromMap.html">fromMap</a>'));
      expect(fromMap.documentationAsHtml,
          contains(r'unrelated_factories/AB-class.html">AB</a>'));
      expect(fromMap.documentationAsHtml,
          contains(r'unrelated_factories/A-class.html">A</a>'));
    });

    test('Inherit from private class across private library to public library',
        () {
      var GadgetExtender = packageGraph.localPublicLibraries
          .firstWhere((l) => l.name == 'gadget_extender')
          .allClasses
          .firstWhere((c) => c.name == 'GadgetExtender');
      var gadgetGetter = GadgetExtender.instanceFields
          .firstWhere((f) => f.name == 'gadgetGetter');
      expect(gadgetGetter.isCanonical, isTrue);
    });

    test(
        'ExecutableElements from private classes and from public interfaces (#1561)',
        () {
      var MIEEMixinWithOverride = fakeLibrary.publicClasses
          .firstWhere((c) => c.name == 'MIEEMixinWithOverride');
      var problematicOperator = MIEEMixinWithOverride.inheritedOperators
          .firstWhere((o) => o.name == 'operator []=');
      expect(problematicOperator.element.enclosingElement.name,
          equals('_MIEEPrivateOverride'));
      expect(problematicOperator.canonicalModelElement.enclosingElement.name,
          equals('MIEEMixinWithOverride'));
    });
  });

  group('Mixin', () {
    Mixin GenericMixin;
    Class GenericClass, ModifierClass, TypeInferenceMixedIn;
    Field overrideByEverything,
        overrideByGenericMixin,
        overrideByBoth,
        overrideByModifierClass;

    setUpAll(() {
      var classes = fakeLibrary.publicClasses;
      GenericClass = classes.firstWhere((c) => c.name == 'GenericClass');
      ModifierClass = classes.firstWhere((c) => c.name == 'ModifierClass');
      GenericMixin =
          fakeLibrary.publicMixins.firstWhere((m) => m.name == 'GenericMixin');
      TypeInferenceMixedIn =
          classes.firstWhere((c) => c.name == 'TypeInferenceMixedIn');
      overrideByEverything = TypeInferenceMixedIn.instanceFields
          .firstWhere((f) => f.name == 'overrideByEverything');
      overrideByGenericMixin = TypeInferenceMixedIn.instanceFields
          .firstWhere((f) => f.name == 'overrideByGenericMixin');
      overrideByBoth = TypeInferenceMixedIn.instanceFields
          .firstWhere((f) => f.name == 'overrideByBoth');
      overrideByModifierClass = TypeInferenceMixedIn.instanceFields
          .firstWhere((f) => f.name == 'overrideByModifierClass');
    });

    test('does have a line number and column', () {
      expect(GenericMixin.characterLocation, isNotNull);
    });

    test('Verify mixin member is available in findRefElementCache', () {
      expect(packageGraph.findRefElementCache['GenericMixin.mixinMember'],
          isNotEmpty);
    });

    test('Verify inheritance/mixin structure and type inference', () {
      expect(
          TypeInferenceMixedIn.mixedInTypes
              .map<String>((DefinedElementType t) => t.element.name),
          orderedEquals(['GenericMixin']));
      expect(
          TypeInferenceMixedIn.mixedInTypes.first.typeArguments
              .map<String>((ElementType t) => t.name),
          orderedEquals(['int']));

      expect(TypeInferenceMixedIn.superChain.length, equals(2));
      final ParameterizedElementType firstType =
          TypeInferenceMixedIn.superChain.first;
      final ParameterizedElementType lastType =
          TypeInferenceMixedIn.superChain.last;
      expect(firstType.name, equals('ModifierClass'));
      expect(firstType.typeArguments.map<String>((ElementType t) => t.name),
          orderedEquals(['int']));
      expect(lastType.name, equals('GenericClass'));
      expect(lastType.typeArguments.map<String>((ElementType t) => t.name),
          orderedEquals(['int']));
    });

    test('Verify non-overridden members have right canonical classes', () {
      var member = TypeInferenceMixedIn.instanceFields
          .firstWhere((f) => f.name == 'member');
      var modifierMember = TypeInferenceMixedIn.instanceFields
          .firstWhere((f) => f.name == 'modifierMember');
      var mixinMember = TypeInferenceMixedIn.instanceFields
          .firstWhere((f) => f.name == 'mixinMember');
      expect(member.canonicalEnclosingContainer, equals(GenericClass));
      expect(modifierMember.canonicalEnclosingContainer, equals(ModifierClass));
      expect(mixinMember.canonicalEnclosingContainer, equals(GenericMixin));
    });

    test('Verify overrides & documentation inheritance work as intended', () {
      expect(overrideByEverything.canonicalEnclosingContainer,
          equals(TypeInferenceMixedIn));
      expect(overrideByGenericMixin.canonicalEnclosingContainer,
          equals(GenericMixin));
      expect(overrideByBoth.canonicalEnclosingContainer, equals(GenericMixin));
      expect(overrideByModifierClass.canonicalEnclosingContainer,
          equals(ModifierClass));
      expect(
          overrideByEverything.documentationFrom.first,
          equals(GenericClass.instanceFields
              .firstWhere((f) => f.name == 'overrideByEverything')
              .getter));
      expect(
          overrideByGenericMixin.documentationFrom.first,
          equals(GenericClass.instanceFields
              .firstWhere((f) => f.name == 'overrideByGenericMixin')
              .getter));
      expect(
          overrideByBoth.documentationFrom.first,
          equals(GenericClass.instanceFields
              .firstWhere((f) => f.name == 'overrideByBoth')
              .getter));
      expect(
          overrideByModifierClass.documentationFrom.first,
          equals(GenericClass.instanceFields
              .firstWhere((f) => f.name == 'overrideByModifierClass')
              .getter));
    });

    test('Verify that documentation for mixin applications contains links', () {
      expect(
          overrideByModifierClass.oneLineDoc,
          contains(
              '<a href="${htmlBasePlaceholder}fake/ModifierClass-class.html">ModifierClass</a>'));
      expect(
          overrideByModifierClass.canonicalModelElement.documentationAsHtml,
          contains(
              '<a href="${htmlBasePlaceholder}fake/ModifierClass-class.html">ModifierClass</a>'));
      expect(
          overrideByGenericMixin.oneLineDoc,
          contains(
              '<a href="${htmlBasePlaceholder}fake/GenericMixin-mixin.html">GenericMixin</a>'));
      expect(
          overrideByGenericMixin.canonicalModelElement.documentationAsHtml,
          contains(
              '<a href="${htmlBasePlaceholder}fake/GenericMixin-mixin.html">GenericMixin</a>'));
      expect(
          overrideByBoth.oneLineDoc,
          contains(
              '<a href="${htmlBasePlaceholder}fake/ModifierClass-class.html">ModifierClass</a>'));
      expect(
          overrideByBoth.oneLineDoc,
          contains(
              '<a href="${htmlBasePlaceholder}fake/GenericMixin-mixin.html">GenericMixin</a>'));
      expect(
          overrideByBoth.canonicalModelElement.documentationAsHtml,
          contains(
              '<a href="${htmlBasePlaceholder}fake/ModifierClass-class.html">ModifierClass</a>'));
      expect(
          overrideByBoth.canonicalModelElement.documentationAsHtml,
          contains(
              '<a href="${htmlBasePlaceholder}fake/GenericMixin-mixin.html">GenericMixin</a>'));
    });
  });

  group('Class', () {
    List<Class> classes;
    Class Apple, B, Cat, Cool, Dog, F, Dep, SpecialList;
    Class ExtendingClass, CatString;

    setUpAll(() {
      classes = exLibrary.publicClasses.toList();
      Apple = classes.firstWhere((c) => c.name == 'Apple');
      B = classes.firstWhere((c) => c.name == 'B');
      Cat = classes.firstWhere((c) => c.name == 'Cat');
      Dog = classes.firstWhere((c) => c.name == 'Dog');
      F = classes.firstWhere((c) => c.name == 'F');
      Dep = classes.firstWhere((c) => c.name == 'Deprecated');
      Cool = classes.firstWhere((c) => c.name == 'Cool');
      SpecialList =
          fakeLibrary.classes.firstWhere((c) => c.name == 'SpecialList');
      ExtendingClass =
          twoExportsLib.classes.firstWhere((c) => c.name == 'ExtendingClass');
      CatString = exLibrary.classes.firstWhere((c) => c.name == 'CatString');
    });

    test('has a fully qualified name', () {
      expect(Apple.fullyQualifiedName, 'ex.Apple');
    });

    test('does have a line number and column', () {
      expect(Apple.characterLocation, isNotNull);
    });

    test('we got the classes we expect', () {
      expect(Apple.name, equals('Apple'));
      expect(B.name, equals('B'));
      expect(Cat.name, equals('Cat'));
      expect(Dog.name, equals('Dog'));
    });

    test('a class with only inherited properties has some properties', () {
      expect(CatString.hasInstanceFields, isTrue);
      expect(CatString.instanceFields, isNotEmpty);
    });

    test('has enclosing element', () {
      expect(Apple.enclosingElement.name, equals(exLibrary.name));
    });

    test('class name with generics', () {
      expect(
          F.nameWithGenerics,
          equals(
              'F&lt;<wbr><span class="type-parameter">T extends String</span>&gt;'));
    });

    test('correctly finds all the classes', () {
      expect(classes, hasLength(38));
    });

    test('abstract', () {
      expect(Cat.isAbstract, isTrue);
    });

    test('supertype', () {
      expect(B.hasPublicSuperChainReversed, isTrue);
    });

    test('mixins', () {
      expect(Apple.mixedInTypes, hasLength(0));
    });

    test('mixins private', () {
      expect(F.mixedInTypes, hasLength(1));
    });

    test('interfaces', () {
      var interfaces = Dog.interfaces;
      expect(interfaces, hasLength(2));
      expect(interfaces[0].name, 'Cat');
      expect(interfaces[1].name, 'E');
    });

    test('class title has abstract keyword', () {
      expect(Cat.fullkind, 'abstract class');
    });

    test('class title has no abstract keyword', () {
      expect(Dog.fullkind, 'class');
    });

    test('get constructors', () {
      expect(Apple.publicConstructors, hasLength(2));
    });

    test('get static fields', () {
      expect(Apple.publicVariableStaticFields, hasLength(1));
    });

    test('constructors have source', () {
      var ctor = Dog.constructors.first;
      expect(ctor.sourceCode, isNotEmpty);
    });

    test('get constants', () {
      expect(Apple.publicConstantFields, hasLength(1));
      expect(Apple.publicConstantFields.first.kind, equals('constant'));
    });

    test('get instance fields', () {
      expect(Apple.publicInstanceFields.where((f) => !f.isInherited),
          hasLength(3));
      expect(Apple.publicInstanceFields.first.kind, equals('property'));
    });

    test('get inherited properties, including properties of Object', () {
      expect(B.publicInheritedFields, hasLength(4));
    });

    test('get methods', () {
      expect(Dog.publicInstanceMethods.where((m) => !m.isInherited),
          hasLength(16));
    });

    test('get operators', () {
      expect(Dog.publicInstanceOperators, hasLength(2));
      expect(Dog.publicInstanceOperators.first.name, 'operator ==');
      expect(Dog.publicInstanceOperators.last.name, 'operator +');
    });

    test('has non-inherited instance operators', () {
      expect(Dog.publicInheritedInstanceOperators, isFalse);
    });

    test('has only inherited instance operators', () {
      expect(Cat.publicInheritedInstanceOperators, isTrue);
    });

    test('inherited methods, including from Object ', () {
      expect(B.publicInheritedMethods, hasLength(7));
      expect(B.hasPublicInheritedMethods, isTrue);
    });

    test('all instance methods', () {
      var methods = B.publicInstanceMethods.where((m) => !m.isInherited);
      expect(methods, isNotEmpty);
      expect(B.publicInstanceMethods.length,
          equals(methods.length + B.publicInheritedMethods.length));
    });

    test('inherited methods exist', () {
      expect(B.inheritedMethods.firstWhere((x) => x.name == 'printMsg'),
          isNotNull);
      expect(B.inheritedMethods.firstWhere((x) => x.name == 'isGreaterThan'),
          isNotNull);
    });

    test('exported class should have hrefs from the current library', () {
      expect(
          Dep.href, equals('${htmlBasePlaceholder}ex/Deprecated-class.html'));
      expect(Dep.instanceMethods.firstWhere((m) => m.name == 'toString').href,
          equals('${htmlBasePlaceholder}ex/Deprecated/toString.html'));
      expect(Dep.instanceFields.firstWhere((m) => m.name == 'expires').href,
          equals('${htmlBasePlaceholder}ex/Deprecated/expires.html'));
    });

    test('exported class should have linkedReturnType for the current library',
        () {
      var returnCool = Cool.instanceMethods
          .firstWhere((m) => m.name == 'returnCool', orElse: () => null);
      expect(returnCool, isNotNull);
      expect(
          returnCool.linkedReturnType,
          equals(
              '<a href="${htmlBasePlaceholder}fake/Cool-class.html">Cool</a>'));
    });

    test('F has a single instance method', () {
      expect(
          F.publicInstanceMethods.where((m) => !m.isInherited), hasLength(1));
      expect(
          F.publicInstanceMethods.first.name, equals('methodWithGenericParam'));
    });

    test('F has many inherited methods', () {
      expect(
          F.publicInheritedMethods.map((im) => im.name),
          containsAll([
            'abstractMethod',
            'foo',
            'getAnotherClassD',
            'getClassA',
            'noSuchMethod',
            'test',
            'testGeneric',
            'testGenericMethod',
            'testMethod',
            'toString',
            'withAnimationInline',
            'withAnimationInOneLineDoc',
            'withMacro',
            'withMacro2',
            'withPrivateMacro',
            'withUndefinedMacro',
            'withYouTubeInline',
            'withYouTubeInOneLineDoc',
            'withYouTubeWatchUrl',
          ]));
    });

    test('F has zero declared instance properties', () {
      expect(F.publicInstanceFields.where((f) => !f.isInherited), hasLength(0));
    });

    test('F has a few inherited properties', () {
      expect(F.publicInheritedFields, hasLength(10));
      expect(
          F.publicInheritedFields.map((ip) => ip.name),
          containsAll([
            'aFinalField',
            'aGetterReturningRandomThings',
            'aProtectedFinalField',
            'deprecatedField',
            'deprecatedGetter',
            'deprecatedSetter',
            'hashCode',
            'isImplemented',
            'name',
            'runtimeType'
          ]));
    });

    test('SpecialList has zero instance methods', () {
      expect(SpecialList.publicInstanceMethods.where((m) => !m.isInherited),
          hasLength(0));
    });

    test('SpecialList has many inherited methods', () {
      expect(SpecialList.publicInheritedMethods, hasLength(49));
      var methods = SpecialList.publicInstanceMethodsSorted
          .where((m) => m.isInherited)
          .toList();
      expect(methods.first.name, equals('add'));
      expect(methods[1].name, equals('addAll'));
    });

    test('ExtendingClass is in the right library', () {
      expect(ExtendingClass.library.name, equals('two_exports'));
    });

    // because both the sub and super classes, though from different libraries,
    // are exported out through one library
    test('ExtendingClass has a super class that is also in the same library',
        () {
      // The real implementation of BaseClass is private, but it is exported.
      expect(ExtendingClass.superChain.first.name, equals('BaseClass'));
      expect(
          ExtendingClass.superChain.first.element.isCanonical, equals(false));
      expect(ExtendingClass.superChain.first.element.isPublic, equals(false));
      // And it should still show up in the publicSuperChain, because it is
      // exported.
      expect(ExtendingClass.publicSuperChain.first.name, equals('BaseClass'));
      expect(
          ExtendingClass.publicSuperChain.first.element.canonicalLibrary.name,
          equals('two_exports'));
    });

    test(
        "ExtendingClass's super class has a library that is not in two_exports",
        () {
      expect(
          ExtendingClass.superChain.last.name, equals('WithGetterAndSetter'));
      expect(
          ExtendingClass.superChain.last.element.library.name, equals('fake'));
    });
  });

  group('Extension', () {
    Extension arm, leg, ext, fancyList, uphill;
    Extension documentOnceReexportOne, documentOnceReexportTwo;
    Extension staticFieldExtension;
    Library reexportOneLib, reexportTwoLib;
    Class apple,
        anotherExtended,
        baseTest,
        bigAnotherExtended,
        extensionReferencer,
        megaTron,
        superMegaTron,
        string;
    Method doSomeStuff, doStuff, s;
    List<Extension> extensions;

    setUpAll(() {
      reexportOneLib = packageGraph.libraries
          .firstWhere((lib) => lib.name == 'reexport_one');
      reexportTwoLib = packageGraph.libraries
          .firstWhere((lib) => lib.name == 'reexport_two');
      documentOnceReexportOne = reexportOneLib.extensions
          .firstWhere((e) => e.name == 'DocumentThisExtensionOnce');
      documentOnceReexportTwo = reexportTwoLib.extensions
          .firstWhere((e) => e.name == 'DocumentThisExtensionOnce');
      string = packageGraph.allLibraries.values
          .firstWhere((e) => e.name == 'dart:core')
          .allClasses
          .firstWhere((c) => c.name == 'String');
      apple = exLibrary.classes.firstWhere((e) => e.name == 'Apple');
      ext = exLibrary.extensions.firstWhere((e) => e.name == 'AppleExtension');
      extensionReferencer =
          exLibrary.classes.firstWhere((c) => c.name == 'ExtensionReferencer');
      fancyList = exLibrary.extensions.firstWhere((e) => e.name == 'FancyList');
      doSomeStuff = exLibrary.classes
          .firstWhere((c) => c.name == 'ExtensionUser')
          .instanceMethods
          .firstWhere((m) => m.name == 'doSomeStuff');
      doStuff = exLibrary.extensions
          .firstWhere((e) => e.name == 'SimpleStringExtension')
          .instanceMethods
          .firstWhere((m) => m.name == 'doStuff');
      staticFieldExtension = exLibrary.extensions
          .firstWhere((e) => e.name == 'StaticFieldExtension');
      extensions = exLibrary.publicExtensions.toList();
      baseTest = fakeLibrary.classes.firstWhere((e) => e.name == 'BaseTest');
      bigAnotherExtended =
          fakeLibrary.classes.firstWhere((e) => e.name == 'BigAnotherExtended');
      anotherExtended =
          fakeLibrary.classes.firstWhere((e) => e.name == 'AnotherExtended');
      arm = fakeLibrary.extensions.firstWhere((e) => e.name == 'Arm');
      leg = fakeLibrary.extensions.firstWhere((e) => e.name == 'Leg');
      uphill = fakeLibrary.extensions.firstWhere((e) => e.name == 'Uphill');
      megaTron = fakeLibrary.classes.firstWhere((e) => e.name == 'Megatron');
      superMegaTron =
          fakeLibrary.classes.firstWhere((e) => e.name == 'SuperMegaTron');
    });

    test('static fields inside extensions do not crash', () {
      expect(staticFieldExtension.staticFields.length, equals(1));
      expect(staticFieldExtension.staticFields.first.name, equals('aStatic'));
    });

    test('basic canonicalization for extensions', () {
      expect(documentOnceReexportOne.isCanonical, isFalse);
      expect(
          documentOnceReexportOne.href, equals(documentOnceReexportTwo.href));
      expect(documentOnceReexportTwo.isCanonical, isTrue);
    });

    test('classes know about applicableExtensions', () {
      expect(apple.potentiallyApplicableExtensions, orderedEquals([ext]));
      expect(string.potentiallyApplicableExtensions,
          isNot(contains(documentOnceReexportOne)));
      expect(string.potentiallyApplicableExtensions,
          contains(documentOnceReexportTwo));
      expect(baseTest.potentiallyApplicableExtensions, isEmpty);
      expect(anotherExtended.potentiallyApplicableExtensions,
          orderedEquals([uphill]));
      expect(bigAnotherExtended.potentiallyApplicableExtensions,
          orderedEquals([uphill]));
    });

    test('extensions on special types work', () {
      Extension extensionOnDynamic,
          extensionOnVoid,
          extensionOnNull,
          extensionOnTypeParameter;
      var object = packageGraph.specialClasses[SpecialClass.object];
      Extension getExtension(String name) =>
          fakeLibrary.extensions.firstWhere((e) => e.name == name);

      extensionOnDynamic = getExtension('ExtensionOnDynamic');
      extensionOnNull = getExtension('ExtensionOnNull');
      extensionOnVoid = getExtension('ExtensionOnVoid');
      extensionOnTypeParameter = getExtension('ExtensionOnTypeParameter');

      expect(extensionOnDynamic.couldApplyTo(object), isTrue);
      expect(extensionOnVoid.couldApplyTo(object), isTrue);
      expect(extensionOnNull.couldApplyTo(object), isFalse);
      expect(extensionOnTypeParameter.couldApplyTo(object), isTrue);

      expect(extensionOnDynamic.alwaysApplies, isTrue);
      expect(extensionOnVoid.alwaysApplies, isTrue);
      expect(extensionOnNull.alwaysApplies, isFalse);
      expect(extensionOnTypeParameter.alwaysApplies, isTrue);

      // Even though it does have extensions that could apply to it,
      // extensions that apply to [Object] should always be hidden from
      // documentation.
      expect(object.hasPotentiallyApplicableExtensions, isFalse);
    });

    test('applicableExtensions include those from implements & mixins', () {
      Extension extensionCheckLeft,
          extensionCheckRight,
          extensionCheckCenter,
          extensionCheckImplementor2,
          onNewSchool,
          onOldSchool;
      Class implementor, implementor2, school;
      Extension getExtension(String name) =>
          fakeLibrary.extensions.firstWhere((e) => e.name == name);
      Class getClass(String name) =>
          fakeLibrary.classes.firstWhere((e) => e.name == name);
      extensionCheckLeft = getExtension('ExtensionCheckLeft');
      extensionCheckRight = getExtension('ExtensionCheckRight');
      extensionCheckCenter = getExtension('ExtensionCheckCenter');
      extensionCheckImplementor2 = getExtension('ExtensionCheckImplementor2');
      onNewSchool = getExtension('OnNewSchool');
      onOldSchool = getExtension('OnOldSchool');

      implementor = getClass('Implementor');
      implementor2 = getClass('Implementor2');
      school = getClass('School');

      expect(
          implementor.potentiallyApplicableExtensionsSorted,
          orderedEquals([
            extensionCheckCenter,
            extensionCheckImplementor2,
            extensionCheckLeft,
            extensionCheckRight
          ]));
      expect(implementor2.potentiallyApplicableExtensionsSorted,
          orderedEquals([extensionCheckImplementor2, extensionCheckLeft]));
      expect(school.potentiallyApplicableExtensionsSorted,
          orderedEquals([onNewSchool, onOldSchool]));
    });

    test('type parameters and bounds work with applicableExtensions', () {
      expect(
          superMegaTron.potentiallyApplicableExtensions, orderedEquals([leg]));
      expect(
          megaTron.potentiallyApplicableExtensions, orderedEquals([arm, leg]));
    });

    // TODO(jcollins-g): implement feature and update tests
    test('documentation links do not crash in base cases', () {
      packageGraph.packageWarningCounter.hasWarning(
          doStuff,
          PackageWarning.notImplemented,
          'Comment reference resolution inside extension methods is not yet implemented');
      packageGraph.packageWarningCounter.hasWarning(
          doSomeStuff,
          PackageWarning.notImplemented,
          'Comment reference resolution inside extension methods is not yet implemented');
      expect(doStuff.documentationAsHtml, contains('<code>another</code>'));
      expect(doSomeStuff.documentationAsHtml,
          contains('<code>String.extensionNumber</code>'));
    });

    test(
        'references from outside an extension refer correctly to the extension',
        () {
      expect(extensionReferencer.documentationAsHtml,
          contains('<code>_Shhh</code>'));
      expect(
          extensionReferencer.documentationAsHtml,
          contains(
              '<a href="${htmlBasePlaceholder}ex/FancyList.html">FancyList</a>'));
      expect(
          extensionReferencer.documentationAsHtml,
          contains(
              '<a href="${htmlBasePlaceholder}ex/AnExtension/call.html">AnExtension.call</a>'));
      expect(
          extensionReferencer.documentationAsHtml,
          contains(
              '<a href="${htmlBasePlaceholder}reexport_two/DocumentThisExtensionOnce.html">DocumentThisExtensionOnce</a>'));
    });

    test('has a fully qualified name', () {
      expect(ext.fullyQualifiedName, 'ex.AppleExtension');
    });

    test('does have a line number and column', () {
      expect(ext.characterLocation, isNotNull);
    });

    test('has enclosing element', () {
      expect(ext.enclosingElement.name, equals(exLibrary.name));
    });

    test('member method has href', () {
      s = ext.instanceMethods.firstWhere((m) => m.name == 's');
      expect(s.href, '${htmlBasePlaceholder}ex/AppleExtension/s.html');
    });

    test('has extended type', () {
      expect(ext.extendedType.name, equals('Apple'));
    });

    test('extension name with generics', () {
      expect(
          fancyList.nameWithGenerics,
          equals(
              'FancyList&lt;<wbr><span class="type-parameter">Z</span>&gt;'));
    });

    test('extended type has generics', () {
      expect(fancyList.extendedType.nameWithGenerics,
          equals('List&lt;<wbr><span class="type-parameter">Z</span>&gt;'));
    });

    test('get methods', () {
      expect(fancyList.publicInstanceMethods, hasLength(1));
    });

    test('get operators', () {
      expect(fancyList.publicInstanceOperators, hasLength(1));
    });

    test('get static methods', () {
      expect(fancyList.publicStaticMethods, hasLength(1));
    });

    test('get properties', () {
      expect(fancyList.publicInstanceFields, hasLength(1));
    });

    test('get constants', () {
      expect(fancyList.publicConstantFields, hasLength(0));
    });

    test('correctly finds all the extensions', () {
      expect(exLibrary.extensions, hasLength(9));
    });

    test('correctly finds all the public extensions', () {
      expect(extensions, hasLength(7));
    });
  });

  group('Enum', () {
    Enum animal;
    Method animalToString;

    setUpAll(() {
      animal = exLibrary.enums.firstWhere((e) => e.name == 'Animal');
      animalToString =
          animal.instanceMethods.firstWhere((m) => m.name == 'toString');

      /// Trigger code reference resolution
      animal.documentationAsHtml;
    });

    test('has a fully qualified name', () {
      expect(animal.fullyQualifiedName, 'ex.Animal');
    });

    test('toString() method location is handled specially', () {
      expect(animalToString.characterLocation, isNotNull);
      expect(animalToString.characterLocation.toString(),
          equals(animal.characterLocation.toString()));
    });

    test('has enclosing element', () {
      expect(animal.enclosingElement.name, equals(exLibrary.name));
    });

    test('has correct number of constants', () {
      expect(animal.constantFields, hasLength(4));
    });

    test('has a (synthetic) values constant', () {
      var valuesField =
          animal.constantFields.firstWhere((f) => f.name == 'values');
      expect(valuesField, isNotNull);
      expect(valuesField.constantValue,
          equals(EnumFieldRendererHtml().renderValue(valuesField)));
      expect(valuesField.documentation, startsWith('A constant List'));
    });

    test('has a constant that does not link anywhere', () {
      var dog = animal.constantFields.firstWhere((f) => f.name == 'DOG');
      expect(dog.linkedName, equals('DOG'));
      expect(dog.isConst, isTrue);
      expect(
          dog.constantValue, equals(EnumFieldRendererHtml().renderValue(dog)));
      expect(dog.extendedDocLink, equals(''));
    });

    test('constants have correct indicies', () {
      String valueByName(var name) {
        return animal.constantFields
            .firstWhere((f) => f.name == name)
            .constantValue;
      }

      expect(valueByName('CAT'), equals('const Animal(0)'));
      expect(valueByName('DOG'), equals('const Animal(1)'));
      expect(valueByName('HORSE'), equals('const Animal(2)'));
    });

    test('has a single `index` property', () {
      var instanceFields = animal.instanceFields.where((f) => !f.isInherited);
      expect(instanceFields, hasLength(1));
      expect(instanceFields.first, isNotNull);
      expect(instanceFields.first.name, equals('index'));
    });

    test('has a single `index` property that is not linked', () {
      expect(
          animal.instanceFields.where((f) => !f.isInherited).first.linkedName,
          equals('index'));
    });
  });

  group('Function', () {
    ModelFunction f1;
    ModelFunction genericFunction;
    ModelFunction paramOfFutureOrNull;
    ModelFunction thisIsAsync;
    ModelFunction thisIsFutureOr;
    ModelFunction thisIsFutureOrNull;
    ModelFunction thisIsFutureOrT;
    ModelFunction topLevelFunction;
    ModelFunction typeParamOfFutureOr;
    ModelFunction doAComplicatedThing;

    setUpAll(() {
      f1 = exLibrary.publicFunctionsSorted.first;
      genericFunction =
          exLibrary.functions.firstWhere((f) => f.name == 'genericFunction');
      paramOfFutureOrNull = fakeLibrary.functions
          .firstWhere((f) => f.name == 'paramOfFutureOrNull');
      thisIsAsync =
          fakeLibrary.functions.firstWhere((f) => f.name == 'thisIsAsync');
      thisIsFutureOr =
          fakeLibrary.functions.firstWhere((f) => f.name == 'thisIsFutureOr');
      thisIsFutureOrNull = fakeLibrary.functions
          .firstWhere((f) => f.name == 'thisIsFutureOrNull');
      thisIsFutureOrT =
          fakeLibrary.functions.firstWhere((f) => f.name == 'thisIsFutureOrT');
      topLevelFunction =
          fakeLibrary.functions.firstWhere((f) => f.name == 'topLevelFunction');
      typeParamOfFutureOr = fakeLibrary.functions
          .firstWhere((f) => f.name == 'typeParamOfFutureOr');
      doAComplicatedThing = fakeLibrary.functions
          .firstWhere((f) => f.name == 'doAComplicatedThing');
    });

    test('has a fully qualified name', () {
      expect(thisIsAsync.fullyQualifiedName, 'fake.thisIsAsync');
    });

    test('does have a line number and column', () {
      expect(thisIsAsync.characterLocation, isNotNull);
    });

    test('has enclosing element', () {
      expect(f1.enclosingElement.name, equals(exLibrary.name));
    });

    test('name is function1', () {
      expect(f1.name, 'function1');
    });

    test('local element', () {
      expect(f1.isLocalElement, true);
    });

    test('is executable', () {
      expect(f1.isExecutable, true);
    });

    test('is static', () {
      expect(f1.isStatic, true);
    });

    test('handles dynamic parameters correctly', () {
      expect(ParameterRendererHtml().renderLinkedParams(f1.parameters),
          contains('lastParam'));
    });

    test('async function', () {
      expect(thisIsAsync.isAsynchronous, isTrue);
      expect(thisIsAsync.linkedReturnType, equals('Future'));
      expect(
          thisIsAsync.documentation,
          equals(
              'An async function. It should look like I return a [Future].'));
      expect(
          thisIsAsync.documentationAsHtml,
          equals(
              '<p>An async function. It should look like I return a <code>Future</code>.</p>'));
    });

    test('function returning FutureOr', () {
      expect(thisIsFutureOr.isAsynchronous, isFalse);
      expect(thisIsFutureOr.linkedReturnType, equals('FutureOr'));
    });

    test('function returning FutureOr<Null>', () {
      expect(thisIsFutureOrNull.isAsynchronous, isFalse);
      expect(
          thisIsFutureOrNull.linkedReturnType,
          equals(
              'FutureOr<span class="signature">&lt;<wbr><span class="type-parameter">Null</span>&gt;</span>'));
    });

    test('function returning FutureOr<T>', () {
      expect(thisIsFutureOrNull.isAsynchronous, isFalse);
      expect(
          thisIsFutureOrT.linkedReturnType,
          equals(
              'FutureOr<span class="signature">&lt;<wbr><span class="type-parameter">T</span>&gt;</span>'));
    });

    test('function with a parameter having type FutureOr<Null>', () {
      expect(
          ParameterRendererHtml()
              .renderLinkedParams(paramOfFutureOrNull.parameters),
          equals(
              '<span class="parameter" id="paramOfFutureOrNull-param-future"><span class="type-annotation">FutureOr<span class="signature">&lt;<wbr><span class="type-parameter">Null</span>&gt;</span></span> <span class="parameter-name">future</span></span>'));
    });

    test('function with a bound type to FutureOr', () {
      expect(
          typeParamOfFutureOr.linkedGenericParameters,
          equals(
              '<span class="signature">&lt;<wbr><span class="type-parameter">T extends FutureOr<span class="signature">&lt;<wbr><span class="type-parameter">List</span>&gt;</span></span>&gt;</span>'));
    });

    test('docs do not lose brackets in code blocks', () {
      expect(topLevelFunction.documentation, contains("['hello from dart']"));
    });

    test('escapes HTML in default values', () {
      var topLevelFunction2 = fakeLibrary.functions
          .firstWhere((f) => f.name == 'topLevelFunction2');

      expect(
          topLevelFunction2.linkedParamsLines,
          contains('<span class="parameter-name">p3</span> = '
              '<span class="default-value">const &lt;String, int&gt;{}</span>'
              ']</span>'));
    });

    test('has source code', () {
      expect(topLevelFunction.sourceCode, startsWith('@deprecated'));
      expect(topLevelFunction.sourceCode, endsWith('''
String topLevelFunction(int param1, bool param2, Cool coolBeans,
    [double optionalPositional = 0.0]) {
  return null;
}'''));
    });

    test('typedef params have proper signature', () {
      var function =
          fakeLibrary.functions.firstWhere((f) => f.name == 'addCallback');
      var params =
          ParameterRendererHtml().renderLinkedParams(function.parameters);
      expect(
          params,
          '<span class="parameter" id="addCallback-param-callback">'
          '<span class="type-annotation"><a href="${htmlBasePlaceholder}fake/VoidCallback.html">VoidCallback</a></span> '
          '<span class="parameter-name">callback</span></span>');

      function =
          fakeLibrary.functions.firstWhere((f) => f.name == 'addCallback2');
      params = ParameterRendererHtml().renderLinkedParams(function.parameters);
      expect(
          params,
          '<span class="parameter" id="addCallback2-param-callback">'
          '<span class="type-annotation"><a href="${htmlBasePlaceholder}fake/Callback2.html">Callback2</a></span> '
          '<span class="parameter-name">callback</span></span>');
    });

    test('supports generic methods', () {
      expect(genericFunction.nameWithGenerics,
          'genericFunction&lt;<wbr><span class="type-parameter">T</span>&gt;');
    });

    test('can resolve functions as parameters', () {
      var params = ParameterRendererHtml()
          .renderLinkedParams(doAComplicatedThing.parameters);
      expect(
          params,
          '<span class="parameter" id="doAComplicatedThing-param-x"><span class="type-annotation">int</span> <span class="parameter-name">x</span>, </span>'
          '<span class="parameter" id="doAComplicatedThing-param-doSomething">{<span class="type-annotation">void</span> <span class="parameter-name">doSomething</span>(<span class="parameter" id="param-aThingParameter"><span class="type-annotation">int</span> <span class="parameter-name">aThingParameter</span>, </span>'
          '<span class="parameter" id="param-anotherThing"><span class="type-annotation">String</span> <span class="parameter-name">anotherThing</span></span>), </span>'
          '<span class="parameter" id="doAComplicatedThing-param-doSomethingElse"><span class="type-annotation">void</span> <span class="parameter-name">doSomethingElse</span>(<span class="parameter" id="param-aThingParameter"><span class="type-annotation">int</span> <span class="parameter-name">aThingParameter</span>, </span>'
          '<span class="parameter" id="param-somethingElse"><span class="type-annotation">double</span> <span class="parameter-name">somethingElse</span></span>)}</span>');
    });
  });

  group('Type expansion', () {
    Class TemplatedInterface, ClassWithUnusualProperties;

    setUpAll(() {
      TemplatedInterface =
          exLibrary.classes.singleWhere((c) => c.name == 'TemplatedInterface');
      ClassWithUnusualProperties = fakeLibrary.classes
          .singleWhere((c) => c.name == 'ClassWithUnusualProperties');
    });

    test('setter that takes a function is correctly displayed', () {
      var explicitSetter = ClassWithUnusualProperties.instanceFields
          .singleWhere((f) => f.name == 'explicitSetter');
      // TODO(jcollins-g): really, these shouldn't be called "parameters" in
      // the span class.
      expect(
          explicitSetter.linkedReturnType,
          '<span class="parameter" id="explicitSetter=-param-f"><span class="type-annotation">dynamic</span> <span class="parameter-name">Function</span>(<span class="parameter" id="param-bar"><span class="type-annotation">int</span>, </span>'
          '<span class="parameter" id="param-baz"><span class="type-annotation"><a href="${htmlBasePlaceholder}fake/Cool-class.html">Cool</a></span>, </span>'
          '<span class="parameter" id="param-macTruck"><span class="type-annotation">List<span class="signature">&lt;<wbr><span class="type-parameter">int</span>&gt;</span></span></span>)</span>');
    });

    test('parameterized type from field is correctly displayed', () {
      var aField = TemplatedInterface.instanceFields
          .singleWhere((f) => f.name == 'aField');
      expect(aField.linkedReturnType,
          '<a href="${htmlBasePlaceholder}ex/AnotherParameterizedClass-class.html">AnotherParameterizedClass</a><span class="signature">&lt;<wbr><span class="type-parameter">Stream<span class="signature">&lt;<wbr><span class="type-parameter">List<span class="signature">&lt;<wbr><span class="type-parameter">int</span>&gt;</span></span>&gt;</span></span>&gt;</span>');
    });

    test('parameterized type from inherited field is correctly displayed', () {
      var aInheritedField = TemplatedInterface.inheritedFields
          .singleWhere((f) => f.name == 'aInheritedField');
      expect(aInheritedField.linkedReturnType,
          '<a href="${htmlBasePlaceholder}ex/AnotherParameterizedClass-class.html">AnotherParameterizedClass</a><span class="signature">&lt;<wbr><span class="type-parameter">List<span class="signature">&lt;<wbr><span class="type-parameter">int</span>&gt;</span></span>&gt;</span>');
    });

    test(
        'parameterized type for return value from explicit getter is correctly displayed',
        () {
      Accessor aGetter = TemplatedInterface.instanceFields
          .singleWhere((f) => f.name == 'aGetter')
          .getter;
      expect(aGetter.linkedReturnType,
          '<a href="${htmlBasePlaceholder}ex/AnotherParameterizedClass-class.html">AnotherParameterizedClass</a><span class="signature">&lt;<wbr><span class="type-parameter">Map<span class="signature">&lt;<wbr><span class="type-parameter">A</span>, <span class="type-parameter">List<span class="signature">&lt;<wbr><span class="type-parameter">String</span>&gt;</span></span>&gt;</span></span>&gt;</span>');
    });

    test(
        'parameterized type for return value from inherited explicit getter is correctly displayed',
        () {
      Accessor aInheritedGetter = TemplatedInterface.inheritedFields
          .singleWhere((f) => f.name == 'aInheritedGetter')
          .getter;
      expect(aInheritedGetter.linkedReturnType,
          '<a href="${htmlBasePlaceholder}ex/AnotherParameterizedClass-class.html">AnotherParameterizedClass</a><span class="signature">&lt;<wbr><span class="type-parameter">List<span class="signature">&lt;<wbr><span class="type-parameter">int</span>&gt;</span></span>&gt;</span>');
    });

    test(
        'parameterized type for return value from inherited explicit setter is correctly displayed',
        () {
      Accessor aInheritedSetter = TemplatedInterface.inheritedFields
          .singleWhere((f) => f.name == 'aInheritedSetter')
          .setter;
      expect(aInheritedSetter.allParameters.first.modelType.linkedName,
          '<a href="${htmlBasePlaceholder}ex/AnotherParameterizedClass-class.html">AnotherParameterizedClass</a><span class="signature">&lt;<wbr><span class="type-parameter">List<span class="signature">&lt;<wbr><span class="type-parameter">int</span>&gt;</span></span>&gt;</span>');
      // TODO(jcollins-g): really, these shouldn't be called "parameters" in
      // the span class.
      expect(aInheritedSetter.enclosingCombo.linkedReturnType,
          '<span class="parameter" id="aInheritedSetter=-param-thingToSet"><span class="type-annotation"><a href="${htmlBasePlaceholder}ex/AnotherParameterizedClass-class.html">AnotherParameterizedClass</a><span class="signature">&lt;<wbr><span class="type-parameter">List<span class="signature">&lt;<wbr><span class="type-parameter">int</span>&gt;</span></span>&gt;</span></span></span>');
    });

    test(
        'parameterized type for return value from method is correctly displayed',
        () {
      var aMethodInterface = TemplatedInterface.instanceMethods
          .singleWhere((m) => m.name == 'aMethodInterface');
      expect(aMethodInterface.linkedReturnType,
          '<a href="${htmlBasePlaceholder}ex/AnotherParameterizedClass-class.html">AnotherParameterizedClass</a><span class="signature">&lt;<wbr><span class="type-parameter">List<span class="signature">&lt;<wbr><span class="type-parameter">int</span>&gt;</span></span>&gt;</span>');
    });

    test(
        'parameterized type for return value from inherited method is correctly displayed',
        () {
      var aInheritedMethod = TemplatedInterface.instanceMethods
          .singleWhere((m) => m.name == 'aInheritedMethod');
      expect(aInheritedMethod.linkedReturnType,
          '<a href="${htmlBasePlaceholder}ex/AnotherParameterizedClass-class.html">AnotherParameterizedClass</a><span class="signature">&lt;<wbr><span class="type-parameter">List<span class="signature">&lt;<wbr><span class="type-parameter">int</span>&gt;</span></span>&gt;</span>');
    });

    test(
        'parameterized type for return value containing a parameterized typedef is correctly displayed',
        () {
      var aTypedefReturningMethodInterface = TemplatedInterface.instanceMethods
          .singleWhere((m) => m.name == 'aTypedefReturningMethodInterface');
      expect(aTypedefReturningMethodInterface.linkedReturnType,
          '<a href="${htmlBasePlaceholder}ex/ParameterizedTypedef.html">ParameterizedTypedef</a><span class="signature">&lt;<wbr><span class="type-parameter">List<span class="signature">&lt;<wbr><span class="type-parameter">String</span>&gt;</span></span>&gt;</span>');
    });

    test(
        'parameterized type for return value containing a parameterized typedef from inherited method is correctly displayed',
        () {
      var aInheritedTypedefReturningMethod = TemplatedInterface.instanceMethods
          .singleWhere((m) => m.name == 'aInheritedTypedefReturningMethod');
      expect(aInheritedTypedefReturningMethod.linkedReturnType,
          '<a href="${htmlBasePlaceholder}ex/ParameterizedTypedef.html">ParameterizedTypedef</a><span class="signature">&lt;<wbr><span class="type-parameter">List<span class="signature">&lt;<wbr><span class="type-parameter">int</span>&gt;</span></span>&gt;</span>');
    });

    test('parameterized types for inherited operator is correctly displayed',
        () {
      var aInheritedAdditionOperator = TemplatedInterface.inheritedOperators
          .singleWhere((m) => m.name == 'operator +');
      expect(aInheritedAdditionOperator.linkedReturnType,
          '<a href="${htmlBasePlaceholder}ex/ParameterizedClass-class.html">ParameterizedClass</a><span class="signature">&lt;<wbr><span class="type-parameter">List<span class="signature">&lt;<wbr><span class="type-parameter">int</span>&gt;</span></span>&gt;</span>');
      expect(
          ParameterRendererHtml()
              .renderLinkedParams(aInheritedAdditionOperator.parameters),
          '<span class="parameter" id="+-param-other"><span class="type-annotation"><a href="${htmlBasePlaceholder}ex/ParameterizedClass-class.html">ParameterizedClass</a><span class="signature">&lt;<wbr><span class="type-parameter">List<span class="signature">&lt;<wbr><span class="type-parameter">int</span>&gt;</span></span>&gt;</span></span> <span class="parameter-name">other</span></span>');
    });

    test('', () {});
  });

  group('Method', () {
    Class classB,
        klass,
        HasGenerics,
        Cat,
        CatString,
        TypedFunctionsWithoutTypedefs;
    Method m1, isGreaterThan, m4, m5, m6, m7, convertToMap, abstractMethod;
    Method inheritedClear, testGeneric, testGenericMethod;
    Method getAFunctionReturningVoid, getAFunctionReturningBool;

    setUpAll(() {
      klass = exLibrary.classes.singleWhere((c) => c.name == 'Klass');
      classB = exLibrary.classes.singleWhere((c) => c.name == 'B');
      HasGenerics =
          fakeLibrary.classes.singleWhere((c) => c.name == 'HasGenerics');
      CatString = exLibrary.classes.singleWhere((c) => c.name == 'CatString');
      Cat = exLibrary.classes.singleWhere((c) => c.name == 'Cat');
      inheritedClear =
          CatString.inheritedMethods.singleWhere((m) => m.name == 'clear');
      m1 = classB.instanceMethods.singleWhere((m) => m.name == 'm1');
      isGreaterThan = exLibrary.classes
          .singleWhere((c) => c.name == 'Apple')
          .instanceMethods
          .singleWhere((m) => m.name == 'isGreaterThan');
      m4 = classB.instanceMethods.singleWhere((m) => m.name == 'writeMsg');
      m5 = klass.instanceMethods.singleWhere((m) => m.name == 'another');
      m6 = klass.instanceMethods.singleWhere((m) => m.name == 'toString');
      m7 = classB.instanceMethods.singleWhere((m) => m.name == 'doNothing');
      abstractMethod =
          Cat.instanceMethods.singleWhere((m) => m.name == 'abstractMethod');
      testGeneric = exLibrary.classes
          .singleWhere((c) => c.name == 'Dog')
          .instanceMethods
          .singleWhere((m) => m.name == 'testGeneric');
      testGenericMethod = exLibrary.classes
          .singleWhere((c) => c.name == 'Dog')
          .instanceMethods
          .singleWhere((m) => m.name == 'testGenericMethod');
      convertToMap = HasGenerics.instanceMethods
          .singleWhere((m) => m.name == 'convertToMap');
      TypedFunctionsWithoutTypedefs = exLibrary.classes
          .singleWhere((c) => c.name == 'TypedFunctionsWithoutTypedefs');
      getAFunctionReturningVoid = TypedFunctionsWithoutTypedefs.instanceMethods
          .singleWhere((m) => m.name == 'getAFunctionReturningVoid');
      getAFunctionReturningBool = TypedFunctionsWithoutTypedefs.instanceMethods
          .singleWhere((m) => m.name == 'getAFunctionReturningBool');
    });

    test('does have a line number and column', () {
      expect(abstractMethod.characterLocation, isNotNull);
    });

    test('verify parameter types are correctly displayed', () {
      expect(
          getAFunctionReturningVoid.linkedReturnType,
          equals(
              'void Function<span class="signature">(<span class="parameter" id="param-"><span class="type-annotation">T1</span>, </span><span class="parameter" id="param-"><span class="type-annotation">T2</span></span>)</span>'));
    });

    test(
        'verify type parameters to anonymous functions are distinct from normal parameters and instantiated type parameters from method, displayed correctly',
        () {
      expect(
          getAFunctionReturningBool.linkedReturnType,
          equals(
              'bool Function&lt;<wbr><span class="type-parameter">T4</span>&gt;<span class="signature">(<span class="parameter" id="param-"><span class="type-annotation">String</span>, </span><span class="parameter" id="param-"><span class="type-annotation">T1</span>, </span><span class="parameter" id="param-"><span class="type-annotation">T4</span></span>)</span>'));
    });

    test('has a fully qualified name', () {
      expect(m1.fullyQualifiedName, 'ex.B.m1');
    });

    test('has abstract kind', () {
      expect(abstractMethod.fullkind, 'abstract method');
    });

    test('returns correct overriddenDepth', () {
      final bAbstractMethod =
          classB.instanceMethods.firstWhere((m) => m.name == 'abstractMethod');
      expect(abstractMethod.overriddenDepth, equals(0));
      expect(bAbstractMethod.overriddenDepth, equals(1));
    });

    test(
        'an inherited method has class as the enclosing class, when superclass not in package',
        () {
      expect(inheritedClear.enclosingElement.name, equals('CatString'));
    });

    test(
        'inherited method has the current library, when superclass library not in package',
        () {
      expect(inheritedClear.library.name, equals('ex'));
    });

    test(
        'an inherited method from the core SDK has a href relative to the package class',
        () {
      expect(inheritedClear.href,
          equals('${htmlBasePlaceholder}ex/CatString/clear.html'));
    });

    test(
        'an inherited method has linked to enclosed class name when superclass not in package',
        () {
      expect(
          inheritedClear.linkedName,
          equals(
              '<a href="${htmlBasePlaceholder}ex/CatString/clear.html">clear</a>'));
    });

    test('has enclosing element', () {
      expect(m1.enclosingElement.name, equals(classB.name));
    });

    test('overridden method', () {
      expect(m1.overriddenElement.runtimeType.toString(), 'Method');
    });

    test('method documentation', () {
      expect(m1.documentation,
          equals('This is a method.\n\n    new Apple().m1();'));
    });

    test('can have params', () {
      expect(isGreaterThan.canHaveParameters, isTrue);
    });

    test('has parameters', () {
      expect(isGreaterThan.hasParameters, isTrue);
    });

    test('return type', () {
      expect(isGreaterThan.modelType.createLinkedReturnTypeName(), 'bool');
    });

    test('return type has Future', () {
      expect(m7.linkedReturnType, contains('Future'));
    });

    test('parameter has generics in signature', () {
      expect(testGeneric.parameters[0].modelType.linkedName,
          'Map<span class="signature">&lt;<wbr><span class="type-parameter">String</span>, <span class="type-parameter">dynamic</span>&gt;</span>');
    });

    test('parameter is a function', () {
      var functionArgParam = m4.parameters[1];
      expect(functionArgParam.modelType.createLinkedReturnTypeName(), 'String');
    });

    test('method overrides another', () {
      expect(m1.isOverride, isTrue);
      expect(m1.features, contains('override'));
    });

    test('generic method type args are rendered', () {
      expect(testGenericMethod.nameWithGenerics,
          'testGenericMethod&lt;<wbr><span class="type-parameter">T</span>&gt;');
    });

    test('doc for method with no return type', () {
      var comment = m5.documentation;
      var comment2 = m6.documentation;
      expect(comment, equals('Another method'));
      expect(comment2, equals('A shadowed method'));
    });

    test('method source code indents correctly', () {
      expect(convertToMap.sourceCode,
          'Map&lt;X, Y&gt; convertToMap() =&gt; null;');
    });
  });

  group('Operators', () {
    Class specializedDuration;
    Operator plus, equalsOverride;

    setUpAll(() {
      specializedDuration =
          exLibrary.classes.firstWhere((c) => c.name == 'SpecializedDuration');
      plus = specializedDuration.instanceOperators
          .firstWhere((o) => o.name == 'operator +');
      equalsOverride = exLibrary.classes
          .firstWhere((c) => c.name == 'Dog')
          .instanceOperators
          .firstWhere((o) => o.name == 'operator ==');
    });

    test('can be an override', () {
      expect(equalsOverride.isInherited, isFalse);
      expect(equalsOverride.isOverride, isTrue);
    });

    test('has a fully qualified name', () {
      expect(plus.fullyQualifiedName, 'ex.SpecializedDuration.+');
    });

    test('can be inherited', () {
      expect(plus.isInherited, isTrue);
      expect(plus.isOverride, isFalse);
    });

    test('if inherited, and superclass not in package', () {
      expect(plus.enclosingElement.name, equals('SpecializedDuration'));
    });

    test("if inherited, has the class's library", () {
      expect(plus.library.name, 'ex');
    });

    test('if inherited, has a href relative to enclosed class', () {
      expect(
          plus.href,
          equals(
              '${htmlBasePlaceholder}ex/SpecializedDuration/operator_plus.html'));
    });

    test('if inherited and superclass not in package, link to enclosed class',
        () {
      expect(
          plus.linkedName,
          equals(
              '<a href="${htmlBasePlaceholder}ex/SpecializedDuration/operator_plus.html">operator +</a>'));
    });
  });

  group('Field', () {
    Class c, LongFirstLine, CatString, UnusualProperties;
    Field f1, f2, constField, dynamicGetter, onlySetter;
    Field lengthX;
    Field sFromApple, mFromApple, mInB, autoCompress;
    Field isEmpty;
    Field implicitGetterExplicitSetter, explicitGetterImplicitSetter;
    Field explicitGetterSetter;
    Field explicitNonDocumentedInBaseClassGetter;
    Field documentedPartialFieldInSubclassOnly;
    Field finalProperty;
    Field ExtraSpecialListLength;
    Field aProperty;
    Field covariantField, covariantSetter;

    setUpAll(() {
      c = exLibrary.classes.firstWhere((c) => c.name == 'Apple');
      f1 = c.publicVariableStaticFieldsSorted.first; // n
      f2 = c.publicInstanceFields.first;
      constField = c.constantFields.first; // string
      LongFirstLine =
          fakeLibrary.classes.firstWhere((c) => c.name == 'LongFirstLine');
      CatString = exLibrary.classes.firstWhere((c) => c.name == 'CatString');

      UnusualProperties = fakeLibrary.classes
          .firstWhere((c) => c.name == 'ClassWithUnusualProperties');
      implicitGetterExplicitSetter = UnusualProperties.allModelElements
          .firstWhere((e) => e.name == 'implicitGetterExplicitSetter');
      explicitGetterImplicitSetter = UnusualProperties.allModelElements
          .firstWhere((e) => e.name == 'explicitGetterImplicitSetter');
      explicitGetterSetter = UnusualProperties.allModelElements
          .firstWhere((e) => e.name == 'explicitGetterSetter');
      explicitNonDocumentedInBaseClassGetter =
          UnusualProperties.allModelElements.firstWhere(
              (e) => e.name == 'explicitNonDocumentedInBaseClassGetter');
      documentedPartialFieldInSubclassOnly = UnusualProperties.allModelElements
          .firstWhere((e) => e.name == 'documentedPartialFieldInSubclassOnly');
      finalProperty = UnusualProperties.allModelElements
          .firstWhere((e) => e.name == 'finalProperty');

      isEmpty = CatString.instanceFields.firstWhere((p) => p.name == 'isEmpty');
      dynamicGetter = LongFirstLine.instanceFields
          .firstWhere((p) => p.name == 'dynamicGetter');
      onlySetter = LongFirstLine.instanceFields
          .firstWhere((p) => p.name == 'onlySetter');

      lengthX = fakeLibrary.classes
          .firstWhere((c) => c.name == 'WithGetterAndSetter')
          .instanceFields
          .firstWhere((c) => c.name == 'lengthX');

      var appleClass =
          exLibrary.allClasses.firstWhere((c) => c.name == 'Apple');

      sFromApple = appleClass.instanceFields.firstWhere((p) => p.name == 's');
      mFromApple = appleClass.instanceFields.singleWhere((p) => p.name == 'm');

      mInB = exLibrary.allClasses
          .firstWhere((c) => c.name == 'B')
          .instanceFields
          .firstWhere((p) => p.name == 'm');
      autoCompress = exLibrary.allClasses
          .firstWhere((c) => c.name == 'B')
          .instanceFields
          .firstWhere((p) => p.name == 'autoCompress');
      ExtraSpecialListLength = fakeLibrary.classes
          .firstWhere((c) => c.name == 'SpecialList')
          .instanceFields
          .firstWhere((f) => f.name == 'length');
      aProperty = fakeLibrary.classes
          .firstWhere((c) => c.name == 'AClassWithFancyProperties')
          .instanceFields
          .firstWhere((f) => f.name == 'aProperty');
      covariantField = fakeLibrary.classes
          .firstWhere((c) => c.name == 'CovariantMemberParams')
          .instanceFields
          .firstWhere((f) => f.name == 'covariantField');
      covariantSetter = fakeLibrary.classes
          .firstWhere((c) => c.name == 'CovariantMemberParams')
          .instanceFields
          .firstWhere((f) => f.name == 'covariantSetter');
    });

    test('Fields always have line and column information', () {
      expect(implicitGetterExplicitSetter.characterLocation, isNotNull);
      expect(explicitGetterImplicitSetter.characterLocation, isNotNull);
      expect(explicitGetterSetter.characterLocation, isNotNull);
      expect(constField.characterLocation, isNotNull);
      expect(aProperty.characterLocation, isNotNull);
    });

    test('covariant fields are recognized', () {
      expect(covariantField.isCovariant, isTrue);
      expect(covariantField.featuresAsString, contains('covariant'));
      expect(covariantSetter.isCovariant, isTrue);
      expect(covariantSetter.setter.isCovariant, isTrue);
      expect(covariantSetter.featuresAsString, contains('covariant'));
    });

    test('indentation is not lost inside indented code samples', () {
      expect(
          aProperty.documentation,
          equals(
              'This property is quite fancy, and requires sample code to understand.\n'
              '\n'
              '```dart\n'
              'AClassWithFancyProperties x = new AClassWithFancyProperties();\n'
              '\n'
              'if (x.aProperty.contains(\'Hello\')) {\n'
              '  print("I am indented!");\n'
              '  if (x.aProperty.contains(\'World\')) {\n'
              '    print ("I am indented even more!!!");\n'
              '  }\n'
              '}\n'
              '```'));
    });

    test('annotations from getters and setters are accumulated in Fields', () {
      expect(
          explicitGetterSetter.featuresAsString.contains('a Getter Annotation'),
          isTrue);
      expect(
          explicitGetterSetter.featuresAsString.contains('a Setter Annotation'),
          isTrue);
    });

    test('Docs from inherited implicit accessors are preserved', () {
      expect(
          explicitGetterImplicitSetter.setter.documentationComment, isNot(''));
    });

    test('@nodoc on simple property works', () {
      Field simpleHidden = UnusualProperties.allModelElements.firstWhere(
          (e) => e.name == 'simpleHidden' && e.isPublic,
          orElse: () => null);
      expect(simpleHidden, isNull);
    });

    test('@nodoc on explicit getters/setters hides entire field', () {
      Field explicitNodocGetterSetter = UnusualProperties.allModelElements
          .firstWhere(
              (e) => e.name == 'explicitNodocGetterSetter' && e.isPublic,
              orElse: () => null);
      expect(explicitNodocGetterSetter, isNull);
    });

    test(
        '@nodoc overridden in subclass with explicit getter over simple property works',
        () {
      expect(documentedPartialFieldInSubclassOnly.isPublic, isTrue);
      expect(documentedPartialFieldInSubclassOnly.readOnly, isTrue);
      expect(documentedPartialFieldInSubclassOnly.documentationComment,
          contains('This getter is documented'));
      expect(
          documentedPartialFieldInSubclassOnly.annotations
              .contains('inherited-setter'),
          isFalse);
    });

    test('@nodoc overridden in subclass for getter works', () {
      expect(explicitNonDocumentedInBaseClassGetter.isPublic, isTrue);
      expect(explicitNonDocumentedInBaseClassGetter.hasPublicGetter, isTrue);
      expect(explicitNonDocumentedInBaseClassGetter.documentationComment,
          contains('I should be documented'));
      expect(explicitNonDocumentedInBaseClassGetter.readOnly, isTrue);
    });

    test('inheritance of docs from SDK works for getter/setter combos', () {
      expect(
          ExtraSpecialListLength
                  .getter.documentationFrom.first.element.library.name ==
              'dart.core',
          isTrue);
      expect(ExtraSpecialListLength.oneLineDoc == '', isFalse);
    });

    test('split inheritance with explicit setter works', () {
      expect(implicitGetterExplicitSetter.getter.isInherited, isTrue);
      expect(implicitGetterExplicitSetter.setter.isInherited, isFalse);
      expect(implicitGetterExplicitSetter.isInherited, isFalse);
      expect(
          implicitGetterExplicitSetter.features.contains('inherited'), isFalse);
      expect(implicitGetterExplicitSetter.features.contains('inherited-getter'),
          isTrue);
      expect(
          implicitGetterExplicitSetter.features.contains('override'), isFalse);
      expect(implicitGetterExplicitSetter.features.contains('override-setter'),
          isTrue);
      expect(implicitGetterExplicitSetter.features.contains('read / write'),
          isTrue);
      expect(
          implicitGetterExplicitSetter.oneLineDoc,
          equals(
              'Docs for implicitGetterExplicitSetter from ImplicitProperties.'));
      expect(
          implicitGetterExplicitSetter.documentation,
          equals(
              'Docs for implicitGetterExplicitSetter from ImplicitProperties.'));
    });

    test('split inheritance with explicit getter works', () {
      expect(explicitGetterImplicitSetter.getter.isInherited, isFalse);
      expect(explicitGetterImplicitSetter.setter.isInherited, isTrue);
      expect(explicitGetterImplicitSetter.isInherited, isFalse);
      expect(
          explicitGetterImplicitSetter.features.contains('inherited'), isFalse);
      expect(explicitGetterImplicitSetter.features.contains('inherited-setter'),
          isTrue);
      expect(
          explicitGetterImplicitSetter.features.contains('override'), isFalse);
      expect(explicitGetterImplicitSetter.features.contains('override-getter'),
          isTrue);
      expect(explicitGetterImplicitSetter.features.contains('read / write'),
          isTrue);
      expect(explicitGetterImplicitSetter.oneLineDoc,
          equals('Getter doc for explicitGetterImplicitSetter'));
      // Even though we have some new setter docs, getter still takes priority.
      expect(explicitGetterImplicitSetter.documentation,
          equals('Getter doc for explicitGetterImplicitSetter'));
    });

    test('has a fully qualified name', () {
      expect(lengthX.fullyQualifiedName, 'fake.WithGetterAndSetter.lengthX');
    });

    test('has extended documentation', () {
      expect(lengthX.hasExtendedDocumentation, isTrue);
      expect(lengthX.oneLineDoc, equals('Returns a length.'));
      // TODO(jdkoren): This is left here to have at least one literal matching
      // test for extendedDocLink. Move this when extracting renderer tests.
      expect(
          lengthX.extendedDocLink,
          equals(
              '<a href="${htmlBasePlaceholder}fake/WithGetterAndSetter/lengthX.html">[...]</a>'));
      expect(lengthX.documentation, contains('the fourth dimension'));
      expect(lengthX.documentation, isNot(contains('[...]')));
    });

    test('has valid documentation', () {
      expect(mFromApple.hasDocumentation, isTrue);
      expect(mFromApple.documentation, 'The read-write field `m`.');
    });

    test('inherited property has a linked name to superclass in package', () {
      expect(mInB.linkedName,
          equals('<a href="${htmlBasePlaceholder}ex/Apple/m.html">m</a>'));
    });

    test(
        'inherited property has linked name to enclosed class, if superclass is not in package',
        () {
      expect(
          isEmpty.linkedName,
          equals(
              '<a href="${htmlBasePlaceholder}ex/CatString/isEmpty.html">isEmpty</a>'));
    });

    test('inherited property has the enclosing class', () {
      expect(isEmpty.enclosingElement.name, equals('CatString'));
    });

    test('inherited property has the enclosing class library', () {
      expect(isEmpty.library.name, equals('ex'));
    });

    test('has enclosing element', () {
      expect(f1.enclosingElement.name, equals(c.name));
    });

    test('is not const', () {
      expect(f1.isConst, isFalse);
    });

    test('is const', () {
      expect(constField.isConst, isTrue);
    });

    test('is final only when appropriate', () {
      expect(f1.isFinal, isFalse);
      expect(finalProperty.isFinal, isTrue);
      expect(finalProperty.isLate, isFalse);
      expect(finalProperty.features, contains('final'));
      expect(finalProperty.features, isNot(contains('late')));
      expect(onlySetter.isFinal, isFalse);
      expect(onlySetter.features, isNot(contains('final')));
      expect(onlySetter.features, isNot(contains('late')));
      expect(dynamicGetter.isFinal, isFalse);
      expect(dynamicGetter.features, isNot(contains('final')));
      expect(dynamicGetter.features, isNot(contains('late')));
    });

    test('is not static', () {
      expect(f2.isStatic, isFalse);
    });

    test('getter documentation', () {
      expect(dynamicGetter.documentation,
          equals('Dynamic getter. Readable only.'));
    });

    test('setter documentation', () {
      expect(onlySetter.documentation,
          equals('Only a setter, with a single param, of type double.'));
    });

    test('Field with no explicit getter/setter has documentation', () {
      expect(autoCompress.documentation,
          contains('To enable, set `autoCompress` to `true`'));
    });

    test(
        'property with setter and getter and comments with asterisks do not show asterisks',
        () {
      expect(sFromApple.documentationAsHtml.contains('/**'), isFalse);
    });

    test('explicit getter/setter has a getter accessor', () {
      expect(lengthX.getter, isNotNull);
      expect(lengthX.getter.name, equals('lengthX'));
    });

    test('explicit getter/setter has a setter accessor', () {
      expect(lengthX.setter, isNotNull);
      expect(lengthX.setter.name, equals('lengthX='));
    });

    test('a stand-alone setter does not have a getter', () {
      expect(onlySetter.getter, isNull);
    });

    test(
        'has one inherited property for getter/setter when inherited from parameterized class',
        () {
      var withGenericSub =
          exLibrary.classes.firstWhere((c) => c.name == 'WithGenericSub');
      expect(
          withGenericSub.inheritedFields.where((p) => p.name == 'prop').length,
          equals(1));
    });

    test('has abstract kind', () {
      Field abstractField = UnusualProperties.allModelElements
          .firstWhere((e) => e.name == 'abstractProperty');
      expect(abstractField.fullkind, 'abstract property');
    });
  });

  group('Accessor', () {
    Accessor onlyGetterGetter,
        onlyGetterSetter,
        onlySetterGetter,
        onlySetterSetter;

    Class classB;

    setUpAll(() {
      var justGetter =
          fakeLibrary.properties.firstWhere((p) => p.name == 'justGetter');
      onlyGetterGetter = justGetter.getter;
      onlyGetterSetter = justGetter.setter;
      var justSetter =
          fakeLibrary.properties.firstWhere((p) => p.name == 'justSetter');
      onlySetterSetter = justSetter.setter;
      onlySetterGetter = justSetter.getter;

      classB = exLibrary.classes.singleWhere((c) => c.name == 'B');
    });

    test('are available on top-level variables', () {
      expect(onlyGetterGetter.name, equals('justGetter'));
      expect(onlyGetterSetter, isNull);
      expect(onlySetterGetter, isNull);
      expect(onlySetterSetter.name, equals('justSetter='));
    });

    test('if overridden, gets documentation from superclasses', () {
      final doc = classB.instanceFields
          .firstWhere((p) => p.name == 's')
          .getter
          .documentation;
      expect(doc, equals('The getter for `s`'));
    });

    test(
        'has correct linked return type if the return type is a parameterized typedef',
        () {
      var apple = exLibrary.classes.firstWhere((c) => c.name == 'Apple');
      final fieldWithTypedef =
          apple.instanceFields.firstWhere((m) => m.name == 'fieldWithTypedef');
      expect(
          fieldWithTypedef.linkedReturnType,
          equals(
              '<a href="${htmlBasePlaceholder}ex/ParameterizedTypedef.html">ParameterizedTypedef</a><span class="signature">&lt;<wbr><span class="type-parameter">bool</span>&gt;</span>'));
    });
  });

  group('Top-level Variable', () {
    TopLevelVariable v;
    TopLevelVariable v3, justGetter, justSetter;
    TopLevelVariable setAndGet, mapWithDynamicKeys;
    TopLevelVariable nodocGetter, nodocSetter;
    TopLevelVariable complicatedReturn;
    TopLevelVariable meaningOfLife, importantComputations;

    setUpAll(() {
      v = exLibrary.properties.firstWhere((p) => p.name == 'number');
      v3 = exLibrary.properties.firstWhere((p) => p.name == 'y');
      meaningOfLife =
          fakeLibrary.properties.firstWhere((v) => v.name == 'meaningOfLife');
      importantComputations = fakeLibrary.properties
          .firstWhere((v) => v.name == 'importantComputations');
      complicatedReturn = fakeLibrary.properties
          .firstWhere((f) => f.name == 'complicatedReturn');
      nodocGetter = fakeLibrary.properties
          .firstWhere((p) => p.name == 'getterSetterNodocGetter');
      nodocSetter = fakeLibrary.properties
          .firstWhere((p) => p.name == 'getterSetterNodocSetter');
      justGetter =
          fakeLibrary.properties.firstWhere((p) => p.name == 'justGetter');
      justSetter =
          fakeLibrary.properties.firstWhere((p) => p.name == 'justSetter');
      setAndGet =
          fakeLibrary.properties.firstWhere((p) => p.name == 'setAndGet');
      mapWithDynamicKeys = fakeLibrary.properties
          .firstWhere((p) => p.name == 'mapWithDynamicKeys');
    });

    test('Verify that final and late show up (or not) appropriately', () {
      expect(meaningOfLife.isFinal, isTrue);
      expect(meaningOfLife.isLate, isFalse);
      expect(meaningOfLife.features, contains('final'));
      expect(meaningOfLife.features, isNot(contains('late')));
      expect(justGetter.isFinal, isFalse);
      expect(justGetter.features, isNot(contains('final')));
      expect(justGetter.features, isNot(contains('late')));
      expect(justSetter.isFinal, isFalse);
      expect(justSetter.features, isNot(contains('final')));
      expect(justSetter.features, isNot(contains('late')));
    });

    test(
        'Verify that a map containing anonymous functions as values works correctly',
        () {
      var typeArguments =
          (importantComputations.modelType.returnType as DefinedElementType)
              .typeArguments;
      expect(typeArguments, isNotEmpty);
      expect(
          typeArguments.last.linkedName,
          // TODO(jcollins-g): after analyzer 0.39.5 change to 'num' in first
          // group.
          matches(RegExp(
              r'(dynamic|num) Function<span class="signature">\(<span class="parameter" id="param-a"><span class="type-annotation">List<span class="signature">&lt;<wbr><span class="type-parameter">num</span>&gt;</span></span> <span class="parameter-name">a</span></span>\)</span>')));
      expect(
          importantComputations.linkedReturnType,
          matches(RegExp(
              r'Map<span class="signature">&lt;<wbr><span class="type-parameter">int</span>, <span class="type-parameter">(dynamic|num) Function<span class="signature">\(<span class="parameter" id="param-a"><span class="type-annotation">List<span class="signature">&lt;<wbr><span class="type-parameter">num</span>&gt;</span></span> <span class="parameter-name">a</span></span>\)</span></span>&gt;</span>')));
    });

    test(
        'Verify that a complex type parameter with an anonymous function works correctly',
        () {
      expect(
          complicatedReturn.linkedReturnType,
          equals(
              '<a href="${htmlBasePlaceholder}fake/ATypeTakingClass-class.html">ATypeTakingClass</a><span class="signature">&lt;<wbr><span class="type-parameter">String Function<span class="signature">(<span class="parameter" id="param-"><span class="type-annotation">int</span></span>)</span></span>&gt;</span>'));
    });

    test('@nodoc on simple property works', () {
      var nodocSimple = fakeLibrary.publicProperties.firstWhere(
          (p) => p.name == 'simplePropertyHidden',
          orElse: () => null);
      expect(nodocSimple, isNull);
    });

    test('@nodoc on both hides both', () {
      var nodocBoth = fakeLibrary.publicProperties.firstWhere(
          (p) => p.name == 'getterSetterNodocBoth',
          orElse: () => null);
      expect(nodocBoth, isNull);
    });

    test('@nodoc on setter only works', () {
      expect(nodocSetter.isPublic, isTrue);
      expect(nodocSetter.readOnly, isTrue);
      expect(nodocSetter.documentationComment,
          equals('Getter docs should be shown.'));
    });

    test('@nodoc on getter only works', () {
      expect(nodocGetter.isPublic, isTrue);
      expect(nodocGetter.writeOnly, isTrue);
      expect(nodocGetter.documentationComment,
          equals('Setter docs should be shown.'));
    });

    test('has a fully qualified name', () {
      expect(justGetter.fullyQualifiedName, 'fake.justGetter');
    });

    test('type arguments are correct', () {
      expect(mapWithDynamicKeys.modelType.typeArguments, hasLength(2));
      expect(mapWithDynamicKeys.modelType.typeArguments.first.name,
          equals('dynamic'));
      expect(mapWithDynamicKeys.modelType.typeArguments.last.name,
          equals('String'));
    });

    test('has enclosing element', () {
      expect(v.enclosingElement.name, equals(exLibrary.name));
    });

    test('found five properties', () {
      expect(exLibrary.publicProperties, hasLength(7));
    });

    test('linked return type is a double', () {
      expect(v.linkedReturnType, 'double');
    });

    test('linked return type is dynamic', () {
      expect(v3.linkedReturnType, 'dynamic');
    });

    test('just a getter has documentation', () {
      expect(justGetter.documentation,
          equals('Just a getter. No partner setter.'));
    });

    test('just a setter has documentation', () {
      expect(justSetter.documentation,
          equals('Just a setter. No partner getter.'));
    });

    test('has a getter accessor', () {
      expect(setAndGet.getter, isNotNull);
      expect(setAndGet.getter.name, equals('setAndGet'));
    });

    test('has a setter accessor', () {
      expect(setAndGet.setter, isNotNull);
      expect(setAndGet.setter.name, equals('setAndGet='));
    });
  });

  group('Constant', () {
    TopLevelVariable greenConstant,
        cat,
        customClassPrivate,
        orangeConstant,
        prettyColorsConstant,
        deprecated;

    Field aStaticConstField, aName;

    setUpAll(() {
      greenConstant =
          exLibrary.constants.firstWhere((c) => c.name == 'COLOR_GREEN');
      orangeConstant =
          exLibrary.constants.firstWhere((c) => c.name == 'COLOR_ORANGE');
      prettyColorsConstant =
          exLibrary.constants.firstWhere((c) => c.name == 'PRETTY_COLORS');
      cat = exLibrary.constants.firstWhere((c) => c.name == 'MY_CAT');
      deprecated =
          exLibrary.constants.firstWhere((c) => c.name == 'deprecated');
      var Dog = exLibrary.allClasses.firstWhere((c) => c.name == 'Dog');
      customClassPrivate = fakeLibrary.constants
          .firstWhere((c) => c.name == 'CUSTOM_CLASS_PRIVATE');
      aStaticConstField =
          Dog.constantFields.firstWhere((f) => f.name == 'aStaticConstField');
      aName = Dog.constantFields.firstWhere((f) => f.name == 'aName');
    });

    test('substrings of the constant values type are not linked (#1535)', () {
      expect(aName.constantValue,
          'const <a href="${htmlBasePlaceholder}ex/ExtendedShortName/ExtendedShortName.html">ExtendedShortName</a>(&quot;hello there&quot;)');
    });

    test('constant field values are escaped', () {
      expect(aStaticConstField.constantValue, '&quot;A Constant Dog&quot;');
    });

    test('privately constructed constants are unlinked', () {
      expect(customClassPrivate.constantValue, 'const _APrivateConstClass()');
    });

    test('has a fully qualified name', () {
      expect(greenConstant.fullyQualifiedName, 'ex.COLOR_GREEN');
    });

    test('has the correct kind', () {
      expect(greenConstant.kind, equals('top-level constant'));
    });

    test('has enclosing element', () {
      expect(greenConstant.enclosingElement.name, equals(exLibrary.name));
    });

    test('found all the constants', () {
      expect(exLibrary.publicConstants, hasLength(9));
    });

    test('COLOR_GREEN is constant', () {
      expect(greenConstant.isConst, isTrue);
    });

    test('COLOR_ORANGE has correct value', () {
      expect(orangeConstant.constantValue, '&#39;orange&#39;');
    });

    test('PRETTY_COLORS', () {
      expect(
          prettyColorsConstant.constantValue,
          matches(RegExp(
              r'const &lt;String&gt;\s?\[COLOR_GREEN, COLOR_ORANGE, &#39;blue&#39;\]')));
    });

    test('MY_CAT is linked', () {
      expect(cat.constantValue,
          'const <a href="${htmlBasePlaceholder}ex/ConstantCat/ConstantCat.html">ConstantCat</a>(&#39;tabby&#39;)');
    });

    test('exported property', () {
      expect(deprecated.library.name, equals('ex'));
    });
  });

  group('Constructor', () {
    Constructor appleDefaultConstructor, constCatConstructor;
    Constructor appleConstructorFromString;
    Constructor constructorTesterDefault, constructorTesterFromSomething;
    Constructor syntheticConstructor;
    Class apple,
        constCat,
        constructorTester,
        referToADefaultConstructor,
        withSyntheticConstructor;
    setUpAll(() {
      apple = exLibrary.classes.firstWhere((c) => c.name == 'Apple');
      constCat = exLibrary.classes.firstWhere((c) => c.name == 'ConstantCat');
      constructorTester =
          fakeLibrary.classes.firstWhere((c) => c.name == 'ConstructorTester');
      constCatConstructor = constCat.constructors.first;
      appleDefaultConstructor =
          apple.constructors.firstWhere((c) => c.name == 'Apple');
      appleConstructorFromString =
          apple.constructors.firstWhere((c) => c.name == 'Apple.fromString');
      constructorTesterDefault = constructorTester.constructors
          .firstWhere((c) => c.name == 'ConstructorTester');
      constructorTesterFromSomething = constructorTester.constructors
          .firstWhere((c) => c.name == 'ConstructorTester.fromSomething');
      referToADefaultConstructor = fakeLibrary.classes
          .firstWhere((c) => c.name == 'ReferToADefaultConstructor');
      withSyntheticConstructor = exLibrary.classes
          .firstWhere((c) => c.name == 'WithSyntheticConstructor');
      syntheticConstructor = withSyntheticConstructor.unnamedConstructor;
    });

    test('calculates comment references to classes vs. constructors correctly',
        () {
      expect(
          referToADefaultConstructor.documentationAsHtml,
          contains(
              '<a href="${htmlBasePlaceholder}fake/ReferToADefaultConstructor-class.html">ReferToADefaultConstructor</a>'));
      expect(
          referToADefaultConstructor.documentationAsHtml,
          contains(
              '<a href="${htmlBasePlaceholder}fake/ReferToADefaultConstructor/ReferToADefaultConstructor.html">ReferToADefaultConstructor.ReferToADefaultConstructor</a>'));
    });

    test('displays generic parameters correctly', () {
      expect(constructorTesterDefault.nameWithGenerics,
          'ConstructorTester&lt;<wbr><span class="type-parameter">A</span>, <span class="type-parameter">B</span>&gt;');
      expect(constructorTesterFromSomething.nameWithGenerics,
          'ConstructorTester&lt;<wbr><span class="type-parameter">A</span>, <span class="type-parameter">B</span>&gt;.fromSomething');
    });

    test('has a fully qualified name', () {
      expect(
          appleConstructorFromString.fullyQualifiedName, 'ex.Apple.fromString');
    });

    test('has a line number and column', () {
      expect(appleDefaultConstructor.characterLocation, isNotNull);
      expect(syntheticConstructor.characterLocation, isNotNull);
      // The default constructor should not reference the class for location
      // because it is not synthetic.
      expect(appleDefaultConstructor.characterLocation.toString(),
          isNot(equals(apple.characterLocation.toString())));
      // A synthetic class should reference its parent.
      expect(syntheticConstructor.characterLocation.toString(),
          equals(withSyntheticConstructor.characterLocation.toString()));
    });

    test('has enclosing element', () {
      expect(appleDefaultConstructor.enclosingElement.name, equals(apple.name));
    });

    test('has constructor', () {
      expect(appleDefaultConstructor, isNotNull);
      expect(appleDefaultConstructor.name, equals('Apple'));
      expect(appleDefaultConstructor.shortName, equals('Apple'));
    });

    test('title has factory qualifier', () {
      expect(appleConstructorFromString.fullKind, 'factory constructor');
    });

    test('title has const qualifier', () {
      expect(constCatConstructor.fullKind, 'const constructor');
    });

    test('title has no qualifiers', () {
      expect(appleDefaultConstructor.fullKind, 'constructor');
    });

    test('shortName', () {
      expect(appleConstructorFromString.shortName, equals('fromString'));
    });
  });

  group('void as type', () {
    ModelFunction returningFutureVoid, aVoidParameter;
    Class ExtendsFutureVoid, ImplementsFutureVoid, ATypeTakingClassMixedIn;

    setUpAll(() {
      returningFutureVoid = fakeLibrary.functions
          .firstWhere((f) => f.name == 'returningFutureVoid');
      aVoidParameter =
          fakeLibrary.functions.firstWhere((f) => f.name == 'aVoidParameter');
      ExtendsFutureVoid =
          fakeLibrary.classes.firstWhere((f) => f.name == 'ExtendsFutureVoid');
      ImplementsFutureVoid = fakeLibrary.classes
          .firstWhere((f) => f.name == 'ImplementsFutureVoid');
      ATypeTakingClassMixedIn = fakeLibrary.classes
          .firstWhere((f) => f.name == 'ATypeTakingClassMixedIn');
    });

    test('a function returning a Future<void>', () {
      expect(
          returningFutureVoid.linkedReturnType,
          equals(
              'Future<span class="signature">&lt;<wbr><span class="type-parameter">void</span>&gt;</span>'));
    });

    test('a function requiring a Future<void> parameter', () {
      expect(
          ParameterRendererHtml().renderLinkedParams(aVoidParameter.parameters,
              showMetadata: true, showNames: true),
          equals(
              '<span class="parameter" id="aVoidParameter-param-p1"><span class="type-annotation">Future<span class="signature">&lt;<wbr><span class="type-parameter">void</span>&gt;</span></span> <span class="parameter-name">p1</span></span>'));
    });

    test('a class that extends Future<void>', () {
      expect(
          ExtendsFutureVoid.linkedName,
          equals(
              '<a href="${htmlBasePlaceholder}fake/ExtendsFutureVoid-class.html">ExtendsFutureVoid</a>'));
      var FutureVoid = ExtendsFutureVoid.publicSuperChain
          .firstWhere((c) => c.name == 'Future');
      expect(
          FutureVoid.linkedName,
          equals(
              'Future<span class="signature">&lt;<wbr><span class="type-parameter">void</span>&gt;</span>'));
    });

    test('a class that implements Future<void>', () {
      expect(
          ImplementsFutureVoid.linkedName,
          equals(
<<<<<<< HEAD
              '<a href="${htmlBasePlaceholder}fake/ImplementsFutureVoid-class.html">ImplementsFutureVoid</a>'));
      var FutureVoid = ImplementsFutureVoid.publicInterfaces
          .firstWhere((c) => c.name == 'Future');
=======
              '<a href="${HTMLBASE_PLACEHOLDER}fake/ImplementsFutureVoid-class.html">ImplementsFutureVoid</a>'));
      var FutureVoid =
          ImplementsFutureVoid.interfaces.firstWhere((c) => c.name == 'Future');
>>>>>>> 174a1984
      expect(
          FutureVoid.linkedName,
          equals(
              'Future<span class="signature">&lt;<wbr><span class="type-parameter">void</span>&gt;</span>'));
    });

    test('Verify that a mixin with a void type parameter works', () {
      expect(
          ATypeTakingClassMixedIn.linkedName,
          equals(
              '<a href="${htmlBasePlaceholder}fake/ATypeTakingClassMixedIn-class.html">ATypeTakingClassMixedIn</a>'));
      var ATypeTakingClassVoid = ATypeTakingClassMixedIn.mixedInTypes
          .firstWhere((c) => c.name == 'ATypeTakingClass');
      expect(
          ATypeTakingClassVoid.linkedName,
          equals(
              '<a href="${htmlBasePlaceholder}fake/ATypeTakingClass-class.html">ATypeTakingClass</a><span class="signature">&lt;<wbr><span class="type-parameter">void</span>&gt;</span>'));
    });
  });

  group('ModelType', () {
    Field fList;

    setUpAll(() {
      fList = exLibrary.classes
          .firstWhere((c) => c.name == 'B')
          .instanceFields
          .singleWhere((p) => p.name == 'list');
    });

    test('parameterized type', () {
      expect(fList.modelType is ParameterizedElementType, isTrue);
    });
  });

  group('Typedef', () {
    Typedef t;
    Typedef generic;
    Typedef aComplexTypedef;
    Class TypedefUsingClass;

    setUpAll(() {
      t = exLibrary.typedefs.firstWhere((t) => t.name == 'processMessage');
      generic =
          fakeLibrary.typedefs.firstWhere((t) => t.name == 'NewGenericTypedef');

      aComplexTypedef =
          exLibrary.typedefs.firstWhere((t) => t.name == 'aComplexTypedef');
      TypedefUsingClass =
          fakeLibrary.classes.firstWhere((t) => t.name == 'TypedefUsingClass');
    });

    test(
        'Typedefs with bound type parameters indirectly referred in parameters are displayed',
        () {
      var theConstructor = TypedefUsingClass.constructors.first;
      expect(
          ParameterRendererHtml().renderLinkedParams(theConstructor.parameters),
          equals(
              '<span class="parameter" id="-param-x"><span class="type-annotation"><a href="${htmlBasePlaceholder}ex/ParameterizedTypedef.html">ParameterizedTypedef</a><span class="signature">&lt;<wbr><span class="type-parameter">double</span>&gt;</span></span> <span class="parameter-name">x</span></span>'));
    });

    test('anonymous nested functions inside typedefs are handled', () {
      expect(aComplexTypedef, isNotNull);
      expect(aComplexTypedef.linkedReturnType, startsWith('void Function'));
      expect(
          aComplexTypedef.nameWithGenerics,
          equals(
              'aComplexTypedef&lt;<wbr><span class="type-parameter">A1</span>, <span class="type-parameter">A2</span>, <span class="type-parameter">A3</span>&gt;'));
    });

    test('anonymous nested functions inside typedefs are handled correctly',
        () {
      expect(
          aComplexTypedef.linkedReturnType,
          equals(
              'void Function<span class="signature">(<span class="parameter" id="param-"><span class="type-annotation">A1</span>, </span><span class="parameter" id="param-"><span class="type-annotation">A2</span>, </span><span class="parameter" id="param-"><span class="type-annotation">A3</span></span>)</span>'));
      expect(
          aComplexTypedef.linkedParamsLines,
          equals(
              '<ol class="parameter-list"><li><span class="parameter" id="aComplexTypedef-param-"><span class="type-annotation">A3</span>, </span></li>\n'
              '<li><span class="parameter" id="aComplexTypedef-param-"><span class="type-annotation">String</span></span></li>\n'
              '</ol>'));
    });

    test('has a fully qualified name', () {
      expect(t.fullyQualifiedName, 'ex.processMessage');
      expect(generic.fullyQualifiedName, 'fake.NewGenericTypedef');
    });

    test('has enclosing element', () {
      expect(t.enclosingElement.name, equals(exLibrary.name));
      expect(generic.enclosingElement.name, equals(fakeLibrary.name));
    });

    test('docs', () {
      expect(t.documentation, equals(''));
      expect(generic.documentation,
          equals('A typedef with the new style generic function syntax.'));
    });

    test('linked return type', () {
      expect(t.linkedReturnType, equals('String'));
      expect(
          generic.linkedReturnType,
          equals(
              'List<span class="signature">&lt;<wbr><span class="type-parameter">S</span>&gt;</span>'));
    });

    test('name with generics', () {
      expect(
          t.nameWithGenerics,
          equals(
              'processMessage&lt;<wbr><span class="type-parameter">T</span>&gt;'));
      expect(
          generic.nameWithGenerics,
          equals(
              'NewGenericTypedef&lt;<wbr><span class="type-parameter">T</span>&gt;'));
    });

    // TODO(jdkoren): Not easy to call TypedefRenderer directly because Typedef
    // inspects its element member. Find a better way when we start to isolate
    // renderer tests.
    test('TypedefRendererHtml renders genericParameters', () {
      expect(TypedefRendererHtml().renderGenericParameters(t), equals(''));
      expect(TypedefRendererHtml().renderGenericParameters(generic),
          equals('&lt;<wbr><span class="type-parameter">S</span>&gt;'));
    });
  });

  group('Parameter', () {
    Class c, fClass, CovariantMemberParams;
    Method isGreaterThan,
        asyncM,
        methodWithGenericParam,
        paramFromExportLib,
        methodWithTypedefParam,
        applyCovariantParams;
    ModelFunction doAComplicatedThing;
    Parameter intNumber, intCheckOptional;

    setUpAll(() {
      c = exLibrary.classes.firstWhere((c) => c.name == 'Apple');
      CovariantMemberParams = fakeLibrary.classes
          .firstWhere((c) => c.name == 'CovariantMemberParams');
      applyCovariantParams = CovariantMemberParams.instanceMethods
          .firstWhere((m) => m.name == 'applyCovariantParams');
      paramFromExportLib =
          c.instanceMethods.singleWhere((m) => m.name == 'paramFromExportLib');
      isGreaterThan =
          c.instanceMethods.singleWhere((m) => m.name == 'isGreaterThan');
      asyncM = exLibrary.classes
          .firstWhere((c) => c.name == 'Dog')
          .instanceMethods
          .firstWhere((m) => m.name == 'foo');
      intNumber = isGreaterThan.parameters.first;
      intCheckOptional = isGreaterThan.parameters.last;
      fClass = exLibrary.classes.firstWhere((c) => c.name == 'F');
      methodWithGenericParam = fClass.instanceMethods
          .singleWhere((m) => m.name == 'methodWithGenericParam');
      methodWithTypedefParam = c.instanceMethods
          .singleWhere((m) => m.name == 'methodWithTypedefParam');
      doAComplicatedThing = fakeLibrary.publicFunctions
          .firstWhere((m) => m.name == 'doAComplicatedThing');
    });

    test('covariant parameters render correctly', () {
      expect(applyCovariantParams.parameters, hasLength(2));
      expect(applyCovariantParams.linkedParamsLines,
          contains('<span>covariant</span>'));
    });

    test(
        'ambiguous reference to function parameter parameters resolves to nothing',
        () {
      expect(doAComplicatedThing.documentationAsHtml,
          contains('<code>aThingParameter</code>'));
    });

    test('has parameters', () {
      expect(isGreaterThan.parameters, hasLength(2));
    });

    test('is optional', () {
      expect(intCheckOptional.isNamed, isTrue);
      expect(intCheckOptional.isRequiredNamed, isFalse);
      expect(intNumber.isNamed, isFalse);
      expect(intNumber.isRequiredPositional, isTrue);
    });

    test('default value', () {
      expect(intCheckOptional.defaultValue, '5');
    });

    test('is named', () {
      expect(intCheckOptional.isNamed, isTrue);
    });

    test('uses = instead of : to set default value', () {
      final rendered =
          ParameterRendererHtml().renderLinkedParams([intCheckOptional]);
      expect(rendered.contains('</span> = <span'), isTrue);
    });

    test('linkedName', () {
      expect(intCheckOptional.modelType.linkedName, 'int');
    });

    test('async return type', () {
      expect(asyncM.linkedReturnType, 'Future');
    });

    test('param with generics', () {
      var params = ParameterRendererHtml()
          .renderLinkedParams(methodWithGenericParam.parameters);
      expect(params.contains('List') && params.contains('Apple'), isTrue);
    });

    test('commas on same param line', () {
      var method =
          fakeLibrary.functions.firstWhere((f) => f.name == 'paintImage1');
      var params =
          ParameterRendererHtml().renderLinkedParams(method.parameters);
      expect(params, contains(', </span>'));
    });

    test('param with annotations', () {
      var method =
          fakeLibrary.functions.firstWhere((f) => f.name == 'paintImage1');
      var params =
          ParameterRendererHtml().renderLinkedParams(method.parameters);
      expect(
          params,
          contains(
              '@<a href="${htmlBasePlaceholder}fake/required-constant.html">required</a>'));
    });

    test('param exported in library', () {
      var param = paramFromExportLib.parameters[0];
      expect(param.name, equals('helper'));
      expect(param.library.name, equals('ex'));
    });

    test('typedef param is linked and does not include types', () {
      var params = ParameterRendererHtml()
          .renderLinkedParams(methodWithTypedefParam.parameters);
      expect(
          params,
          equals('<span class="parameter" id="methodWithTypedefParam-param-p">'
              '<span class="type-annotation"><a href="${htmlBasePlaceholder}ex/processMessage.html">processMessage</a></span> '
              '<span class="parameter-name">p</span></span>'));
    });
  });

  group('Implementors', () {
    Class apple;
    Class b;
    List<Class> implA, implC;

    setUpAll(() {
      apple = exLibrary.classes.firstWhere((c) => c.name == 'Apple');
      b = exLibrary.classes.firstWhere((c) => c.name == 'B');
      implA = apple.publicImplementors.toList();
      implC = exLibrary.classes
          .firstWhere((c) => c.name == 'Cat')
          .publicImplementors
          .toList();
    });

    test('private classes do not break the implementor chain', () {
      var Super1 = fakeLibrary.classes.singleWhere((c) => c.name == 'Super1');
      var publicImplementors = Super1.publicImplementors.map((i) => i.name);
      expect(publicImplementors, hasLength(3));
      // A direct implementor.
      expect(publicImplementors, contains('Super4'));
      // An implementor through _Super2.
      expect(publicImplementors, contains('Super3'));
      // An implementor through _Super5 and _Super2.
      expect(publicImplementors, contains('Super6'));
    });

    test(
        'private classes in internal libraries do not break the implementor chain',
        () {
      var GenericSuperProperty = fakeLibrary.classes
          .singleWhere((c) => c.name == 'GenericSuperProperty');
      var publicImplementors =
          GenericSuperProperty.publicImplementors.map((i) => i.name);
      expect(publicImplementors, hasLength(1));
      // A direct implementor.
      expect(publicImplementors, contains('GenericSuperValue'));

      var GenericSuperValue =
          fakeLibrary.classes.singleWhere((c) => c.name == 'GenericSuperValue');
      publicImplementors =
          GenericSuperValue.publicImplementors.map((i) => i.name);
      expect(publicImplementors, hasLength(1));
      // A direct implementor.
      expect(publicImplementors, contains('GenericSuperNum'));

      var GenericSuperNum =
          fakeLibrary.classes.singleWhere((c) => c.name == 'GenericSuperNum');
      publicImplementors =
          GenericSuperNum.publicImplementors.map((i) => i.name);
      expect(publicImplementors, hasLength(1));
      expect(publicImplementors, contains('GenericSuperInt'));
    });

    test('the first class is Apple', () {
      expect(apple.name, equals('Apple'));
    });

    test('apple has some implementors', () {
      expect(apple.hasPublicImplementors, isTrue);
      expect(implA, isNotNull);
      expect(implA, hasLength(1));
      expect(implA[0].name, equals('B'));
    });

    test('Cat has implementors', () {
      expect(implC, hasLength(3));
      var implementors = <String>['B', 'Dog', 'ConstantCat'];
      expect(implementors.contains(implC[0].name), isTrue);
      expect(implementors.contains(implC[1].name), isTrue);
      expect(implementors.contains(implC[2].name), isTrue);
    });

    test('B does not have implementors', () {
      expect(b, isNotNull);
      expect(b.name, equals('B'));
      expect(b.publicImplementors, hasLength(0));
    });
  });

  group('Errors and exceptions', () {
    var expectedNames = <String>[
      'MyError',
      'MyException',
      'MyErrorImplements',
      'MyExceptionImplements'
    ];
    test('library has the exact errors/exceptions we expect', () {
      expect(exLibrary.exceptions.map((e) => e.name),
          unorderedEquals(expectedNames));
    });
  });

  group('Annotations', () {
    Class forAnnotation, dog;
    Method ctr;
    setUpAll(() {
      forAnnotation =
          exLibrary.classes.firstWhere((c) => c.name == 'HasAnnotation');
      dog = exLibrary.classes.firstWhere((c) => c.name == 'Dog');
      ctr = dog.staticMethods.firstWhere((c) => c.name == 'createDog');
    });

    test('is not null', () => expect(forAnnotation, isNotNull));

    test('has annotations', () => expect(forAnnotation.hasAnnotations, true));

    test('has one annotation',
        () => expect(forAnnotation.annotations, hasLength(1)));

    test('has the right annotation and is escaped', () {
      expect(
          forAnnotation.annotations.first,
          equals(
              '@<a href="${htmlBasePlaceholder}ex/ForAnnotation-class.html">ForAnnotation</a>'
              '(&#39;my value&#39;)'));
    });

    test('methods has the right annotation', () {
      var m = dog.instanceMethods.singleWhere((m) => m.name == 'getClassA');
      expect(m.hasAnnotations, isTrue);
      expect(
          m.annotations.first,
          equals(
              '@<a href="${htmlBasePlaceholder}ex/deprecated-constant.html">deprecated</a>'));
    });

    test('constructor annotations have the right link and are escaped', () {
      expect(
          ctr.annotations[0],
          equals(
              '@<a href="${htmlBasePlaceholder}ex/Deprecated-class.html">Deprecated</a>'
              '(&quot;Internal use&quot;)'));
    });

    test('const annotations have the right link and are escaped', () {
      var createDog2 =
          dog.staticMethods.firstWhere((c) => c.name == 'createDog2');
      expect(
          createDog2.annotations[0],
          equals(
              '@<a href="${htmlBasePlaceholder}ex/deprecated-constant.html">deprecated</a>'));
    });
  });

  group('Source Code HTML', () {
    Class EscapableProperties;
    Field implicitGetterExplicitSetter, explicitGetterImplicitSetter;
    Field explicitGetterSetter, explicitGetterSetterForInheriting;
    Field finalProperty, simpleProperty, forInheriting;
    Field ensureWholeDeclarationIsVisible;

    setUpAll(() {
      EscapableProperties = fakeLibrary.classes
          .firstWhere((c) => c.name == 'HtmlEscapableProperties');
      implicitGetterExplicitSetter = EscapableProperties.allModelElements
          .firstWhere((e) => e.name == 'implicitGetterExplicitSetter');
      explicitGetterImplicitSetter = EscapableProperties.allModelElements
          .firstWhere((e) => e.name == 'explicitGetterImplicitSetter');
      explicitGetterSetter = EscapableProperties.allModelElements
          .firstWhere((e) => e.name == 'explicitGetterSetter');
      finalProperty = EscapableProperties.allModelElements
          .firstWhere((e) => e.name == 'finalProperty');
      simpleProperty = EscapableProperties.allModelElements
          .firstWhere((e) => e.name == 'simpleProperty');
      forInheriting = EscapableProperties.allModelElements
          .firstWhere((e) => e.name == 'forInheriting');
      explicitGetterSetterForInheriting = EscapableProperties.allModelElements
          .firstWhere((e) => e.name == 'explicitGetterSetterForInheriting');
      ensureWholeDeclarationIsVisible = EscapableProperties.allModelElements
          .firstWhere((e) => e.name == 'ensureWholeDeclarationIsVisible');
    });

    test('Normal property fields are escaped', () {
      expect(finalProperty.sourceCode, contains('&lt;int&gt;'));
      expect(simpleProperty.sourceCode, contains('&lt;int&gt;'));
      expect(forInheriting.sourceCode, contains('&lt;int&gt;'));
    });

    test('Explicit accessors are escaped', () {
      expect(explicitGetterSetter.getter.sourceCode, contains('&lt;int&gt;'));
      expect(explicitGetterSetter.setter.sourceCode, contains('&lt;int&gt;'));
    });

    test('Implicit accessors are escaped', () {
      expect(implicitGetterExplicitSetter.getter.sourceCode,
          contains('&lt;int&gt;'));
      expect(implicitGetterExplicitSetter.setter.sourceCode,
          contains('&lt;int&gt;'));
      expect(explicitGetterImplicitSetter.getter.sourceCode,
          contains('&lt;int&gt;'));
      expect(explicitGetterImplicitSetter.setter.sourceCode,
          contains('&lt;int&gt;'));
      expect(explicitGetterSetterForInheriting.getter.sourceCode,
          contains('&lt;int&gt;'));
      expect(explicitGetterSetterForInheriting.setter.sourceCode,
          contains('&lt;int&gt;'));
    });

    test('Property fields are terminated with semicolon', () {
      expect(finalProperty.sourceCode.trim(), endsWith('List&lt;int&gt;();'));
      expect(simpleProperty.sourceCode.trim(), endsWith('List&lt;int&gt;();'));
      expect(forInheriting.sourceCode.trim(), endsWith('forInheriting;'));
    });

    test('Arrow accessors are terminated with semicolon', () {
      expect(explicitGetterImplicitSetter.getter.sourceCode.trim(),
          endsWith('List&lt;int&gt;();'));
      expect(explicitGetterSetter.getter.sourceCode.trim(),
          endsWith('List&lt;int&gt;();'));
    });

    test('Traditional accessors are not terminated with semicolon', () {
      expect(implicitGetterExplicitSetter.setter.sourceCode.trim(),
          endsWith('\{\}'));
      expect(explicitGetterSetter.setter.sourceCode.trim(), endsWith('\{\}'));
    });

    test('Whole declaration is visible when declaration spans many lines', () {
      expect(ensureWholeDeclarationIsVisible.sourceCode,
          contains('List&lt;int&gt; '));
    });
  });

  group('Sorting by name', () {
    // Order by uppercase lexical ordering for non-digits,
    // lexicographical ordering of embedded digit sequences.
    var names = [
      r'',
      r'$',
      r'0',
      r'0a',
      r'00',
      r'1',
      r'01',
      r'_',
      r'a',
      r'aaab',
      r'aab',
      r'Ab',
      r'B',
      r'bA',
      r'x0$',
      r'x1$',
      r'x01$',
      r'x001$',
      r'x10$',
      r'x010$',
      r'x100$',
    ];
    for (var i = 1; i < names.length; i++) {
      var a = StringName(names[i - 1]);
      var b = StringName(names[i]);
      test('"$a" < "$b"', () {
        expect(byName(a, a), 0);
        expect(byName(b, b), 0);
        expect(byName(a, b), -1);
        expect(byName(b, a), 1);
      });
    }
  });
}

class StringName extends Nameable {
  @override
  final String name;

  StringName(this.name);

  @override
  String toString() => name;
}<|MERGE_RESOLUTION|>--- conflicted
+++ resolved
@@ -3433,15 +3433,9 @@
       expect(
           ImplementsFutureVoid.linkedName,
           equals(
-<<<<<<< HEAD
               '<a href="${htmlBasePlaceholder}fake/ImplementsFutureVoid-class.html">ImplementsFutureVoid</a>'));
-      var FutureVoid = ImplementsFutureVoid.publicInterfaces
-          .firstWhere((c) => c.name == 'Future');
-=======
-              '<a href="${HTMLBASE_PLACEHOLDER}fake/ImplementsFutureVoid-class.html">ImplementsFutureVoid</a>'));
       var FutureVoid =
           ImplementsFutureVoid.interfaces.firstWhere((c) => c.name == 'Future');
->>>>>>> 174a1984
       expect(
           FutureVoid.linkedName,
           equals(
