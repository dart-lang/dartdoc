--- conflicted
+++ resolved
@@ -24,7 +24,6 @@
 }
 
 class Renderer_Foo extends RendererBase<Foo> {
-<<<<<<< HEAD
   static final Map<Type, Object> _propertyMapCache = {};
   static Map<String, Property<CT_>> propertyMap<CT_ extends Foo>() =>
       _propertyMapCache.putIfAbsent(
@@ -62,14 +61,10 @@
                   renderVariable: (CT_ c, Property<CT_> self,
                           List<String> remainingNames) =>
                       self.renderSimpleVariable(c, remainingNames, 'List<int>'),
-                  isEmptyIterable: (CT_ c) => c.l1?.isEmpty ?? true,
                   renderIterable:
                       (CT_ c, RendererBase<CT_> r, List<MustachioNode> ast) {
-                    var buffer = StringBuffer();
-                    for (var e in c.l1) {
-                      buffer.write(renderSimple(e, ast, r.template, parent: r));
-                    }
-                    return buffer.toString();
+                    return c.l1.map(
+                        (e) => renderSimple(e, ast, r.template, parent: r));
                   },
                 ),
                 'p1': Property(
@@ -103,68 +98,6 @@
                   },
                 ),
               });
-=======
-  static Map<String, Property<CT_>> propertyMap<CT_ extends Foo>() => {
-        ...Renderer_FooBase.propertyMap<Baz, CT_>(),
-        'b1': Property(
-          getValue: (CT_ c) => c.b1,
-          renderVariable:
-              (CT_ c, Property<CT_> self, List<String> remainingNames) =>
-                  self.renderSimpleVariable(c, remainingNames, 'bool'),
-          getBool: (CT_ c) => c.b1 == true,
-        ),
-        'baz': Property(
-          getValue: (CT_ c) => c.baz,
-          renderVariable:
-              (CT_ c, Property<CT_> self, List<String> remainingNames) {
-            if (remainingNames.isEmpty) return self.getValue(c).toString();
-            var name = remainingNames.first;
-            var nextProperty = Renderer_Baz.propertyMap().getValue(name);
-            return nextProperty.renderVariable(
-                self.getValue(c), nextProperty, [...remainingNames.skip(1)]);
-          },
-          isNullValue: (CT_ c) => c.baz == null,
-          renderValue: (CT_ c, RendererBase<CT_> r, List<MustachioNode> ast) {
-            return _render_Baz(c.baz, ast, r.template, parent: r);
-          },
-        ),
-        'l1': Property(
-          getValue: (CT_ c) => c.l1,
-          renderVariable:
-              (CT_ c, Property<CT_> self, List<String> remainingNames) =>
-                  self.renderSimpleVariable(c, remainingNames, 'List<int>'),
-          renderIterable:
-              (CT_ c, RendererBase<CT_> r, List<MustachioNode> ast) {
-            return c.l1.map((e) => renderSimple(e, ast, r.template, parent: r));
-          },
-        ),
-        'p1': Property(
-          getValue: (CT_ c) => c.p1,
-          renderVariable:
-              (CT_ c, Property<CT_> self, List<String> remainingNames) {
-            if (remainingNames.isEmpty) return self.getValue(c).toString();
-            var name = remainingNames.first;
-            var nextProperty = Renderer_Property1.propertyMap().getValue(name);
-            return nextProperty.renderVariable(
-                self.getValue(c), nextProperty, [...remainingNames.skip(1)]);
-          },
-          isNullValue: (CT_ c) => c.p1 == null,
-          renderValue: (CT_ c, RendererBase<CT_> r, List<MustachioNode> ast) {
-            return _render_Property1(c.p1, ast, r.template, parent: r);
-          },
-        ),
-        's1': Property(
-          getValue: (CT_ c) => c.s1,
-          renderVariable:
-              (CT_ c, Property<CT_> self, List<String> remainingNames) =>
-                  self.renderSimpleVariable(c, remainingNames, 'String'),
-          isNullValue: (CT_ c) => c.s1 == null,
-          renderValue: (CT_ c, RendererBase<CT_> r, List<MustachioNode> ast) {
-            return renderSimple(c.s1, ast, r.template, parent: r);
-          },
-        ),
-      };
->>>>>>> f8d62e06
 
   Renderer_Foo(Foo context, RendererBase<Object> parent, Template template)
       : super(context, parent, template);
