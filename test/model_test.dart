--- conflicted
+++ resolved
@@ -120,14 +120,6 @@
     Class htmlInjection;
     Method injectSimpleHtml;
 
-<<<<<<< HEAD
-    setUp(() {
-      htmlInjection =
-          exLibrary.classes.firstWhere((c) => c.name == 'HtmlInjection');
-      injectSimpleHtml = htmlInjection.allInstanceMethods
-          .firstWhere((m) => m.name == 'injectSimpleHtml');
-      packageGraph.allLocalModelElements.forEach((m) => m.documentation);
-=======
     PackageGraph injectionPackageGraph;
     Library injectionExLibrary;
 
@@ -145,7 +137,6 @@
           .firstWhere((m) => m.name == 'injectSimpleHtml');
       injectionPackageGraph.allLocalModelElements
           .forEach((m) => m.documentation);
->>>>>>> 2b8e2959
     });
 
     test("can inject HTML", () {
@@ -153,11 +144,8 @@
           injectSimpleHtml.documentation,
           contains(
               '\n<dartdoc-html>bad2bbdd4a5cf9efb3212afff4449904756851aa</dartdoc-html>\n'));
-<<<<<<< HEAD
-=======
       expect(injectSimpleHtml.documentation,
           isNot(contains('\n{@inject-html}\n')));
->>>>>>> 2b8e2959
       expect(injectSimpleHtml.documentationAsHtml,
           contains('   <div style="opacity: 0.5;">[HtmlInjection]</div>'));
     });
