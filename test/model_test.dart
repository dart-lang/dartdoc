--- conflicted
+++ resolved
@@ -1904,11 +1904,7 @@
     });
 
     test('correctly finds all the classes', () {
-<<<<<<< HEAD
-      expect(classes, hasLength(32));
-=======
-      expect(classes, hasLength(31));
->>>>>>> 33758756
+      expect(classes, hasLength(33));
     });
 
     test('abstract', () {
