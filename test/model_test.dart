--- conflicted
+++ resolved
@@ -148,7 +148,7 @@
 
     test('single ref to class', () {
       expect(B.resolveReferences(),
-          'Extends class <a href="ex/Apple_class.html">Apple</a>');
+          'Extends class <a href="ex/Apple_class.html">Apple</a>, use <a href="ex/Apple/Apple.html">new Apple</a>');
     });
   });
 
@@ -176,18 +176,6 @@
       expect(classes, hasLength(13));
     });
 
-<<<<<<< HEAD
-=======
-    test('docs ', () {
-      expect(Apple.resolveReferences(), 'Sample class String');
-    });
-
-    test('docs refs', () {
-      expect(B.resolveReferences(),
-          'Extends class <a href="ex/Apple_class.html">Apple</a>, use <a href="ex/Apple/Apple.html">new Apple</a>');
-    });
-
->>>>>>> a8286d8c
     test('abstract', () {
       expect(Cat.isAbstract, isTrue);
     });
