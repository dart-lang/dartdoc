--- conflicted
+++ resolved
@@ -1207,12 +1207,9 @@
     Field sFromApple, mFromApple, mInB, autoCompress;
     Field isEmpty;
     Field implicitGetterExplicitSetter, explicitGetterImplicitSetter;
-<<<<<<< HEAD
     Field explicitNonDocumentedInBaseClassGetter;
     Field documentedPartialFieldInSubclassOnly;
-=======
     Field ExtraSpecialListLength;
->>>>>>> d6ab8c25
 
     setUp(() {
       c = exLibrary.classes.firstWhere((c) => c.name == 'Apple');
@@ -1267,7 +1264,6 @@
           fakeLibrary.classes.firstWhere((c) => c.name == 'SpecialList').allInstanceProperties.firstWhere((f) => f.name == 'length');
     });
 
-<<<<<<< HEAD
     test('@nodoc on simple property works', () {
       Field simpleHidden = UnusualProperties.allModelElements
           .firstWhere((e) => e.name == 'simpleHidden', orElse: () => null);
@@ -1301,13 +1297,12 @@
           contains('I should be documented'));
       expect(explicitNonDocumentedInBaseClassGetter.readOnly, isTrue);
     });
-=======
+
     test('inheritance of docs from SDK works for getter/setter combos', () {
       expect(ExtraSpecialListLength.getter.documentationFrom.first.element.library.name == 'dart.core', isTrue);
       expect(ExtraSpecialListLength.oneLineDoc == '', isFalse);
     }, skip:
               'Passes on Analyzer 0.31.0+');
->>>>>>> d6ab8c25
 
     test('split inheritance with explicit setter works', () {
       expect(implicitGetterExplicitSetter.getter.isInherited, isTrue);
