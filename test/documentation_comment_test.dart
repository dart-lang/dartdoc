// Copyright (c) 2020, the Dart project authors.  Please see the AUTHORS file
// for details. All rights reserved. Use of this source code is governed by a
// BSD-style license that can be found in the LICENSE file.

// @dart=2.9

import 'package:analyzer/file_system/file_system.dart';
import 'package:analyzer/file_system/memory_file_system.dart';
import 'package:analyzer/src/dart/sdk/sdk.dart';
import 'package:analyzer/src/test_utilities/mock_sdk.dart';
import 'package:dartdoc/src/dartdoc_options.dart';
import 'package:dartdoc/src/model/model.dart';
import 'package:dartdoc/src/package_config_provider.dart';
import 'package:dartdoc/src/package_meta.dart';
import 'package:dartdoc/src/warnings.dart';
import 'package:test/test.dart';

import 'src/utils.dart' as utils;

void main() {
  MemoryResourceProvider resourceProvider;
  PackageMetaProvider packageMetaProvider;
  FakePackageConfigProvider packageConfigProvider;
  Folder projectRoot;
  String projectPath;
  var packageName = 'my_package';
  PackageGraph packageGraph;
  ModelElement libraryModel;

  Matcher hasInvalidParameterWarning(String message) =>
      _HasWarning(PackageWarning.invalidParameter, message);

  Matcher hasMissingExampleWarning(String message) =>
      _HasWarning(PackageWarning.missingExampleFile, message);

  void expectNoWarnings() {
    expect(packageGraph.packageWarningCounter.hasWarnings, isFalse);
    expect(packageGraph.packageWarningCounter.countedWarnings, isEmpty);
  }

  group('documentation_comment tests', () {
    setUp(() async {
      resourceProvider = MemoryResourceProvider();
      final sdkRoot = resourceProvider.getFolder(
        resourceProvider.convertPath('/sdk'),
      );
      createMockSdk(
        resourceProvider: resourceProvider,
        root: sdkRoot,
      );
      utils.writeMockSdkFiles(sdkRoot);

      packageMetaProvider = PackageMetaProvider(
<<<<<<< HEAD
        PubPackageMeta.fromElement,
        PubPackageMeta.fromFilename,
        PubPackageMeta.fromDir,
        resourceProvider,
        sdkFolder,
        defaultSdk: mockSdk,
        messageForMissingPackageMeta:
            PubPackageMeta.messageForMissingPackageMeta,
      );
      var optionSet = await DartdocOptionRoot.fromOptionGenerators(
=======
          PubPackageMeta.fromElement,
          PubPackageMeta.fromFilename,
          PubPackageMeta.fromDir,
          resourceProvider,
          sdkRoot,
          defaultSdk: FolderBasedDartSdk(resourceProvider, sdkRoot),
          messageForMissingPackageMeta:
              PubPackageMeta.messageForMissingPackageMeta);
      var optionSet = await DartdocOptionSet.fromOptionGenerators(
>>>>>>> 520e6497
          'dartdoc', [createDartdocOptions], packageMetaProvider);
      optionSet.parseArguments([]);
      packageConfigProvider = FakePackageConfigProvider();
      // To build the package graph, we always ask package_config for a
      // [PackageConfig] for the SDK directory. Put a dummy entry in.
      packageConfigProvider.addPackageToConfigFor(
          sdkRoot.path, 'analyzer', Uri.file('/sdk/pkg/analyzer/'));

      projectRoot = utils.writePackage(
          packageName, resourceProvider, packageConfigProvider);
      projectPath = projectRoot.path;
      projectRoot
          .getChildAssumingFolder('lib')
          .getChildAssumingFile('a.dart')
          .writeAsStringSync('''
/// Documentation comment.
int x;
''');
      packageGraph = await utils.bootBasicPackage(
          projectPath, packageMetaProvider, packageConfigProvider,
          additionalArguments: []);
      libraryModel = packageGraph.defaultPackage.libraries.first;
    });

    test('removes triple slashes', () async {
      var doc = await libraryModel.processComment('''
/// Text.
/// More text.
''');

      expect(doc, equals('''
Text.
More text.'''));
    });

    test('removes space after triple slashes', () async {
      var doc = await libraryModel.processComment('''
///  Text.
///    More text.
''');

      // TODO(srawlins): Actually, the three spaces before 'More' is perhaps not
      // the best fit. Should it only be two, to match the indent from the first
      // line's "Text"?
      expect(doc, equals('''
Text.
   More text.'''));
    });

    test('leaves blank lines', () async {
      var doc = await libraryModel.processComment('''
/// Text.
///
/// More text.
''');

      expect(doc, equals('''
Text.

More text.'''));
    });

    test('warns when an unknown directive is parsed', () async {
      await libraryModel.processComment('''
/// Text.
///
/// {@marco name}
''');
      expect(
          packageGraph.packageWarningCounter.hasWarning(
              libraryModel, PackageWarning.unknownDirective, "'marco'"),
          isTrue);
    });

    test('warns when a directive with wrong case is parsed', () async {
      await libraryModel.processComment('''
/// Text.
///
/// {@youTube url}
''');
      expect(
          packageGraph.packageWarningCounter.hasWarning(libraryModel,
              PackageWarning.unknownDirective, "'youTube' (use lowercase)"),
          isTrue);
    });

    test('processes @animation', () async {
      var doc = await libraryModel.processComment('''
/// Text.
///
/// {@animation 100 200 http://host/path/to/video.mp4 id=barHerderAnimation}
///
/// End text.
''');

      expectNoWarnings();
      var rendered = libraryModel.modelElementRenderer.renderAnimation(
          'barHerderAnimation',
          100,
          200,
          Uri.parse('http://host/path/to/video.mp4'),
          'barHerderAnimation_play_button_');
      expect(doc, equals('''
Text.

$rendered

End text.'''));
    });

    test('renders an unnamed @animation', () async {
      var doc = await libraryModel.processComment('''
/// First line.
///
/// {@animation 100 200 http://host/path/to/video.mp4}
''');

      expectNoWarnings();
      expect(doc, contains('<video id="animation_1"'));
    });

    test('renders a named @animation', () async {
      var doc = await libraryModel.processComment('''
/// First line.
///
/// {@animation 100 200 http://host/path/to/video.mp4 id=namedAnimation}
''');

      expectNoWarnings();
      expect(doc, contains('<video id="namedAnimation"'));
    });

    test('renders a named @animation, out-of-order', () async {
      var doc = await libraryModel.processComment('''
/// First line.
///
/// {@animation 100 200 id=namedAnimation http://host/path/to/video.mp4}
''');

      expectNoWarnings();
      expect(doc, contains('<video id="namedAnimation"'));
    });

    test('renders a named @animation with double quotes', () async {
      var doc = await libraryModel.processComment('''
/// First line.
///
/// {@animation 100 200 http://host/path/to/video.mp4 id="namedAnimation"}
''');

      expectNoWarnings();
      expect(doc, contains('<video id="namedAnimation"'));
    });

    test('renders a named @animation with single quotes', () async {
      var doc = await libraryModel.processComment('''
/// First line.
///
/// {@animation 100 200 http://host/path/to/video.mp4 id='namedAnimation'}
''');

      expectNoWarnings();
      expect(doc, contains('<video id="namedAnimation"'));
    });

    test('renders multiple @animation using unique IDs', () async {
      var doc = await libraryModel.processComment('''
/// First line.
///
/// {@animation 100 200 http://host/path/to/video.mp4}
/// {@animation 100 200 http://host/path/to/video2.mp4}
''');

      expectNoWarnings();
      expect(doc, contains('<video id="animation_1"'));
      expect(doc, contains('<video id="animation_2"'));

      // A second element with unnamed animations requires unique IDs as well.
      doc = await libraryModel.processComment('''
/// First line.
///
/// {@animation 100 200 http://host/path/to/video.mp4}
/// {@animation 100 200 http://host/path/to/video2.mp4}
''');

      expectNoWarnings();
      expect(doc, contains('<video id="animation_3"'));
      expect(doc, contains('<video id="animation_4"'));
    });

    test('warns when @animation has fewer than 3 arguments', () async {
      await libraryModel.processComment('''
/// Text.
///
/// {@animation 100 http://host/path/to/video.mp4 id=barHerderAnimation}
///
/// End text.
''');

      expect(
          libraryModel,
          hasInvalidParameterWarning(
              'Invalid @animation directive, "{@animation 100 '
              'http://host/path/to/video.mp4 id=barHerderAnimation}"\n'
              'Animation directives must be of the form "{@animation WIDTH '
              'HEIGHT URL [id=ID]}"'));
    });

    test('warns when @animation has more than 4 arguments', () async {
      await libraryModel.processComment('''
/// Text.
///
/// {@animation 100 200 300 400 http://host/path/to/video.mp4 id=barHerderAnimation}
///
/// End text.
''');

      expect(
          libraryModel,
          hasInvalidParameterWarning(
              'Invalid @animation directive, "{@animation 100 200 300 400 '
              'http://host/path/to/video.mp4 id=barHerderAnimation}"\n'
              'Animation directives must be of the form "{@animation WIDTH '
              'HEIGHT URL [id=ID]}"'));
    });

    test('warns when @animation has more than 4 arguments', () async {
      await libraryModel.processComment('''
/// Text.
///
/// {@animation 100 200 300 400 http://host/path/to/video.mp4 id=barHerderAnimation}
///
/// End text.
''');

      expect(
          libraryModel,
          hasInvalidParameterWarning(
              'Invalid @animation directive, "{@animation 100 200 300 400 '
              'http://host/path/to/video.mp4 id=barHerderAnimation}"\n'
              'Animation directives must be of the form "{@animation WIDTH '
              'HEIGHT URL [id=ID]}"'));
    });

    test('warns when @animation has a non-unique identifier', () async {
      await libraryModel.processComment('''
/// Text.
///
/// {@animation 100 200 http://host/path/to/video.mp4 id=barHerderAnimation}
/// {@animation 100 200 http://host/path/to/video.mpg id=barHerderAnimation}
///
/// End text.
''');

      expect(
          libraryModel,
          hasInvalidParameterWarning(
              'An animation has a non-unique identifier, '
              '"barHerderAnimation". Animation identifiers must be unique.'));
    });

    test('warns when @animation has an invalid identifier', () async {
      await libraryModel.processComment('''
/// Text.
///
/// {@animation 100 200 http://host/path/to/video.mp4 id=not-valid}
///
/// End text.
''');

      expect(
          libraryModel,
          hasInvalidParameterWarning(
              'An animation has an invalid identifier, "not-valid". The '
              'identifier can only contain letters, numbers and underscores, and '
              'must not begin with a number.'));
    });

    test('warns when @animation has a malformed width', () async {
      await libraryModel.processComment('''
/// Text.
///
/// {@animation 100px 200 http://host/path/to/video.mp4 id=barHerderAnimation}
///
/// End text.
''');

      expect(
          libraryModel,
          hasInvalidParameterWarning(
              'An animation has an invalid width (barHerderAnimation), '
              '"100px". The width must be an integer.'));
    });

    test('warns when @animation has a malformed height', () async {
      await libraryModel.processComment('''
/// Text.
///
/// {@animation 100 200px http://host/path/to/video.mp4 id=barHerderAnimation}
///
/// End text.
''');

      expect(
          libraryModel,
          hasInvalidParameterWarning(
              'An animation has an invalid height (barHerderAnimation), '
              '"200px". The height must be an integer.'));
    });

    test('warns when @animation has an unknown parameter', () async {
      await libraryModel.processComment('''
/// Text.
///
/// {@animation 100 200 http://host/path/to/video.mp4 name=barHerderAnimation}
///
/// End text.
''');

      expect(
          libraryModel,
          hasInvalidParameterWarning(
              'The {@animation ...} directive was called with invalid '
              'parameters. FormatException: Could not find an option named '
              '"name".'));
    });

    test('warns when @animation uses the deprecated syntax', () async {
      await libraryModel.processComment('''
/// Text.
///
/// {@animation barHerderAnimation 100 200 http://host/path/to/video.mp4}
///
/// End text.
''');

      expect(
          packageGraph.packageWarningCounter.hasWarning(
              libraryModel,
              PackageWarning.deprecated,
              'Deprecated form of @animation directive, "{@animation '
              'barHerderAnimation 100 200 http://host/path/to/video.mp4}"\n'
              'Animation directives are now of the form "{@animation WIDTH '
              'HEIGHT URL [id=ID]}" (id is an optional parameter)'),
          isTrue);
    });

    test('processes @template', () async {
      var doc = await libraryModel.processComment('''
/// Text.
///
/// {@template abc}
/// Template text.
/// {@endtemplate}
///
/// End text.
''');

      expectNoWarnings();
      expect(doc, equals('''
Text.

{@macro abc}

End text.'''));
    });

    test('processes leading @template', () async {
      var doc = await libraryModel.processComment('''
/// {@template abc}
/// Template text.
/// {@endtemplate}
///
/// End text.
''');

      expectNoWarnings();
      expect(doc, equals('''
{@macro abc}

End text.'''));
    });

    test('processes trailing @template', () async {
      var doc = await libraryModel.processComment('''
/// Text.
///
/// {@template abc}
/// Template text.
/// {@endtemplate}
''');

      expectNoWarnings();
      expect(doc, equals('''
Text.

{@macro abc}'''));
    });

    test('processes @template w/o blank line following', () async {
      var doc = await libraryModel.processComment('''
/// Text.
///
/// {@template abc}
/// Template text.
/// {@endtemplate}
/// End text.
''');

      expectNoWarnings();
      expect(doc, equals('''
Text.

{@macro abc}
End text.'''));
    });

    test('allows whitespace around @template name', () async {
      var doc = await libraryModel.processComment('''
/// {@template    abc    }
/// Template text.
/// {@endtemplate}
''');

      expectNoWarnings();
      expect(doc, equals('{@macro abc}'));
    });

    test('processes @example with file', () async {
      projectRoot.getChildAssumingFile('abc.md').writeAsStringSync('''
```plaintext
Code snippet
```
''');
      var doc = await libraryModel.processComment('''
/// Text.
///
/// {@example abc}
///
/// End text.
''');

      expectNoWarnings();
      expect(doc, equals('''
Text.

```plaintext
Code snippet
```


End text.'''));
    });

    test('processes @example with a region', () async {
      projectRoot
          .getChildAssumingFile('abc-r.md')
          .writeAsStringSync('Markdown text.');
      var doc = await libraryModel.processComment('''
/// Text.
///
/// {@example region=r abc}
''');

      expectNoWarnings();
      expect(doc, equals('''
Text.

Markdown text.'''));
    });

    test('adds language to processed @example with an extension and no lang',
        () async {
      projectRoot.getChildAssumingFile('abc.html.md').writeAsStringSync('''
```
Code snippet
```
''');
      var doc = await libraryModel.processComment('''
/// Text.
///
/// {@example abc.html}
///
/// End text.
''');

      expectNoWarnings();
      expect(doc, equals('''
Text.

```html
Code snippet
```


End text.'''));
    });

    test('adds language to processed @example with a lang and an extension',
        () async {
      projectRoot.getChildAssumingFile('abc.html.md').writeAsStringSync('''
```
Code snippet
```
''');
      var doc = await libraryModel.processComment('''
/// Text.
///
/// {@example abc.html lang=html}
''');

      expectNoWarnings();
      expect(doc, equals('''
Text.

```html
Code snippet
```
'''));
    });

    test('adds language to processed @example with a lang and no extension',
        () async {
      projectRoot.getChildAssumingFile('abc.md').writeAsStringSync('''
```
Code snippet
```
''');
      var doc = await libraryModel.processComment('''
/// Text.
///
/// {@example abc lang=html}
''');

      expectNoWarnings();
      expect(doc, equals('''
Text.

```html
Code snippet
```
'''));
    });

    test('processes @example with file, not found', () async {
      var doc = await libraryModel.processComment('''
/// {@example abc}
''');

      var abcPath = resourceProvider.pathContext.canonicalize(
          resourceProvider.pathContext.join(projectRoot.path, 'abc.md'));
      var libPathInWarning = resourceProvider.pathContext.join('lib', 'a.dart');
      expect(
          libraryModel,
          hasMissingExampleWarning(
              '$abcPath; path listed at $libPathInWarning'));
      // When the example path is invalid, the directive should be left in-place.
      expect(doc, equals('{@example abc}'));
    });

    test('processes @example with directories, not found', () async {
      var doc = await libraryModel.processComment('''
/// {@example abc/def/ghi}
''');
      var abcPath = resourceProvider.pathContext.canonicalize(resourceProvider
          .pathContext
          .join(projectRoot.path, 'abc', 'def', 'ghi.md'));
      var libPathInWarning = resourceProvider.pathContext.join('lib', 'a.dart');
      expect(
          libraryModel,
          hasMissingExampleWarning(
              '$abcPath; path listed at $libPathInWarning'));
      // When the example path is invalid, the directive should be left in-place.
      expect(doc, equals('{@example abc/def/ghi}'));
    });

    test('processes @example with a region, not found', () async {
      var doc = await libraryModel.processComment('''
/// {@example region=r abc}
''');
      var abcPath = resourceProvider.pathContext.canonicalize(
          resourceProvider.pathContext.join(projectRoot.path, 'abc-r.md'));
      var libPathInWarning = resourceProvider.pathContext.join('lib', 'a.dart');
      expect(
          libraryModel,
          hasMissingExampleWarning(
              '$abcPath; path listed at $libPathInWarning'));
      // When the example path is invalid, the directive should be left in-place.
      expect(doc, equals('{@example region=r abc}'));
    });

    test('leaves @inject-html unprocessed when disabled', () async {
      var doc = await libraryModel.processComment('''
/// Text.
///
/// {@inject-html}<script></script>{@end-inject-html}
''');

      expectNoWarnings();
      expect(doc, equals('''
Text.

{@inject-html}<script></script>{@end-inject-html}'''));
    });

    test('leaves @tool unprocessed when disabled', () async {
      var doc = await libraryModel.processComment('''
/// Text.
///
/// {@tool date}{@end-tool}
''');

      expectNoWarnings();
      expect(doc, equals('''
Text.

{@tool date}{@end-tool}'''));
    });

    test('processes @inject-html when enabled', () async {
      packageGraph = await utils.bootBasicPackage(
          projectPath, packageMetaProvider, packageConfigProvider,
          additionalArguments: ['--inject-html']);
      libraryModel = packageGraph.defaultPackage.libraries.first;
      var doc = await libraryModel.processComment('''
/// Text.
///
/// {@inject-html}<script></script>{@end-inject-html}
''');

      expectNoWarnings();
      expect(doc, equals('''
Text.


<dartdoc-html>6829def5ec06d211fa90fe69a58213ae901f3ee4</dartdoc-html>
'''));
    });

    test('processes @youtube', () async {
      var doc = await libraryModel.processComment('''
/// Text.
///
/// {@youtube 100 200 https://www.youtube.com/watch?v=oHg5SJYRHA0}
///
/// End text.
''');

      expectNoWarnings();
      expect(
          doc,
          matches(RegExp(
              '^Text.\n\n+'
              r'<p style="position: relative;\s+padding-top: 200.00%;">\s*'
              r'<iframe src="https://www.youtube.com/embed/oHg5SJYRHA0\?rel=0".*</iframe>\s*'
              '</p>\n\n+'
              r'End text.$',
              multiLine: true,
              dotAll: true)));
    });

    test('processes leading @youtube', () async {
      var doc = await libraryModel.processComment('''
/// {@youtube 100 200 https://www.youtube.com/watch?v=oHg5SJYRHA0}
///
/// End text.
''');

      expectNoWarnings();
      expect(
          doc,
          matches(RegExp(
              r'^<p style="position: relative;\s+padding-top: 200.00%;">\s*'
              r'<iframe src="https://www.youtube.com/embed/oHg5SJYRHA0\?rel=0".*</iframe>\s*'
              '</p>\n\n+'
              r'End text.$',
              multiLine: true,
              dotAll: true)));
    });

    test('processes trailing @youtube', () async {
      var doc = await libraryModel.processComment('''
/// Text.
///
/// {@youtube 100 200 https://www.youtube.com/watch?v=oHg5SJYRHA0}
''');

      expectNoWarnings();
      expect(
          doc,
          matches(RegExp(
              '^Text.\n\n+'
              r'<p style="position: relative;\s+padding-top: 200.00%;">\s*'
              r'<iframe src="https://www.youtube.com/embed/oHg5SJYRHA0\?rel=0".*</iframe>\s*'
              r'</p>$',
              multiLine: true,
              dotAll: true)));
    });

    test('warns when @youtube has less than 3 arguments', () async {
      await libraryModel.processComment(
          '/// {@youtube 100 https://www.youtube.com/watch?v=oHg5SJYRHA0}');

      expect(
          libraryModel,
          hasInvalidParameterWarning('Invalid @youtube directive, '
              '"{@youtube 100 https://www.youtube.com/watch?v=oHg5SJYRHA0}"\n'
              'YouTube directives must be of the form '
              '"{@youtube WIDTH HEIGHT URL}"'));
    });

    test('warns when @youtube has more than 3 arguments', () async {
      await libraryModel.processComment(
          '/// {@youtube 100 200 300 https://www.youtube.com/watch?v=oHg5SJYRHA0}');

      expect(
          libraryModel,
          hasInvalidParameterWarning('Invalid @youtube directive, '
              '"{@youtube 100 200 300 https://www.youtube.com/watch?v=oHg5SJYRHA0}"\n'
              'YouTube directives must be of the form '
              '"{@youtube WIDTH HEIGHT URL}"'));
    });

    test('warns when @youtube has a malformed width', () async {
      await libraryModel.processComment(
          '/// {@youtube 100px 200 https://www.youtube.com/watch?v=oHg5SJYRHA0}');

      expect(
          libraryModel,
          hasInvalidParameterWarning(
              'A @youtube directive has an invalid width, "100px". '
              'The width must be a positive integer.'));
    });

    test('warns when @youtube has a negative width', () async {
      await libraryModel.processComment(
          '/// {@youtube -100 200 https://www.youtube.com/watch?v=oHg5SJYRHA0}');

      expect(
          libraryModel,
          hasInvalidParameterWarning(
              'The {@youtube ...} directive was called with invalid '
              'parameters. FormatException: Could not find an option with '
              'short name "-1".'));
    });

    test('warns when @youtube has a malformed height', () async {
      await libraryModel.processComment(
          '/// {@youtube 100 200px https://www.youtube.com/watch?v=oHg5SJYRHA0}');

      expect(
          libraryModel,
          hasInvalidParameterWarning(
              'A @youtube directive has an invalid height, "200px". The height '
              'must be a positive integer.'));
    });

    test('warns when @youtube has a negative height', () async {
      await libraryModel.processComment(
          '/// {@youtube 100 -200 https://www.youtube.com/watch?v=oHg5SJYRHA0}');

      expect(
          libraryModel,
          hasInvalidParameterWarning(
              'The {@youtube ...} directive was called with invalid '
              'parameters. FormatException: Could not find an option with '
              'short name "-2".'));
    });

    test('warns when @youtube has an invalid URL', () async {
      await libraryModel.processComment(
          '/// {@youtube 100 200 https://www.not-youtube.com/watch?v=oHg5SJYRHA0}');

      expect(
          libraryModel,
          hasInvalidParameterWarning('A @youtube directive has an invalid URL: '
              '"https://www.not-youtube.com/watch?v=oHg5SJYRHA0". Supported '
              'YouTube URLs have the following format: '
              'https://www.youtube.com/watch?v=oHg5SJYRHA0.'));
    });

    test('warns when @youtube has a URL with extra query parameters', () async {
      await libraryModel.processComment(
          '/// {@youtube 100 200 https://www.not-youtube.com/watch?v=oHg5SJYRHA0&a=1}');

      expect(
          libraryModel,
          hasInvalidParameterWarning('A @youtube directive has an invalid URL: '
              '"https://www.not-youtube.com/watch?v=oHg5SJYRHA0&a=1". '
              'Supported YouTube URLs have the following format: '
              'https://www.youtube.com/watch?v=oHg5SJYRHA0.'));
    });

    test('warns when fenced code block does not specify language', () async {
      await libraryModel.processComment('''
/// ```
/// void main() {}
/// ```
''');

      expect(
          packageGraph.packageWarningCounter.hasWarning(
              libraryModel,
              PackageWarning.missingCodeBlockLanguage,
              'A fenced code block in Markdown should have a language specified'),
          isTrue);
    });

    test('warns when squiggly fenced code block does not specify language',
        () async {
      await libraryModel.processComment('''
/// ~~~
/// void main() {}
/// ~~~
''');

      expect(
          packageGraph.packageWarningCounter.hasWarning(
              libraryModel,
              PackageWarning.missingCodeBlockLanguage,
              'A fenced code block in Markdown should have a language specified'),
          isTrue);
    });

    test('does not warn when fenced code block does specify language',
        () async {
      await libraryModel.processComment('''
/// ```dart
/// void main() {}
/// ```
''');

      expect(
          packageGraph.packageWarningCounter.hasWarning(
              libraryModel,
              PackageWarning.missingCodeBlockLanguage,
              'A fenced code block in Markdown should have a language specified'),
          isFalse);
    });

    test('does not warn when fenced block is not closed', () async {
      await libraryModel.processComment('''
/// ```
/// A not closed fenced code block
''');

      expect(
          packageGraph.packageWarningCounter.hasWarning(
              libraryModel,
              PackageWarning.missingCodeBlockLanguage,
              'A fenced code block in Markdown should have a language specified'),
          isFalse);
    });
  }, onPlatform: {
    'windows': Skip('These tests do not work on Windows (#2446)')
  });

// TODO(srawlins): More unit tests: @example with `config.examplePathPrefix`,
// @tool.
}

class _HasWarning extends Matcher {
  final PackageWarning kind;

  final String message;

  _HasWarning(this.kind, this.message);

  @override
  bool matches(dynamic actual, Map<Object, Object> matchState) {
    if (actual is ModelElement) {
      return actual.packageGraph.packageWarningCounter
          .hasWarning(actual, kind, message);
    } else {
      return false;
    }
  }

  @override
  Description describe(Description description) =>
      description.add('Library to be warned with $kind and message:\n$message');

  @override
  Description describeMismatch(dynamic actual, Description mismatchDescription,
      Map<Object, Object> matchState, bool verbose) {
    if (actual is ModelElement) {
      var warnings = actual
          .packageGraph.packageWarningCounter.countedWarnings[actual.element];
      return mismatchDescription.add('has warnings: $warnings');
    } else {
      return mismatchDescription.add('is a ${actual.runtimeType}');
    }
  }
}<|MERGE_RESOLUTION|>--- conflicted
+++ resolved
@@ -51,28 +51,16 @@
       utils.writeMockSdkFiles(sdkRoot);
 
       packageMetaProvider = PackageMetaProvider(
-<<<<<<< HEAD
         PubPackageMeta.fromElement,
         PubPackageMeta.fromFilename,
         PubPackageMeta.fromDir,
         resourceProvider,
-        sdkFolder,
-        defaultSdk: mockSdk,
+        sdkRoot,
+        defaultSdk: FolderBasedDartSdk(resourceProvider, sdkRoot),
         messageForMissingPackageMeta:
             PubPackageMeta.messageForMissingPackageMeta,
       );
       var optionSet = await DartdocOptionRoot.fromOptionGenerators(
-=======
-          PubPackageMeta.fromElement,
-          PubPackageMeta.fromFilename,
-          PubPackageMeta.fromDir,
-          resourceProvider,
-          sdkRoot,
-          defaultSdk: FolderBasedDartSdk(resourceProvider, sdkRoot),
-          messageForMissingPackageMeta:
-              PubPackageMeta.messageForMissingPackageMeta);
-      var optionSet = await DartdocOptionSet.fromOptionGenerators(
->>>>>>> 520e6497
           'dartdoc', [createDartdocOptions], packageMetaProvider);
       optionSet.parseArguments([]);
       packageConfigProvider = FakePackageConfigProvider();
