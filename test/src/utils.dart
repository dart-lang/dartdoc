--- conflicted
+++ resolved
@@ -40,11 +40,7 @@
 /// [DartdocOptionSet] based on the current working directory.
 Future<DartdocOptionContext> contextFromArgv(
     List<String> argv, PackageMetaProvider packageMetaProvider) async {
-<<<<<<< HEAD
   var optionSet = await DartdocOptionRoot.fromOptionGenerators(
-=======
-  var optionSet = await DartdocOptionSet.fromOptionGenerators(
->>>>>>> c8512121
       'dartdoc', [createDartdocOptions], packageMetaProvider);
   optionSet.parseArguments(argv);
   return DartdocOptionContext.fromDefaultContextLocation(
