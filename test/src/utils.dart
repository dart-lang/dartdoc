// Copyright (c) 2015, the Dart project authors.  Please see the AUTHORS file
// for details. All rights reserved. Use of this source code is governed by a
// BSD-style license that can be found in the LICENSE file.

library test_utils;

import 'dart:io';

import 'package:analyzer/file_system/file_system.dart';
import 'package:analyzer/file_system/memory_file_system.dart';
import 'package:analyzer/file_system/physical_file_system.dart';
import 'package:analyzer/src/dart/sdk/sdk.dart';
import 'package:analyzer/src/test_utilities/mock_sdk.dart';
import 'package:dartdoc/options.dart';
import 'package:dartdoc/src/dartdoc_options.dart';
import 'package:dartdoc/src/failure.dart';
import 'package:dartdoc/src/generator/generator.dart';
import 'package:dartdoc/src/generator/resource_loader.dart';
import 'package:dartdoc/src/markdown_processor.dart';
import 'package:dartdoc/src/matching_link_result.dart';
import 'package:dartdoc/src/model/model_element.dart';
import 'package:dartdoc/src/model/package_builder.dart';
import 'package:dartdoc/src/model/package_graph.dart';
import 'package:dartdoc/src/package_config_provider.dart';
import 'package:dartdoc/src/package_meta.dart';
import 'package:dartdoc/src/warnings.dart';
import 'package:path/path.dart' as p;
import 'package:pub_semver/pub_semver.dart';
import 'package:test/test.dart';

/// The number of public libraries in testing/test_package, minus 2 for
/// the excluded libraries listed in the initializers for _testPackageGraphMemo
<<<<<<< HEAD
/// and minus 1 for the @nodoc tag in the 'excluded' library.
const int kTestPackagePublicLibraries = 27;
=======
/// and minus 1 for the <nodoc> tag in the 'excluded' library.
const int kTestPackagePublicLibraries = 26;
>>>>>>> a43a6c2b

final _resourceProvider = pubPackageMetaProvider.resourceProvider;
final _pathContext = _resourceProvider.pathContext;

final String platformVersionString = Platform.version.split(' ').first;
final Version platformVersion = Version.parse(platformVersionString);

final Folder testPackageToolError = _resourceProvider.getFolder(_pathContext
    .absolute(_pathContext.normalize('testing/test_package_tool_error')));

/// Convenience factory to build a [DartdocOptionContext] and associate it with a
/// [DartdocOptionSet] based on the current working directory.
Future<DartdocOptionContext> contextFromArgv(
    List<String> argv, PackageMetaProvider packageMetaProvider) async {
  var optionSet = DartdocOptionRoot.fromOptionGenerators(
      'dartdoc', [createDartdocOptions], packageMetaProvider);
  optionSet.parseArguments(argv);
  return DartdocOptionContext.fromDefaultContextLocation(
      optionSet, pubPackageMetaProvider.resourceProvider);
}

/// Convenience factory to build a [DartdocGeneratorOptionContext] and
/// associate it with a [DartdocOptionSet] based on the current working
/// directory and/or the '--input' flag.
Future<DartdocGeneratorOptionContext> generatorContextFromArgv(
    List<String> argv, PackageMetaProvider packageMetaProvider) async {
  var optionSet = DartdocOptionRoot.fromOptionGenerators(
      'dartdoc',
      [
        createDartdocOptions,
        createGeneratorOptions,
      ],
      packageMetaProvider);
  optionSet.parseArguments(argv);
  return DartdocGeneratorOptionContext.fromDefaultContextLocation(
      optionSet, packageMetaProvider.resourceProvider);
}

void runPubGet(String dirPath) {
  var binPath = p.join(p.dirname(Platform.resolvedExecutable), 'dart');
  if (Platform.isWindows) {
    binPath += '.exe';
  }
  var result = Process.runSync(
    binPath,
    ['pub', 'get'],
    workingDirectory: dirPath,
  );

  if (result.exitCode != 0) {
    var buf = StringBuffer();
    buf.writeln('${result.stdout}');
    buf.writeln('${result.stderr}');
    throw DartdocFailure('pub get failed: ${buf.toString().trim()}');
  }
}

/// Creates a package at [dirPath] and returns the [PackageGraph] built with
/// [PubPackageBuilder.buildPackageGraph].
Future<PackageGraph> bootBasicPackage(
  String dirPath,
  PackageMetaProvider packageMetaProvider,
  PackageConfigProvider packageConfigProvider, {
  List<String> excludeLibraries = const [],
  List<String> additionalArguments = const [],
  bool skipUnreachableSdkLibraries = true,
}) async {
  final resourceProvider = packageMetaProvider.resourceProvider;
  if (resourceProvider == PhysicalResourceProvider.INSTANCE) {
    runPubGet(dirPath);
  }
  final dir = resourceProvider.getFolder(resourceProvider.pathContext
      .absolute(resourceProvider.pathContext.normalize(dirPath)));
  return PubPackageBuilder(
    await contextFromArgv([
      '--input',
      dir.path,
      '--sdk-dir',
      packageMetaProvider.defaultSdkDir.path,
      '--exclude',
      excludeLibraries.join(','),
      '--allow-tools',
      ...additionalArguments,
    ], packageMetaProvider),
    packageMetaProvider,
    packageConfigProvider,
    skipUnreachableSdkLibraries: skipUnreachableSdkLibraries,
  ).buildPackageGraph();
}

/// Returns a [FakePackageConfigProvider] with an entry for the SDK directory.
FakePackageConfigProvider getTestPackageConfigProvider(String sdkPath) {
  var packageConfigProvider = FakePackageConfigProvider();
  // To build the package graph, we always ask package_config for a
  // [PackageConfig] for the SDK directory. Put a dummy entry in.
  packageConfigProvider.addPackageToConfigFor(
      sdkPath, 'analyzer', Uri.file('/sdk/pkg/analyzer/'));
  return packageConfigProvider;
}

/// Returns a [PackageMetaProvider] using a [MemoryResourceProvider].
PackageMetaProvider get testPackageMetaProvider {
  var resourceProvider = MemoryResourceProvider();
  final sdkRoot = resourceProvider.getFolder(
    resourceProvider.pathContext
        .canonicalize(resourceProvider.convertPath('/sdk')),
  );
  createMockSdk(
    resourceProvider: resourceProvider,
    root: sdkRoot,
  );
  writeMockSdkFiles(sdkRoot);

  return PackageMetaProvider(
    PubPackageMeta.fromElement,
    PubPackageMeta.fromFilename,
    PubPackageMeta.fromDir,
    resourceProvider,
    sdkRoot,
    defaultSdk: FolderBasedDartSdk(resourceProvider, sdkRoot),
    messageForMissingPackageMeta: PubPackageMeta.messageForMissingPackageMeta,
  );
}

/// Writes additional files for a mock SDK.
///
/// Included is a "version" file and an "api_readme.md" file.
void writeMockSdkFiles(Folder sdkFolder) {
  sdkFolder.getChildAssumingFile('version').writeAsStringSync('2.16.0');
  sdkFolder.getChildAssumingFile('api_readme.md').writeAsStringSync(
      'Welcome to the [Dart](https://dart.dev/) API reference documentation');

  _writeMockSdkBinFiles(sdkFolder);
}

/// Dartdoc has a few indicator files it uses to verify that a directory
/// represents a Dart SDK. These include "bin/dart" and "bin/pub".
void _writeMockSdkBinFiles(Folder root) {
  var sdkBinFolder = root.getChildAssumingFolder('bin');
  sdkBinFolder.getChildAssumingFile('dart').writeAsStringSync('');
  var sdkIncludeFolder = root.getChildAssumingFolder('include');
  sdkIncludeFolder.getChildAssumingFile('dart_version.h').writeAsStringSync('');
}

/// Writes a package named [packageName], with [resourceProvider], to the
/// "/projects" directory.
///
/// The package is added to [packageConfigProvider]. A standard pubspec is
/// written if one is not provided via [pubspecContent].
Folder writePackage(String packageName, MemoryResourceProvider resourceProvider,
    FakePackageConfigProvider packageConfigProvider,
    {String? pubspecContent}) {
  pubspecContent ??= '''
name: $packageName
version: 0.0.1
homepage: https://github.com/dart-lang
''';
  var pathContext = resourceProvider.pathContext;
  var projectsFolder = resourceProvider.getFolder(
      pathContext.canonicalize(resourceProvider.convertPath('/projects')));
  var projectFolder = projectsFolder.getChildAssumingFolder(packageName)
    ..create;
  var projectRoot = projectFolder.path;
  projectFolder
      .getChildAssumingFile('pubspec.yaml')
      .writeAsStringSync(pubspecContent);
  projectFolder.getChildAssumingFile('.packages').writeAsStringSync('''
# Generated by pub on 2020-07-07 08:25:30.557406.
one:../one/lib/
two:lib/
''');
  projectFolder
      .getChildAssumingFolder('.dart_tool')
      .getChildAssumingFile('package_config.json')
      .writeAsStringSync('''
{
  "configVersion": 2,
  "packages": [
    {
      "name": "one",
      "rootUri": "../../one",
      "packageUri": "lib/",
      "languageVersion": "2.0"
    },
    {
      "name": "two",
      "rootUri": "../",
      "packageUri": "lib/",
      "languageVersion": "2.0"
    }
  ],
  "generated": "2020-07-07T15:25:30.566271Z",
  "generator": "pub",
  "generatorVersion": "2.8.4"
}
''');
  projectFolder.getChildAssumingFolder('lib').create();
  packageConfigProvider.addPackageToConfigFor(projectRoot, packageName,
      Uri.file('$projectRoot${resourceProvider.pathContext.separator}'));

  return projectFolder;
}

Future<void> writeDartdocResources(ResourceProvider resourceProvider) async {
  for (var template in [
    '_accessor_getter',
    '_accessor_setter',
    '_callable',
    '_callable_multiline',
    '_categorization',
    '_class',
    '_constant',
    '_documentation',
    '_extension',
    '_features',
    '_feature_set',
    '_footer',
    '_head',
    '_library',
    '_mixin',
    '_name_summary',
    '_packages',
    '_property',
    '_search_sidebar',
    '_sidebar_for_category',
    '_sidebar_for_container',
    '_sidebar_for_library',
    '_source_code',
    '_source_link',
    '_super_chain',
    '_type',
    '_typedef',
    '_type_multiline',
    '_typedef_multiline',
    '404error',
    'category',
    'class',
    'constructor',
    'enum',
    'extension',
    'function',
    'index',
    'library',
    'method',
    'mixin',
    'property',
    'top_level_property',
    'typedef',
  ]) {
    await resourceProvider.writeDartdocResource(
        'templates/html/$template.html', 'CONTENT');
  }

  for (var resource in [
    'docs.dart.js',
    'docs.dart.js.map',
    'favicon.png',
    'search.png',
    'github.css',
    'highlight.pack.js',
    'play_button.svg',
    'readme.md',
    'styles.css',
  ]) {
    await resourceProvider.writeDartdocResource(
        'resources/$resource', 'CONTENT');
  }
}

/// For comparison purposes, return an equivalent [MatchingLinkResult]
/// for the defining element returned.  May return [originalResult].
/// We do this to eliminate canonicalization effects from comparison,
/// as the original lookup code returns canonicalized results and the
/// new lookup code is only guaranteed to return equivalent results.
MatchingLinkResult definingLinkResult(MatchingLinkResult originalResult) {
  var definingReferable =
      originalResult.commentReferable?.definingCommentReferable;

  if (definingReferable != null &&
      definingReferable != originalResult.commentReferable) {
    return MatchingLinkResult(definingReferable);
  }
  return originalResult;
}

MatchingLinkResult referenceLookup(Warnable element, String codeRef) =>
    definingLinkResult(getMatchingLinkElement(codeRef, element));

/// Returns a matcher which compresses consecutive whitespace in [text] into a
/// single space.
Matcher matchesCompressed(String text) => matches(RegExp(text.replaceAll(
      RegExp(r'\s\s+', multiLine: true),
      ' *',
    )));

/// We can not use [ExperimentalFeature.releaseVersion] or even
/// [ExperimentalFeature.experimentalReleaseVersion] as these are set to `null`
/// even when partial analyzer implementations are available.
bool get enhancedEnumsAllowed =>
    VersionRange(min: Version.parse('2.17.0-0'), includeMin: true)
        .allows(platformVersion);

/// We can not use [ExperimentalFeature.releaseVersion] or even
/// [ExperimentalFeature.experimentalReleaseVersion] as these are set to `null`
/// even when partial analyzer implementations are available.
bool get namedArgumentsAnywhereAllowed =>
    VersionRange(min: Version.parse('2.17.0-0'), includeMin: true)
        .allows(platformVersion);

/// We can not use [ExperimentalFeature.releaseVersion] or even
/// [ExperimentalFeature.experimentalReleaseVersion] as these are set to `null`
/// even when partial analyzer implementations are available.
bool get recordsAllowed =>
    VersionRange(min: Version.parse('2.19.0-0'), includeMin: true)
        .allows(platformVersion);

/// We can not use [ExperimentalFeature.releaseVersion] or even
/// [ExperimentalFeature.experimentalReleaseVersion] as these are set to `null`
/// even when partial analyzer implementations are available.
bool get superParametersAllowed =>
    VersionRange(min: Version.parse('2.17.0-0'), includeMin: true)
        .allows(platformVersion);

extension ModelElementIterableExtensions<T extends ModelElement>
    on Iterable<T> {
  T named(String name) => firstWhere((e) => e.name == name);
}

extension IterableStringExtensions on Iterable<String> {
  /// The main content line of `this`.
  Iterable<String> get mainContent =>
      skipWhile((line) => !line.contains('"dartdoc-main-content"'))
          .takeWhile((line) => !line.contains('/.main-content'));

  /// Verifies that [mainContent] contains [matchers] in order.
  void expectMainContentContainsAllInOrder(Iterable<Object?> matchers) {
    expect(
      mainContent,
      containsAllInOrder(matchers),
      reason: 'main content:\n\n${mainContent.join('\n')}',
    );
  }
}

/// Extension methods just for tests.
extension on ResourceProvider {
  Future<void> writeDartdocResource(String path, String content) async {
    var fileUri = await resolveResourceUri(Uri.parse('package:dartdoc/$path'));
    getFile(fileUri.toFilePath()).writeAsStringSync(content);
  }
}<|MERGE_RESOLUTION|>--- conflicted
+++ resolved
@@ -30,13 +30,8 @@
 
 /// The number of public libraries in testing/test_package, minus 2 for
 /// the excluded libraries listed in the initializers for _testPackageGraphMemo
-<<<<<<< HEAD
 /// and minus 1 for the @nodoc tag in the 'excluded' library.
-const int kTestPackagePublicLibraries = 27;
-=======
-/// and minus 1 for the <nodoc> tag in the 'excluded' library.
 const int kTestPackagePublicLibraries = 26;
->>>>>>> a43a6c2b
 
 final _resourceProvider = pubPackageMetaProvider.resourceProvider;
 final _pathContext = _resourceProvider.pathContext;
