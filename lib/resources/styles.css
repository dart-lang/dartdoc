--- conflicted
+++ resolved
@@ -96,10 +96,10 @@
   cursor: pointer;
 }
 
-<<<<<<< HEAD
 #theme-button .material-symbols-outlined:hover {
   color: var(--main-hyperlinks-color);
-=======
+}
+
 li .material-symbols-outlined, dt .material-symbols-outlined {
   font-size: 1em;
   vertical-align: text-bottom;
@@ -107,7 +107,6 @@
 
 dt .material-symbols-outlined {
   text-indent: 0;
->>>>>>> 0f13e644
 }
 
 .light-theme #light-theme-button {
