// Copyright (c) 2021, the Dart project authors. Please see the AUTHORS file
// for details. All rights reserved. Use of this source code is governed by a
// BSD-style license that can be found in the LICENSE file.
//

import 'package:charcode/charcode.dart';
import 'package:meta/meta.dart';

const _operatorKeyword = 'operator';
const Map<String, String> operatorNames = {
  '[]': 'get',
  '[]=': 'put',
  '~': 'bitwise_negate',
  '==': 'equals',
  '-': 'minus',
  '+': 'plus',
  '*': 'multiply',
  '/': 'divide',
  '<': 'less',
  '>': 'greater',
  '>=': 'greater_equal',
  '<=': 'less_equal',
  '<<': 'shift_left',
  '>>': 'shift_right',
  '>>>': 'triple_shift',
  '^': 'bitwise_exclusive_or',
  'unary-': 'unary_minus',
  '|': 'bitwise_or',
  '&': 'bitwise_and',
  '~/': 'truncate_divide',
  '%': 'modulo'
};

class StringTrie {
  final Map<int, StringTrie> children = {};

  /// Does [this] node represent a valid entry in the trie?
  bool valid = false;

  /// Greedily match on the string trie starting at the given index.  Returns
  /// the index of the first non-operator character if a match is valid,
  /// otherwise -1.
  int match(String toMatch, [int index = 0, int lastValid = -1]) {
    if (index < 0 || index > toMatch.length) {
      return lastValid;
    }
    if (index == toMatch.length) {
      return valid ? index : lastValid;
    }
    var matchChar = toMatch.codeUnitAt(index);
    if (children.containsKey(matchChar)) {
      lastValid = valid ? index : lastValid;
      return children[matchChar]!.match(toMatch, index + 1, lastValid);
    }
    return valid ? index : lastValid;
  }

  void addWord(String toAdd) {
    var currentTrie = this;
    for (var i in toAdd.codeUnits) {
      currentTrie.children.putIfAbsent(i, () => StringTrie());
      currentTrie = currentTrie.children[i]!;
    }
    currentTrie.valid = true;
  }
}

late final StringTrie operatorParseTrie = () {
  var _operatorParseTrie = StringTrie();
  for (var name in operatorNames.keys) {
    _operatorParseTrie.addWord(name);
  }
  return _operatorParseTrie;
}();

/// A parser for comment references.
// TODO(jcollins-g): align with [CommentReference] from analyzer AST.
class CommentReferenceParser {
  /// Original, unparsed reference.
  final String codeRef;

  final int _referenceLength;

  CommentReferenceParser(this.codeRef) : _referenceLength = codeRef.length;

  int _index = 0;

  List<CommentReferenceNode> parse() {
    assert(_index == 0);
    var children = _parseRawCommentReference();
    return children;
  }

  ///
  /// Parser for rawCommentReferences.  Does not at present distinguish
  /// between package/library names and identifiers.
  ///
  /// ```text
  ///   <rawCommentReference> ::= <prefix>?<commentReference><suffix>?
  ///
  ///   <commentReference> ::= (<packageName> '.')? (<libraryName> '.')? <dartdocIdentifier> <typeArguments> ('.' <identifier> <typeArguments>)*
  /// ```
  List<CommentReferenceNode> _parseRawCommentReference() {
    var children = <CommentReferenceNode>[];

    // <prefix>?
    var prefixResult = _parsePrefix();
    if (prefixResult.type == _PrefixResultType.endOfFile) {
      return [];
    }
    if (prefixResult.type == _PrefixResultType.parsedConstructorHint) {
      children.add(prefixResult.node!);
    }
    // [_PrefixResultType.junk] and [_PrefixResultType.missing] we can skip.

    // <commentReference>
    while (!_atEnd) {
      var savedIndex = _index;
      var identifierResult = _parseIdentifier();
      if (identifierResult.type == _IdentifierResultType.endOfFile) {
        break;
      } else if (identifierResult.type == _IdentifierResultType.notIdentifier) {
        // Push the '.' back.
        _index = savedIndex;
        break;
      } else if (identifierResult.type ==
          _IdentifierResultType.parsedIdentifier) {
        children.add(identifierResult.node!);
        var typeVariablesResult = _parseTypeVariables();
        if (typeVariablesResult.type == _TypeVariablesResultType.endOfFile) {
          break;
        } else if (typeVariablesResult.type ==
            _TypeVariablesResultType.parsedTypeVariables) {
<<<<<<< HEAD
          children.add(typeVariablesResult.node!);
=======
          children.add(typeVariablesResult.node);
        } else {
          assert(typeVariablesResult.type ==
              _TypeVariablesResultType.notTypeVariables);
>>>>>>> d71c385b
        }
      }
      if (_atEnd || _thisChar != $dot) {
        break;
      }
      _index++;
    }

    // <suffix>?
    var suffixResult = _parseSuffix();
    if (suffixResult.type == _SuffixResultType.notSuffix) {
      // Invalid trailing junk; reject the reference.
      return [];
    } else if (suffixResult.type == _SuffixResultType.parsedCallableHint) {
      children.add(suffixResult.node!);
    }

    // [_SuffixResultType.junk] or [_SuffixResultType.missing] we can skip.
    return children;
  }

  static const _constructorHintPrefix = 'new';
  static const _ignorePrefixes = ['const', 'final', 'var'];

  /// Implement parsing a prefix to a comment reference.
  ///
  /// ```text
  /// <prefix> ::= <constructorPrefixHint>
  ///    | <leadingJunk>
  ///
  /// <constructorPrefixHint> ::= 'new '
  ///
  /// <leadingJunk> ::= ('const' | 'final' | 'var')(' '+)
  /// ```
  _PrefixParseResult _parsePrefix() {
    if (_atEnd) {
      return _PrefixParseResult.endOfFile;
    }
    _walkPastWhitespace();
    if (_tryMatchLiteral(_constructorHintPrefix,
        requireTrailingNonidentifier: true)) {
      return _PrefixParseResult.ok(
          ConstructorHintStartNode(_constructorHintPrefix));
    }
    if (_ignorePrefixes
        .any((p) => _tryMatchLiteral(p, requireTrailingNonidentifier: true))) {
      return _PrefixParseResult.junk;
    }

    /// There is something else here that doesn't look like a prefix.
    return _PrefixParseResult.missing;
  }

  static const _whitespace = {$space, $tab, $lf, $cr};
  static const _nonIdentifierChars = {
    $dot,
    $gt,
    $lparen,
    $lt,
    $rparen,
    $backslash,
    $question,
    $exclamation,
    ..._whitespace,
  };

  /// Advances the index forward to the end of the operator if one is
  /// present and returns the operator's name.  Otherwise, leaves _index
  /// unchanged and returns null.
  String? _tryParseOperator() {
    var tryIndex = _index;
    if (tryIndex + _operatorKeyword.length < codeRef.length &&
        codeRef.substring(tryIndex, tryIndex + _operatorKeyword.length) ==
            _operatorKeyword) {
      tryIndex = tryIndex + _operatorKeyword.length;
      while (_whitespace.contains(codeRef.codeUnitAt(tryIndex))) {
        tryIndex++;
      }
    }

    var result = operatorParseTrie.match(codeRef, tryIndex);
    if (result == -1) {
      return null;
    }
    _index = result;
    return codeRef.substring(tryIndex, result);
  }

  /// Parse a dartdoc identifier.
  ///
  /// Dartdoc identifiers can include some operators.
  _IdentifierParseResult _parseIdentifier() {
    if (_atEnd) {
      return _IdentifierParseResult.endOfFile;
    }
    var startIndex = _index;

    var foundOperator = _tryParseOperator();
    if (foundOperator != null) {
      return _IdentifierParseResult.ok(IdentifierNode(foundOperator));
    }

    while (!_atEnd) {
      if (_nonIdentifierChars.contains(_thisChar)) {
        if (startIndex == _index) {
          return _IdentifierParseResult.notIdentifier;
        } else {
          break;
        }
      }
      _index++;
    }
    return _IdentifierParseResult.ok(
        IdentifierNode(codeRef.substring(startIndex, _index)));
  }

  /// Parse a list of type variables (arguments or parameters).
  ///
  /// Dartdoc isolates these where present and potentially valid, but we don't
  /// break them down.
  _TypeVariablesParseResult _parseTypeVariables() {
    if (_atEnd) {
      return _TypeVariablesParseResult.endOfFile;
    }
    var startIndex = _index;
    if (_matchBraces($lt, $gt)) {
      return _TypeVariablesParseResult.ok(
          TypeVariablesNode(codeRef.substring(startIndex + 1, _index - 1)));
    }
    return _TypeVariablesParseResult.notIdentifier;
  }

  static const _callableHintSuffix = '()';

  /// ```text
  /// <suffix> ::= <callableHintSuffix>
  ///   | <trailingJunk>
  ///
  /// <trailingJunk> ::= '<'<CHARACTER>*'>'
  ///   | '('<notClosedParenthesis>*')'
  ///   | '<'<notGreaterThan>*'>'
  ///   | '?'
  ///   | '!'
  ///
  /// <callableHintSuffix> ::= '()'
  /// ```
  _SuffixParseResult _parseSuffix() {
    var startIndex = _index;
    _walkPastWhitespace();
    if (_atEnd) {
      return _SuffixParseResult.missing;
    }
    if (_tryMatchLiteral(_callableHintSuffix)) {
      if (_atEnd) {
        return _SuffixParseResult.ok(
            CallableHintEndNode(codeRef.substring(startIndex, _index)));
      }
      return _SuffixParseResult.notSuffix;
    }

    if ((_thisChar == $exclamation || _thisChar == $question) && _nextAtEnd) {
      return _SuffixParseResult.junk;
    }
    if (_matchBraces($lparen, $rparen)) {
      return _SuffixParseResult.junk;
    }

    return _SuffixParseResult.notSuffix;
  }

  bool get _atEnd => _index >= _referenceLength;
  bool get _nextAtEnd => _index + 1 >= _referenceLength;
  int get _thisChar => codeRef.codeUnitAt(_index);

  /// Advances [_index] on match, preserves on non-match.
  bool _tryMatchLiteral(String characters,
      {bool acceptTrailingWhitespace = true,
      bool requireTrailingNonidentifier = false}) {
    if (characters.length + _index > _referenceLength) return false;
    int startIndex;
    for (startIndex = _index;
        _index - startIndex < characters.length;
        _index++) {
      if (codeRef.codeUnitAt(_index) !=
          characters.codeUnitAt(_index - startIndex)) {
        _index = startIndex;
        return false;
      }
    }
    if (requireTrailingNonidentifier) {
      if (_atEnd || !_nonIdentifierChars.contains(_thisChar)) {
        _index = startIndex;
        return false;
      }
    }
    if (acceptTrailingWhitespace) _walkPastWhitespace();
    return true;
  }

  /// Walks past any whitespace characters.
  ///
  /// [_index] points to a non-whitespace character when this method returns.
  ///
  /// If EOF is reached, then [_index] points past the end of the template
  /// content when this method returns.
  void _walkPastWhitespace() {
    while (!_atEnd) {
      if (_whitespace.contains(_thisChar)) {
        _index++;
      } else {
        return;
      }
    }
    return;
  }

  /// Returns `true` if we started with [startChar] and ended with [endChar]
  /// with a matching number of braces.
  /// Restores [_index] to state when called if returning `false`.
  bool _matchBraces(int startChar, int endChar) {
    var braceCount = 0;
    if (_thisChar != startChar) return false;
    var startIndex = _index;
    while (!_atEnd) {
      if (_thisChar == startChar) braceCount++;
      if (_thisChar == endChar) braceCount--;
      _index++;
      if (braceCount == 0) {
        return true;
      }
    }
    _index = startIndex;
    return false;
  }
}

enum _PrefixResultType {
  endOfFile, // Found end of file instead of a prefix.
  junk, // Found some recognized junk that can be ignored.
  missing, // There is no prefix here.
  parsedConstructorHint, // Parsed a [ConstructorHintStartNode].
}

/// The result of attempting to parse a prefix to a comment reference.
class _PrefixParseResult {
  final _PrefixResultType type;

  final CommentReferenceNode? node;

  const _PrefixParseResult._(this.type, this.node);

  factory _PrefixParseResult.ok(ConstructorHintStartNode node) =>
      _PrefixParseResult._(_PrefixResultType.parsedConstructorHint, node);

  static const _PrefixParseResult endOfFile =
      _PrefixParseResult._(_PrefixResultType.endOfFile, null);

  static const _PrefixParseResult junk =
      _PrefixParseResult._(_PrefixResultType.junk, null);

  static const _PrefixParseResult missing =
      _PrefixParseResult._(_PrefixResultType.missing, null);
}

enum _IdentifierResultType {
  endOfFile, // Found end of file instead of the beginning of an identifier.
  notIdentifier, // This is not an identifier.
  parsedIdentifier, // Found an identifier.
}

/// The result of attempting to parse a single identifier within a
/// comment reference.
class _IdentifierParseResult {
  final _IdentifierResultType type;

  final IdentifierNode? node;

  const _IdentifierParseResult._(this.type, this.node);

  factory _IdentifierParseResult.ok(IdentifierNode node) =>
      _IdentifierParseResult._(_IdentifierResultType.parsedIdentifier, node);

  static const _IdentifierParseResult endOfFile =
      _IdentifierParseResult._(_IdentifierResultType.endOfFile, null);

  static const _IdentifierParseResult notIdentifier =
      _IdentifierParseResult._(_IdentifierResultType.notIdentifier, null);
}

enum _TypeVariablesResultType {
  endOfFile, // Found end of file instead of the beginning of a list of type
  // variables.
  notTypeVariables, // Found something, but it isn't type variables.
  parsedTypeVariables, // Found type variables.
}

class _TypeVariablesParseResult {
  final _TypeVariablesResultType type;

  final TypeVariablesNode? node;

  const _TypeVariablesParseResult._(this.type, this.node);

  factory _TypeVariablesParseResult.ok(TypeVariablesNode node) =>
      _TypeVariablesParseResult._(
          _TypeVariablesResultType.parsedTypeVariables, node);

  static const _TypeVariablesParseResult endOfFile =
      _TypeVariablesParseResult._(_TypeVariablesResultType.endOfFile, null);

  static const _TypeVariablesParseResult notIdentifier =
      _TypeVariablesParseResult._(
          _TypeVariablesResultType.notTypeVariables, null);
}

enum _SuffixResultType {
  junk, // Found known types of junk it is OK to ignore.
  missing, // There is no suffix here.  Same as EOF as this is a suffix.
  notSuffix, // Found something, but not a valid suffix.
  parsedCallableHint, // Parsed a [CallableHintEndNode].
}

/// The result of attempting to parse a suffix to a comment reference.
class _SuffixParseResult {
  final _SuffixResultType type;

  final CommentReferenceNode? node;

  const _SuffixParseResult._(this.type, this.node);

  factory _SuffixParseResult.ok(CommentReferenceNode node) =>
      _SuffixParseResult._(_SuffixResultType.parsedCallableHint, node);

  static const _SuffixParseResult junk =
      _SuffixParseResult._(_SuffixResultType.junk, null);

  static const _SuffixParseResult missing =
      _SuffixParseResult._(_SuffixResultType.missing, null);

  static const _SuffixParseResult notSuffix =
      _SuffixParseResult._(_SuffixResultType.notSuffix, null);
}

@sealed
// TODO(jcollins-g): add SourceSpans?
abstract class CommentReferenceNode {
  String get text;
}

class ConstructorHintStartNode extends CommentReferenceNode {
  @override
  final String text;

  ConstructorHintStartNode(this.text);

  @override
  String toString() => 'ConstructorHintStartNode["$text"]';
}

class CallableHintEndNode extends CommentReferenceNode {
  @override
  final String text;

  CallableHintEndNode(this.text);

  @override
  String toString() => 'CallableHintEndNode["$text"]';
}

/// Represents an identifier.
class IdentifierNode extends CommentReferenceNode {
  @override
  final String text;

  IdentifierNode(this.text);

  @override
  String toString() => 'Identifier["$text"]';
}

/// Represents one or more type variables, may be
/// comma separated.
class TypeVariablesNode extends CommentReferenceNode {
  @override

  /// Note that this will contain commas, spaces, and other text, as
  /// generally type variables are a form of junk that comment references
  /// should ignore.
  final String text;

  TypeVariablesNode(this.text);

  @override
  String toString() => 'TypeVariablesNode["$text"]';
}<|MERGE_RESOLUTION|>--- conflicted
+++ resolved
@@ -131,14 +131,10 @@
           break;
         } else if (typeVariablesResult.type ==
             _TypeVariablesResultType.parsedTypeVariables) {
-<<<<<<< HEAD
           children.add(typeVariablesResult.node!);
-=======
-          children.add(typeVariablesResult.node);
         } else {
           assert(typeVariablesResult.type ==
               _TypeVariablesResultType.notTypeVariables);
->>>>>>> d71c385b
         }
       }
       if (_atEnd || _thisChar != $dot) {
