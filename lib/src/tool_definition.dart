--- conflicted
+++ resolved
@@ -239,15 +239,9 @@
 
   void dispose() {
     _instances.remove(_resourceProvider);
-<<<<<<< HEAD
     if (snapshotCache.exists) {
-      return snapshotCache.delete();
-=======
-    if (snapshotCache != null && snapshotCache.exists) {
       snapshotCache.delete();
->>>>>>> e5ebb7a6
-    }
-    return null;
+    }
   }
 }
 
