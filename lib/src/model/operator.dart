--- conflicted
+++ resolved
@@ -27,11 +27,7 @@
 
   @override
   String get fullyQualifiedName =>
-<<<<<<< HEAD
-      '${library!.name}.${enclosingElement.name}.${super.name}';
-=======
-      '${library.name}.${enclosingElement!.name}.${super.name}';
->>>>>>> 6e748084
+      '${library.name}.${enclosingElement.name}.${super.name}';
 
   @override
   bool get isOperator => true;
