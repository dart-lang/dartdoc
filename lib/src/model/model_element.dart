// Copyright (c) 2014, the Dart project authors.  Please see the AUTHORS file
// for details. All rights reserved. Use of this source code is governed by a
// BSD-style license that can be found in the LICENSE file.

/// The models used to represent Dart code.
library;

import 'dart:collection';
import 'dart:convert';

import 'package:analyzer/dart/element/element.dart';
import 'package:analyzer/dart/element/element2.dart';
import 'package:analyzer/dart/element/type.dart' show FunctionType;
import 'package:analyzer/source/line_info.dart';
// ignore: implementation_imports
import 'package:analyzer/src/dart/element/element.dart';
// ignore: implementation_imports
import 'package:analyzer/src/dart/element/member.dart'
    show ExecutableMember, FieldMember, Member, ParameterMember;
// ignore: implementation_imports
import 'package:analyzer/src/utilities/extensions/element.dart';
import 'package:dartdoc/src/dartdoc_options.dart';
import 'package:dartdoc/src/model/annotation.dart';
import 'package:dartdoc/src/model/attribute.dart';
import 'package:dartdoc/src/model/comment_referable.dart';
import 'package:dartdoc/src/model/feature_set.dart';
import 'package:dartdoc/src/model/kind.dart';
import 'package:dartdoc/src/model/model.dart';
import 'package:dartdoc/src/model/prefix.dart';
import 'package:dartdoc/src/model_utils.dart';
import 'package:dartdoc/src/render/parameter_renderer.dart';
import 'package:dartdoc/src/runtime_stats.dart';
import 'package:dartdoc/src/source_linker.dart';
import 'package:dartdoc/src/type_utils.dart';
import 'package:dartdoc/src/warnings.dart';
import 'package:meta/meta.dart';
import 'package:path/path.dart' as p show Context;

/// This class is the foundation of Dartdoc's model for source code.
///
/// All ModelElements are contained within a [PackageGraph], and laid out in a
/// structure that mirrors the availability of identifiers in the various
/// namespaces within that package.  For example, multiple [Class] objects for a
/// particular identifier ([ModelElement.element]) may show up in different
/// [Library]s as the identifier is reexported.
///
/// However, ModelElements have an additional concept vital to generating
/// documentation: canonicalization.
///
/// A ModelElement is canonical if it is the element in the namespace where that
/// element 'comes from' in the public interface to this [PackageGraph].  That
/// often means the [ModelElement.library] is contained in
/// [PackageGraph.libraries], but there are many exceptions and ambiguities the
/// code tries to address here.
///
/// Non-canonical elements should refer to their canonical counterparts, making
/// it easy to calculate links via [ModelElement.href] without having to know in
/// a particular namespace which elements are canonical or not.  A number of
/// [PackageGraph] methods, such as [PackageGraph.findCanonicalModelElementFor]
/// can help with this.
///
/// When documenting, Dartdoc should only write out files corresponding to
/// canonical instances of ModelElement ([ModelElement.isCanonical]).  This
/// helps prevent subtle bugs as generated output for a non-canonical
/// ModelElement will reference itself as part of the "wrong" [Library] from the
/// public interface perspective.
abstract class ModelElement
    with
        CommentReferable,
        Warnable,
        Locatable,
        Nameable,
        SourceCode,
        FeatureSet,
        DocumentationComment
    implements Comparable<ModelElement>, Documentable {
  // TODO(jcollins-g): This really wants a "member that has a type" class.
  final Member? _originalMember;
  final Library _library;

  final PackageGraph _packageGraph;

  ModelElement(this._library, this._packageGraph, {Member? originalMember})
      : _originalMember = originalMember;

  /// Returns a [ModelElement] for an [Element2], which can be a
  /// property-inducing element or not.
  ///
  /// This constructor is used when the caller does not know the element's
  /// library, or whether it is property-inducing.
  factory ModelElement.forElement(Element2 e, PackageGraph p) {
    if (e is MultiplyDefinedElement2) {
      // The code-to-document has static errors. We can pick the first
      // conflicting element and move on.
      e = e.conflictingElements2.first;
    }
    var library = p.findButDoNotCreateLibraryFor(e) ?? Library.sentinel;

    if (e is PropertyInducingElement2) {
      var elementGetter = e.getter2;
      var getter = elementGetter != null
          ? ModelElement.for_(elementGetter, library, p) as Accessor
          : null;
      var elementSetter = e.setter2;
      var setter = elementSetter != null
          ? ModelElement.for_(elementSetter, library, p) as Accessor
          : null;

      return ModelElement.forPropertyInducingElement(e, library, p,
          getter: getter, setter: setter);
    }
    return ModelElement.for_(e, library, p);
  }

  /// Returns a [ModelElement] for a property-inducing element.
  ///
  /// Do not construct any [ModelElement]s except from this constructor or
  /// [ModelElement.for_]. Specify [enclosingContainer] if and only if this is
  /// to be an inherited or extended object.
  factory ModelElement.forPropertyInducingElement(
    PropertyInducingElement2 e,
    Library library,
    PackageGraph packageGraph, {
    required Accessor? getter,
    required Accessor? setter,
    Container? enclosingContainer,
  }) {
    // TODO(jcollins-g): Refactor object model to instantiate 'ModelMembers'
    //                   for members?
    if (e is Member) {
      e = e.baseElement as PropertyInducingElement2;
    }

    // Return the cached ModelElement if it exists.
    var cachedModelElement = packageGraph.allConstructedModelElements[
        ConstructedModelElementsKey(e, enclosingContainer)];
    if (cachedModelElement != null) {
      return cachedModelElement;
    }

    ModelElement newModelElement;
    if (e is TopLevelVariableElement2) {
      assert(getter != null || setter != null);
      newModelElement =
          TopLevelVariable(e, library, packageGraph, getter, setter);
    } else if (e is FieldElement2) {
      if (enclosingContainer is Extension) {
        newModelElement = Field.element2(e, library, packageGraph,
            getter as ContainerAccessor?, setter as ContainerAccessor?);
      } else if (enclosingContainer == null) {
        if (e.isEnumConstant) {
          var constantValue = e.computeConstantValue();
          if (constantValue == null) {
            throw StateError(
                'Enum $e (${e.runtimeType}) does not have a constant value.');
          }
          var constantIndex = constantValue.getField('index');
          if (constantIndex == null) {
            throw StateError(
                'Enum $e (${e.runtimeType}) does not have a constant value.');
          }
          var index = constantIndex.toIntValue()!;
          newModelElement =
              EnumField.forConstant(index, e, library, packageGraph, getter);
        } else if (e.enclosingElement2 is ExtensionElement2) {
          newModelElement = Field.element2(e, library, packageGraph,
              getter as ContainerAccessor?, setter as ContainerAccessor?);
        } else {
          newModelElement = Field.element2(e, library, packageGraph,
              getter as ContainerAccessor?, setter as ContainerAccessor?);
        }
      } else {
        // Enum fields and extension getters can't be inherited, so this case is
        // simpler.
        if (e.enclosingElement2 is ExtensionElement2) {
          newModelElement = Field.providedByExtension(
            e,
            enclosingContainer,
            library,
            packageGraph,
            getter as ContainerAccessor?,
            setter as ContainerAccessor?,
          );
        } else {
          newModelElement = Field.inherited(
            e,
            enclosingContainer,
            library,
            packageGraph,
            getter as ContainerAccessor?,
            setter as ContainerAccessor?,
          );
        }
      }
    } else {
      throw UnimplementedError(
          'Unrecognized property inducing element: $e (${e.runtimeType})');
    }

    _cacheNewModelElement(e, newModelElement, library,
        enclosingContainer: enclosingContainer);

    return newModelElement;
  }

  /// Returns a [ModelElement] from a non-property-inducing [e].
  ///
  /// Do not construct any ModelElements except from this constructor or
  /// [ModelElement.forPropertyInducingElement]. Specify [enclosingContainer]
  /// if and only if this is to be an inherited or extended object.
  // TODO(jcollins-g): this way of using the optional parameter is messy,
  // clean that up.
  // TODO(jcollins-g): Enforce construction restraint.
  // TODO(jcollins-g): Allow e to be null and drop extraneous null checks.
  factory ModelElement.for_(
      Element2 e, Library library, PackageGraph packageGraph,
      {Container? enclosingContainer}) {
    assert(library != Library.sentinel ||
        e is FormalParameterElement ||
        e is TypeParameterElement2 ||
        e is GenericFunctionTypeElement2 ||
        e.kind == ElementKind.DYNAMIC ||
        e.kind == ElementKind.NEVER);

    Member? originalMember;
    // TODO(jcollins-g): Refactor object model to instantiate 'ModelMembers'
    //                   for members?
    if (e is ExecutableMember) {
      originalMember = e;
      e = e.baseElement;
    } else if (e is FieldMember){
      originalMember = e;
      e = e.baseElement;  
    }

    // Return the cached ModelElement if it exists.
    var key = ConstructedModelElementsKey(e, enclosingContainer);
    var cachedModelElement = packageGraph.allConstructedModelElements[key];
    if (cachedModelElement != null) {
      return cachedModelElement;
    }

    if (e.kind == ElementKind.DYNAMIC) {
      return packageGraph.allConstructedModelElements[key] =
          Dynamic(e, packageGraph);
    }
    if (e.kind == ElementKind.NEVER) {
      return packageGraph.allConstructedModelElements[key] =
          NeverType(e, packageGraph);
    }

    var newModelElement = ModelElement._constructFromElementDeclaration(
      e,
      library,
      packageGraph,
      enclosingContainer: enclosingContainer,
      originalMember: originalMember,
    );

    _cacheNewModelElement(e, newModelElement, library,
        enclosingContainer: enclosingContainer);

    return newModelElement;
  }

  /// Caches a newly-created [ModelElement] from [ModelElement.for_] or
  /// [ModelElement.forPropertyInducingElement].
  static void _cacheNewModelElement(
      Element2 e, ModelElement newModelElement, Library library,
      {Container? enclosingContainer}) {
    // TODO(jcollins-g): Reenable Parameter caching when dart-lang/sdk#30146
    //                   is fixed?
    assert(enclosingContainer == null || enclosingContainer.library == library,
        '$enclosingContainer.library != $library');
    if (library != Library.sentinel && newModelElement is! Parameter) {
      runtimeStats.incrementAccumulator('modelElementCacheInsertion');
      var key = ConstructedModelElementsKey(e, enclosingContainer);
      library.packageGraph.allConstructedModelElements[key] = newModelElement;
      if (newModelElement is Inheritable) {
        library.packageGraph.allInheritableElements
            .putIfAbsent(InheritableElementsKey(e, library), () => {})
            .add(newModelElement);
      }
    }
  }

  static ModelElement _constructFromElementDeclaration(
    Element2 e,
    Library library,
    PackageGraph packageGraph, {
    Container? enclosingContainer,
    Member? originalMember,
  }) {
    return switch (e) {
<<<<<<< HEAD
      LibraryElement() => packageGraph.findButDoNotCreateLibraryFor(e)!,
      PrefixElement() => Prefix(e.asElement2, library, packageGraph),
      EnumElement() => Enum(e.asElement2, library, packageGraph),
      MixinElement() => Mixin(e.asElement2, library, packageGraph),
      ClassElement() => Class(e.asElement2, library, packageGraph),
      ExtensionElement() => Extension(e.asElement2, library, packageGraph),
      ExtensionTypeElement() => ExtensionType(e, library, packageGraph),
      FunctionElement() => ModelFunction(
          e.asElement2 as TopLevelFunctionElement, library, packageGraph),
      ConstructorElement() => Constructor(e.asElement2, library, packageGraph),
      GenericFunctionTypeElement() => ModelFunctionTypedef(
          e.asElement2 as FunctionTypedElement2, library, packageGraph),
      TypeAliasElement(aliasedType: FunctionType()) =>
        FunctionTypedef(e.asElement2, library, packageGraph),
      TypeAliasElement()
          when e.aliasedType.documentableElement2.asElement
              is InterfaceElement =>
        ClassTypedef(e.asElement2, library, packageGraph),
      TypeAliasElement() =>
        GeneralizedTypedef(e.asElement2, library, packageGraph),
      MethodElement(isOperator: true) when enclosingContainer == null =>
        Operator(e.asElement2, library, packageGraph),
      MethodElement(isOperator: true)
          when e.enclosingElement3 is ExtensionElement =>
=======
      LibraryElement2() => packageGraph.findButDoNotCreateLibraryFor(e)!,
      PrefixElement2() => Prefix(e, library, packageGraph),
      EnumElement2() => Enum(e, library, packageGraph),
      MixinElement2() => Mixin(e, library, packageGraph),
      ClassElement2() => Class(e, library, packageGraph),
      ExtensionElement2() => Extension(e, library, packageGraph),
      ExtensionTypeElement2() => ExtensionType(e, library, packageGraph),
      TopLevelFunctionElement() => ModelFunction(e, library, packageGraph),
      ConstructorElement2() => Constructor(e, library, packageGraph),
      GenericFunctionTypeElement2() =>
        ModelFunctionTypedef(e as FunctionTypedElement2, library, packageGraph),
      TypeAliasElement2(aliasedType: FunctionType()) =>
        FunctionTypedef(e, library, packageGraph),
      TypeAliasElement2()
          when e.aliasedType.documentableElement2 is InterfaceElement2 =>
        ClassTypedef(e, library, packageGraph),
      TypeAliasElement2() => GeneralizedTypedef(e, library, packageGraph),
      MethodElement2(isOperator: true) when enclosingContainer == null =>
        Operator(e, library, packageGraph),
      MethodElement2(isOperator: true)
          when e.enclosingElement2 is ExtensionElement2 =>
>>>>>>> a1e234e1
        Operator.providedByExtension(
            e, enclosingContainer, library, packageGraph),
      MethodElement2(isOperator: true) => Operator.inherited(
          e, enclosingContainer, library, packageGraph,
          originalMember: originalMember),
      MethodElement2(isOperator: false) when enclosingContainer == null =>
        Method(e, library, packageGraph),
      MethodElement2(isOperator: false)
          when e.enclosingElement2 is ExtensionElement2 =>
        Method.providedByExtension(
            e, enclosingContainer, library, packageGraph),
      MethodElement2(isOperator: false) => Method.inherited(
          e, enclosingContainer, library, packageGraph,
          originalMember: originalMember as ExecutableMember?),
      FormalParameterElement() => Parameter(e, library, packageGraph,
          originalMember: originalMember as ParameterMember?),
      PropertyAccessorElement2() => _constructFromPropertyAccessor(
          e,
          library,
          packageGraph,
          enclosingContainer: enclosingContainer,
          originalMember: originalMember,
        ),
      TypeParameterElement2() => TypeParameter(e, library, packageGraph),
      _ => throw UnimplementedError('Unknown type ${e.runtimeType}'),
    };
  }

  /// Constructs a [ModelElement] from a [PropertyAccessorElement2].
  static ModelElement _constructFromPropertyAccessor(
    PropertyAccessorElement2 e,
    Library library,
    PackageGraph packageGraph, {
    required Container? enclosingContainer,
    required Member? originalMember,
  }) {
    // Accessors can be part of a [Container], or a part of a [Library].
    if (e.enclosingElement2 is ExtensionElement2 ||
        e.enclosingElement2 is InterfaceElement2) {
      if (enclosingContainer == null || enclosingContainer is Extension) {
<<<<<<< HEAD
        return ContainerAccessor(
            e.asElement2, library, packageGraph, enclosingContainer);
=======
        return ContainerAccessor(e, library, packageGraph, enclosingContainer);
>>>>>>> a1e234e1
      }

      return ContainerAccessor.inherited(
          e, library, packageGraph, enclosingContainer,
          originalMember: originalMember as ExecutableMember?);
    }

    return Accessor(e, library, packageGraph);
  }

  /// The model element enclosing this one.
  ///
  /// As some examples:
  /// * Instances of some subclasses have no enclosing element, like [Library]
  /// and [Dynamic].
  /// * A [Container] is enclosed by a [Library].
  /// * A [Method] is enclosed by a [Container].
  /// * An [Accessor] is either enclosed by a [Container] or a [Library].
  ModelElement? get enclosingElement;

  // Stub for mustache, which would otherwise search enclosing elements to find
  // names for members.
  bool get hasCategoryNames => false;

  // Stub for mustache.
  Iterable<Category?> get displayedCategories => const [];

  @override
  ModelNode? get modelNode => packageGraph.getModelNodeFor(element2);

  /// This element's [Annotation]s.
  ///
  /// Does not include annotations with `null` elements or that are otherwise
  /// supposed to be invisible (like `@pragma`). While `null` elements indicate
  /// invalid code from analyzer's perspective, some are present in `sky_engine`
  /// (`@Native`) so we don't want to crash here.
  late final List<Annotation> annotations = element2.metadata
      .where((m) => m.isVisibleAnnotation)
      .map((m) => Annotation(m, library, packageGraph))
      .toList(growable: false);

  @override
  late final bool isPublic = () {
    if (name.isEmpty) {
      return false;
    }
    if (this is! Library) {
      final canonicalLibrary = this.canonicalLibrary;
      var isLibraryOrCanonicalLibraryPrivate = !library.isPublic &&
          (canonicalLibrary == null || !canonicalLibrary.isPublic);
      if (library == Library.sentinel || isLibraryOrCanonicalLibraryPrivate) {
        return false;
      }
    }
    if (enclosingElement is Class && !(enclosingElement as Class).isPublic) {
      return false;
    }
    // TODO(srawlins): Er, mixin? enum?
    if (enclosingElement is Extension &&
        !(enclosingElement as Extension).isPublic) {
      return false;
    }

    if (element2 case LibraryElement2(:var identifier, :var firstFragment)) {
      // Private Dart SDK libraries are not public.
      if (identifier.startsWith('dart:_') ||
          identifier.startsWith('dart:nativewrappers/') ||
          'dart:nativewrappers' == identifier) {
        return false;
      }
      // Package-private libraries are not public.
      var elementUri = firstFragment.source.uri;
      if (elementUri.scheme == 'package' &&
          elementUri.pathSegments[1] == 'src') {
        return false;
      }
    }

    return !element2.hasPrivateName && !hasNodoc;
  }();

  @override
  late final DartdocOptionContext config =
      DartdocOptionContext.fromContextElement(
          packageGraph.config, library.element2, packageGraph.resourceProvider);

  bool get hasAttributes => attributes.isNotEmpty;

  /// This element's attributes.
  ///
  /// This includes tags applied by Dartdoc for various attributes that should
  /// be called out. See [Attribute] for a list.
  Set<Attribute> get attributes {
    return {
      // 'const' and 'static' are not needed here because 'const' and 'static'
      // elements get their own sections in the doc.
      if (isFinal) Attribute.final_,
      if (isLate) Attribute.late_,
    };
  }

  String get attributesAsString {
    var allAttributes = attributes.toList(growable: false)
      ..sort(byAttributeOrdering);
    return allAttributes
        .map((f) =>
            '<span class="${f.cssClassName}">${f.linkedNameWithParameters}</span>')
        .join();
  }

  /// Whether this is a function, or if it is an type alias to a function.
  bool get isCallable =>
      element2 is FunctionTypedElement2 ||
      (element2 is TypeAliasElement2 &&
          (element2 as TypeAliasElement2).aliasedType is FunctionType);

  /// The canonical ModelElement for this ModelElement, or null if there isn't
  /// one.
  late final ModelElement? canonicalModelElement = () {
    final enclosingElement = this.enclosingElement;
    var preferredClass = switch (enclosingElement) {
      // TODO(srawlins): Add mixin.
      Class() => enclosingElement,
      Enum() => enclosingElement,
      Extension() => enclosingElement,
      ExtensionType() => enclosingElement,
      _ => null,
    };
    return packageGraph.findCanonicalModelElementFor(this,
        preferredClass: preferredClass);
  }();

  bool get hasSourceHref => sourceHref.isNotEmpty;

  late final String sourceHref = SourceLinker.fromElement(this).href();

  Library get canonicalLibraryOrThrow {
    final canonicalLibrary = this.canonicalLibrary;
    if (canonicalLibrary == null) {
      throw StateError(
          "Expected the canonical library of '$fullyQualifiedName' to be non-null.");
    }
    return canonicalLibrary;
  }

  /// A public, documented library which exports this [ModelElement], ideally in
  /// [library]'s package.
  late final Library? canonicalLibrary = () {
    if (element2.hasPrivateName) {
      // Privately named elements can never have a canonical library.
      return null;
    }

    // This is not accurate if we are still constructing the Package.
    assert(packageGraph.allLibrariesAdded);

    var definingLibraryIsLocalPublic =
        packageGraph.localPublicLibraries.contains(library);
    var possibleCanonicalLibrary = definingLibraryIsLocalPublic
        ? library
        : canonicalLibraryCandidate(this);

    if (possibleCanonicalLibrary != null) return possibleCanonicalLibrary;

    if (this case Inheritable(isInherited: true)) {
      if (!config.linkToRemote &&
          packageGraph.publicLibraries.contains(library)) {
        // If this is an element inherited from a container that isn't directly
        // reexported, and we're not linking to remote, we can pretend that
        // [library] is canonical.
        return library;
      }
    }

    return null;
  }();

  @override
  bool get isCanonical {
    if (!isPublic) return false;
    if (this is Library && library != canonicalLibrary) return false;
    // If there's no inheritance to deal with, we're done.
    if (this is! Inheritable) return true;
    final self = this as Inheritable;
    // If we're the defining element, or if the defining element is not in the
    // set of libraries being documented, then this element should be treated as
    // canonical (given `library == canonicalLibrary`).
    return self.enclosingElement == self.canonicalEnclosingContainer;
  }

  /// The documentaion, stripped of its comment syntax, like `///` characters.
  @override
  String get documentation => injectMacros(
      documentationFrom.map((e) => e.documentationLocal).join('<p>'));

  @override
  // ignore: analyzer_use_new_elements
  Element get element => element2.asElement!;

  @override
  Element2 get element2;

  @override
  String get location {
    // Call nothing from here that can emit warnings or you'll cause stack
    // overflows.
    var sourceUri = pathContext.toUri(sourceFileName);
    if (characterLocation != null) {
      return '($sourceUri:${characterLocation.toString()})';
    }
    return '($sourceUri)';
  }

  /// The name of the output file in which this element will be primarily
  /// documented.
  String get fileName => '$name.html';

  /// The full path of the output file in which this element will be primarily
  /// documented.
  String get filePath => '${canonicalLibraryOrThrow.dirName}/$fileName';

  @override
  String get fullyQualifiedName =>
      this is Library ? name : '${library.name}.$qualifiedName';

  @override
  late final String qualifiedName = () {
    var enclosingElement = this.enclosingElement;

    var result = name;
    while (enclosingElement != null && enclosingElement is! Library) {
      result = '${enclosingElement.name}.$result';
      enclosingElement = enclosingElement.enclosingElement;
    }
    return result;
  }();

  @override
  String get sourceFileName => element2.library2!.firstFragment.source.fullName;

  @override
  late final CharacterLocation? characterLocation = () {
    final lineInfo = unitElement.lineInfo;
    late final element = element2;
    var nameOffset = element.firstFragment.nameOffset2;
    if (element is LibraryElementImpl) {
      nameOffset = element.nameOffset;
    } else if (element is ConstructorElement2) {
      nameOffset = (element.firstFragment as ConstructorElementImpl).nameOffset;
    }
    assert(nameOffset != null && nameOffset >= 0,
        'Invalid location data for element: $fullyQualifiedName');
    if (nameOffset != null && nameOffset >= 0) {
      return lineInfo.getLocation(nameOffset);
    }
    return null;
  }();

  LibraryFragment get unitElement => element2.library2!.firstFragment;

  bool get hasAnnotations => annotations.isNotEmpty;

  @override
  bool get hasDocumentation => documentation.isNotEmpty;

  bool get hasParameters => parameters.isNotEmpty;

  /// If [canonicalLibrary] (or [Inheritable.canonicalEnclosingContainer], for
  /// [Inheritable] subclasses) is `null`, this is `null`.
  @override
  String? get href {
    if (!identical(canonicalModelElement, this)) {
      return canonicalModelElement?.href;
    }
    var packageBaseHref = package.baseHref;
    return '$packageBaseHref$filePath';
  }

  String get htmlId => name;

  bool get isConst => false;

  bool get isDeprecated {
    // If element.metadata is empty, it might be because this is a property
    // where the metadata belongs to the individual getter/setter
    if (element2.metadata.isEmpty && element2 is PropertyInducingElement2) {
      var pie = element2 as PropertyInducingElement2;

      // The getter or the setter might be null – so the stored value may be
      // `true`, `false`, or `null`
      var getterDeprecated = pie.getter2?.metadata.any((a) => a.isDeprecated);
      var setterDeprecated = pie.setter2?.metadata.any((a) => a.isDeprecated);

      var deprecatedValues = [getterDeprecated, setterDeprecated].nonNulls;

      // At least one of these should be non-null. Otherwise things are weird
      assert(deprecatedValues.isNotEmpty);

      // If there are both a setter and getter, only show the property as
      // deprecated if both are deprecated.
      return deprecatedValues.every((d) => d);
    }
    return element2.metadata.any((a) => a.isDeprecated);
  }

  @override
  bool get isDocumented => isCanonical && isPublic;

  /// Whether this element is an enum value.
  bool get isEnumValue => false;

  bool get isFinal => false;

  bool get isLate => false;

  /// A human-friendly name for the kind of element this is.
  @override
  Kind get kind;

  @override
  Library get library => _library;

  /// The name of this element, wrapped in an HTML link (an `<a>` tag) if [href]
  /// is non-`null`.
  late final String linkedName = () {
    var parts = linkedNameParts;
    return '${parts.tag}${parts.text}${parts.endTag}';
  }();

  ({String tag, String text, String endTag}) get linkedNameParts {
    // If `name` is empty, we probably have the wrong Element association or
    // there's an analyzer issue.
    assert(name.isNotEmpty ||
        element2.kind == ElementKind.DYNAMIC ||
        element2.kind == ElementKind.NEVER ||
        this is ModelFunction);

    final href = this.href;
    if (href == null) {
      if (isPublicAndPackageDocumented) {
        warn(PackageWarning.noCanonicalFound);
      }
      return (tag: '', text: htmlEscape.convert(name), endTag: '');
    }

    var cssClass = isDeprecated ? ' class="deprecated"' : '';
    return (
      tag: '<a$cssClass href="$href">',
      text: displayName,
      endTag: '</a>'
    );
  }

  ParameterRenderer get _parameterRenderer => const ParameterRendererHtml();

  ParameterRenderer get _parameterRendererDetailed =>
      const ParameterRendererHtmlList();

  /// The list of linked parameters, as inline HTML, including metadata.
  ///
  /// The text does not contain the leading or trailing parentheses.
  String get linkedParams => _parameterRenderer.renderLinkedParams(parameters);

  /// The list of linked parameters, as block HTML, including metadata.
  ///
  /// The text does not contain the leading or trailing parentheses.
  String get linkedParamsLines =>
      _parameterRendererDetailed.renderLinkedParams(parameters).trim();

  /// The list of linked parameters, as inline HTML, without metadata.
  ///
  /// The text does not contain the leading or trailing parentheses.
  String? get linkedParamsNoMetadata =>
      _parameterRenderer.renderLinkedParams(parameters, showMetadata: false);

  @override
  String get name => element2.lookupName!;

  @override
  String get oneLineDoc => elementDocumentation.asOneLiner;

  Member? get originalMember => _originalMember;

  @override
  PackageGraph get packageGraph => _packageGraph;

  @override
  Package get package => library.package;

  bool get isPublicAndPackageDocumented => isPublic && package.isDocumented;

  @override
  p.Context get pathContext => packageGraph.resourceProvider.pathContext;

  // TODO(srawlins): This really smells like it should just be implemented in
  // the subclasses.
  late final List<Parameter> parameters = () {
    final element = element2;
    if (!isCallable) {
      throw StateError(
          '$element (${element.runtimeType}) cannot have parameters');
    }

    final List<FormalParameterElement> params;
    if (element is TypeAliasElement2) {
      final aliasedType = element.aliasedType;
      if (aliasedType is FunctionType) {
        params = aliasedType.formalParameters;
      } else {
        return const <Parameter>[];
      }
    } else if (element is ExecutableElement2) {
      if (_originalMember != null) {
        assert(_originalMember is ExecutableMember);
        params = (_originalMember as ExecutableMember).formalParameters;
      } else {
        params = element.formalParameters;
      }
    } else if (element is FunctionTypedElement2) {
      if (_originalMember != null) {
        params = (_originalMember as FunctionTypedElement2).formalParameters;
      } else {
        params = element.formalParameters;
      }
    } else {
      return const <Parameter>[];
    }

    return List.of(
      params
          .map((p) => ModelElement.for_(p, library, packageGraph) as Parameter),
      growable: false,
    );
  }();

  @override
  late final String sourceCode = const HtmlEscape().convert(super.sourceCode);

  @override
  int compareTo(Object other) {
    if (other is ModelElement) {
      return name.toLowerCase().compareTo(other.name.toLowerCase());
    } else {
      return 0;
    }
  }

  @override
  String toString() => '$runtimeType $name';

  @internal
  @override
  CommentReferable get definingCommentReferable {
    var element = element2;
    return getModelForElement2(element);
  }

  String get linkedObjectType => _packageGraph.dartCoreObject;
}

extension on ElementAnnotation {
  /// Whether this annotation should be displayed in documentation.
  ///
  /// At the moment, `pragma` is the only invisible annotation.
  bool get isVisibleAnnotation {
    if (element2 == null) return false;

    if (element2 case ConstructorElement2(:var enclosingElement2)) {
      return !(enclosingElement2.name3 == 'pragma' &&
          enclosingElement2.library2.name3 == 'dart.core');
    }

    return true;
  }
}<|MERGE_RESOLUTION|>--- conflicted
+++ resolved
@@ -228,9 +228,9 @@
     if (e is ExecutableMember) {
       originalMember = e;
       e = e.baseElement;
-    } else if (e is FieldMember){
+    } else if (e is FieldMember) {
       originalMember = e;
-      e = e.baseElement;  
+      e = e.baseElement;
     }
 
     // Return the cached ModelElement if it exists.
@@ -292,32 +292,6 @@
     Member? originalMember,
   }) {
     return switch (e) {
-<<<<<<< HEAD
-      LibraryElement() => packageGraph.findButDoNotCreateLibraryFor(e)!,
-      PrefixElement() => Prefix(e.asElement2, library, packageGraph),
-      EnumElement() => Enum(e.asElement2, library, packageGraph),
-      MixinElement() => Mixin(e.asElement2, library, packageGraph),
-      ClassElement() => Class(e.asElement2, library, packageGraph),
-      ExtensionElement() => Extension(e.asElement2, library, packageGraph),
-      ExtensionTypeElement() => ExtensionType(e, library, packageGraph),
-      FunctionElement() => ModelFunction(
-          e.asElement2 as TopLevelFunctionElement, library, packageGraph),
-      ConstructorElement() => Constructor(e.asElement2, library, packageGraph),
-      GenericFunctionTypeElement() => ModelFunctionTypedef(
-          e.asElement2 as FunctionTypedElement2, library, packageGraph),
-      TypeAliasElement(aliasedType: FunctionType()) =>
-        FunctionTypedef(e.asElement2, library, packageGraph),
-      TypeAliasElement()
-          when e.aliasedType.documentableElement2.asElement
-              is InterfaceElement =>
-        ClassTypedef(e.asElement2, library, packageGraph),
-      TypeAliasElement() =>
-        GeneralizedTypedef(e.asElement2, library, packageGraph),
-      MethodElement(isOperator: true) when enclosingContainer == null =>
-        Operator(e.asElement2, library, packageGraph),
-      MethodElement(isOperator: true)
-          when e.enclosingElement3 is ExtensionElement =>
-=======
       LibraryElement2() => packageGraph.findButDoNotCreateLibraryFor(e)!,
       PrefixElement2() => Prefix(e, library, packageGraph),
       EnumElement2() => Enum(e, library, packageGraph),
@@ -339,7 +313,6 @@
         Operator(e, library, packageGraph),
       MethodElement2(isOperator: true)
           when e.enclosingElement2 is ExtensionElement2 =>
->>>>>>> a1e234e1
         Operator.providedByExtension(
             e, enclosingContainer, library, packageGraph),
       MethodElement2(isOperator: true) => Operator.inherited(
@@ -380,12 +353,7 @@
     if (e.enclosingElement2 is ExtensionElement2 ||
         e.enclosingElement2 is InterfaceElement2) {
       if (enclosingContainer == null || enclosingContainer is Extension) {
-<<<<<<< HEAD
-        return ContainerAccessor(
-            e.asElement2, library, packageGraph, enclosingContainer);
-=======
         return ContainerAccessor(e, library, packageGraph, enclosingContainer);
->>>>>>> a1e234e1
       }
 
       return ContainerAccessor.inherited(
