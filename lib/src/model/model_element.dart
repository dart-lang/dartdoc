--- conflicted
+++ resolved
@@ -177,11 +177,7 @@
     if (e is FieldElement) {
       if (enclosingContainer == null) {
         if (e.isEnumConstant) {
-<<<<<<< HEAD
-          var index = e.computeConstantValue()!.getField(e.name)!.toIntValue();
-=======
-          var index = e.computeConstantValue().getField('index').toIntValue();
->>>>>>> 11c4b3c9
+          var index = e.computeConstantValue()!.getField('index')!.toIntValue();
           newModelElement =
               EnumField.forConstant(index, e, library, packageGraph, getter);
         } else if (e.enclosingElement is ExtensionElement) {
