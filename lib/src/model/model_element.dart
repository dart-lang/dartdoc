// Copyright (c) 2014, the Dart project authors.  Please see the AUTHORS file
// for details. All rights reserved. Use of this source code is governed by a
// BSD-style license that can be found in the LICENSE file.

/// The models used to represent Dart code.
library dartdoc.models;

import 'dart:convert';

import 'package:analyzer/dart/element/element.dart';
import 'package:analyzer/dart/element/type.dart' show FunctionType;
import 'package:analyzer/source/line_info.dart';
// ignore: implementation_imports
import 'package:analyzer/src/dart/element/member.dart'
    show ExecutableMember, Member, ParameterMember;
import 'package:collection/collection.dart';
import 'package:dartdoc/src/dartdoc_options.dart';
import 'package:dartdoc/src/generator/file_structure.dart';
import 'package:dartdoc/src/model/annotation.dart';
import 'package:dartdoc/src/model/comment_referable.dart';
import 'package:dartdoc/src/model/feature.dart';
import 'package:dartdoc/src/model/feature_set.dart';
import 'package:dartdoc/src/model/model.dart';
import 'package:dartdoc/src/model/model_object_builder.dart';
import 'package:dartdoc/src/model/prefix.dart';
import 'package:dartdoc/src/model_utils.dart' as utils;
import 'package:dartdoc/src/render/model_element_renderer.dart';
import 'package:dartdoc/src/render/parameter_renderer.dart';
import 'package:dartdoc/src/render/source_code_renderer.dart';
import 'package:dartdoc/src/source_linker.dart';
import 'package:dartdoc/src/special_elements.dart';
import 'package:dartdoc/src/tuple.dart';
import 'package:dartdoc/src/type_utils.dart';
import 'package:dartdoc/src/warnings.dart';
import 'package:meta/meta.dart';
import 'package:path/path.dart' as p show Context;

// TODO(jcollins-g): Implement resolution per ECMA-408 4th edition, page 39 #22.
/// Resolves this very rare case incorrectly by picking the closest element in
/// the inheritance and interface chains from the analyzer.
ModelElement resolveMultiplyInheritedElement(
    MultiplyInheritedExecutableElement e,
    Library library,
    PackageGraph packageGraph,
    Class enclosingClass) {
  var inheritables = e.inheritedElements
      .map((ee) => ModelElement._fromElement(ee, packageGraph) as Inheritable);
  late Inheritable foundInheritable;
  var lowIndex = enclosingClass.inheritanceChain.length;
  for (var inheritable in inheritables) {
    var index = enclosingClass.inheritanceChain
        .indexOf(inheritable.enclosingElement as InheritingContainer);
    if (index < lowIndex) {
      foundInheritable = inheritable;
      lowIndex = index;
    }
  }
  return ModelElement._from(foundInheritable.element, library, packageGraph,
      enclosingContainer: enclosingClass);
}

mixin ModelElementBuilderImpl implements ModelElementBuilder {
  PackageGraph get packageGraph;

  @override
  ModelElement from(Element e, Library library,
          {Container? enclosingContainer}) =>
      ModelElement._from(e, library, packageGraph,
          enclosingContainer: enclosingContainer);

  @override
  ModelElement fromElement(Element e) =>
      ModelElement._fromElement(e, packageGraph);

  @override
  ModelElement fromPropertyInducingElement(Element e, Library l,
          {Container? enclosingContainer,
          Accessor? getter,
          Accessor? setter}) =>
      ModelElement._fromPropertyInducingElement(
          e as PropertyInducingElement, l, packageGraph,
          enclosingContainer: enclosingContainer,
          getter: getter,
          setter: setter);
}

/// This class is the foundation of Dartdoc's model for source code.
///
/// All ModelElements are contained within a [PackageGraph], and laid out in a
/// structure that mirrors the availability of identifiers in the various
/// namespaces within that package.  For example, multiple [Class] objects for a
/// particular identifier ([ModelElement.element]) may show up in different
/// [Library]s as the identifier is reexported.
///
/// However, ModelElements have an additional concept vital to generating
/// documentation: canonicalization.
///
/// A ModelElement is canonical if it is the element in the namespace where that
/// element 'comes from' in the public interface to this [PackageGraph].  That
/// often means the [ModelElement.library] is contained in
/// [PackageGraph.libraries], but there are many exceptions and ambiguities the
/// code tries to address here.
///
/// Non-canonical elements should refer to their canonical counterparts, making
/// it easy to calculate links via [ModelElement.href] without having to know in
/// a particular namespace which elements are canonical or not.  A number of
/// [PackageGraph] methods, such as [PackageGraph.findCanonicalModelElementFor]
/// can help with this.
///
/// When documenting, Dartdoc should only write out files corresponding to
/// canonical instances of ModelElement ([ModelElement.isCanonical]).  This
/// helps prevent subtle bugs as generated output for a non-canonical
/// ModelElement will reference itself as part of the "wrong" [Library] from the
/// public interface perspective.
abstract class ModelElement extends Canonicalization
    with
        CommentReferable,
        Warnable,
        Locatable,
        Nameable,
        SourceCode,
        Indexable,
        FeatureSet,
        DocumentationComment,
        ModelBuilder
    implements Comparable<ModelElement>, Documentable, Privacy {
  // TODO(jcollins-g): This really wants a "member that has a type" class.
  final Member? _originalMember;
  final Library _library;

  final PackageGraph _packageGraph;

  ModelElement(this._library, this._packageGraph, [this._originalMember]);

  /// Creates a [ModelElement] from [e].
  factory ModelElement._fromElement(Element e, PackageGraph p) {
    if (e is MultiplyDefinedElement) {
      // The code-to-document has static errors. We can pick the first
      // conflicting element and move on.
      e = e.conflictingElements.first;
    }
    var library = p.findButDoNotCreateLibraryFor(e) ?? Library.sentinel;

    if (e is PropertyInducingElement) {
      var elementGetter = e.getter;
      var getter = elementGetter != null
          ? ModelElement._from(elementGetter, library, p)
          : null;
      var elementSetter = e.setter;
      var setter = elementSetter != null
          ? ModelElement._from(elementSetter, library, p)
          : null;
      return ModelElement._fromPropertyInducingElement(e, library, p,
          getter: getter as Accessor?, setter: setter as Accessor?);
    }
    return ModelElement._from(e, library, p);
  }

  /// Creates a [ModelElement] from [PropertyInducingElement] [e].
  ///
  /// Do not construct any ModelElements except from this constructor or
  /// [ModelElement._from]. Specify [enclosingContainer]
  /// if and only if this is to be an inherited or extended object.
  factory ModelElement._fromPropertyInducingElement(
      PropertyInducingElement e, Library library, PackageGraph packageGraph,
      {required Accessor? getter,
      required Accessor? setter,
      Container? enclosingContainer}) {
    // TODO(jcollins-g): Refactor object model to instantiate 'ModelMembers'
    //                   for members?
    if (e is Member) {
      e = e.declaration as PropertyInducingElement;
    }

    // Return the cached ModelElement if it exists.
    var key =
        Tuple3<Element, Library, Container?>(e, library, enclosingContainer);
    var cachedModelElement = packageGraph.allConstructedModelElements[key];
    if (cachedModelElement != null) {
      return cachedModelElement;
    }

    ModelElement newModelElement;
    if (e is FieldElement) {
      if (enclosingContainer == null) {
        if (e.isEnumConstant) {
          var constantValue = e.computeConstantValue();
          if (constantValue == null) {
            throw StateError(
                'Enum $e (${e.runtimeType}) does not have a constant value.');
          }
          var constantIndex = constantValue.getField('index');
          if (constantIndex == null) {
            throw StateError(
                'Enum $e (${e.runtimeType}) does not have a constant value.');
          }
          var index = constantIndex.toIntValue()!;
          newModelElement =
              EnumField.forConstant(index, e, library, packageGraph, getter);
        } else if (e.enclosingElement is ExtensionElement) {
          newModelElement = Field(e, library, packageGraph,
              getter as ContainerAccessor?, setter as ContainerAccessor?);
        } else {
          newModelElement = Field(e, library, packageGraph,
              getter as ContainerAccessor?, setter as ContainerAccessor?);
        }
      } else {
        // EnumFields can't be inherited, so this case is simpler.
        // TODO(srawlins): Correct this? Is this dead?
        newModelElement = Field.inherited(
            e, enclosingContainer, library, packageGraph, getter, setter);
      }
    } else if (e is TopLevelVariableElement) {
      assert(getter != null || setter != null);
      newModelElement =
          TopLevelVariable(e, library, packageGraph, getter, setter);
    } else {
      throw UnimplementedError(
          'Unrecognized property inducing element: $e (${e.runtimeType})');
    }

    if (enclosingContainer != null) assert(newModelElement is Inheritable);
    _cacheNewModelElement(e, newModelElement, library,
        enclosingContainer: enclosingContainer);

    assert(newModelElement.element is! MultiplyInheritedExecutableElement);
    return newModelElement;
  }

  /// Creates a [ModelElement] from a non-property-inducing [e].
  ///
  /// Do not construct any ModelElements except from this constructor or
  /// [ModelElement._fromPropertyInducingElement]. Specify [enclosingContainer]
  /// if and only if this is to be an inherited or extended object.
  // TODO(jcollins-g): this way of using the optional parameter is messy,
  // clean that up.
  // TODO(jcollins-g): Enforce construction restraint.
  // TODO(jcollins-g): Allow e to be null and drop extraneous null checks.
  // TODO(jcollins-g): Auto-vivify element's defining library for library
  // parameter when given a null.
  factory ModelElement._from(
      Element e, Library library, PackageGraph packageGraph,
      {Container? enclosingContainer}) {
    assert(library != Library.sentinel ||
        e is ParameterElement ||
        e is TypeParameterElement ||
        e is GenericFunctionTypeElement ||
        e.kind == ElementKind.DYNAMIC ||
        e.kind == ElementKind.NEVER);

    if (e.kind == ElementKind.DYNAMIC) {
      return Dynamic(e, packageGraph);
    }
    if (e.kind == ElementKind.NEVER) {
      return NeverType(e, packageGraph);
    }

    Member? originalMember;
    // TODO(jcollins-g): Refactor object model to instantiate 'ModelMembers'
    //                   for members?
    if (e is Member) {
      originalMember = e;
      e = e.declaration;
    }

    // Return the cached ModelElement if it exists.
    var key =
        Tuple3<Element, Library?, Container?>(e, library, enclosingContainer);
    var cachedModelElement = packageGraph.allConstructedModelElements[key];
    if (cachedModelElement != null) {
      return cachedModelElement;
    }

    var newModelElement = ModelElement._fromParameters(
      e,
      library,
      packageGraph,
      enclosingContainer: enclosingContainer,
      originalMember: originalMember,
    );

    if (enclosingContainer != null) assert(newModelElement is Inheritable);
    _cacheNewModelElement(e, newModelElement, library,
        enclosingContainer: enclosingContainer);

    assert(newModelElement.element is! MultiplyInheritedExecutableElement);
    return newModelElement;
  }

  /// Caches a newly-created [ModelElement] from [ModelElement._from] or
  /// [ModelElement._fromPropertyInducingElement].
  static void _cacheNewModelElement(
      Element e, ModelElement? newModelElement, Library library,
      {Container? enclosingContainer}) {
    // TODO(jcollins-g): Reenable Parameter caching when dart-lang/sdk#30146
    //                   is fixed?
    if (library != Library.sentinel && newModelElement is! Parameter) {
      var key =
          Tuple3<Element, Library, Container?>(e, library, enclosingContainer);
      library.packageGraph.allConstructedModelElements[key] = newModelElement;
      if (newModelElement is Inheritable) {
        var iKey = Tuple2<Element, Library>(e, library);
        library.packageGraph.allInheritableElements
            .putIfAbsent(iKey, () => {})
            .add(newModelElement);
      }
    }
  }

  static ModelElement _fromParameters(
    Element e,
    Library library,
    PackageGraph packageGraph, {
    Container? enclosingContainer,
    Member? originalMember,
  }) {
    if (e is MultiplyInheritedExecutableElement) {
      return resolveMultiplyInheritedElement(
          e, library, packageGraph, enclosingContainer as Class);
    }
    if (e is LibraryElement) {
      return packageGraph.findButDoNotCreateLibraryFor(e)!;
    }
    if (e is PrefixElement) {
      return Prefix(e, library, packageGraph);
    }
    if (e is EnumElement) {
      return Enum(e, library, packageGraph);
    }
    if (e is MixinElement) {
      return Mixin(e, library, packageGraph);
    }
    if (e is ClassElement) {
      return Class(e, library, packageGraph);
    }
    if (e is ExtensionElement) {
      return Extension(e, library, packageGraph);
    }
    if (e is FunctionElement) {
      return ModelFunction(e, library, packageGraph);
    } else if (e is GenericFunctionTypeElement) {
      assert(e.enclosingElement is TypeAliasElement);
      assert(e.enclosingElement!.name != '');
      return ModelFunctionTypedef(e, library, packageGraph);
    }
    if (e is TypeAliasElement) {
      if (e.aliasedType is FunctionType) {
        return FunctionTypedef(e, library, packageGraph);
      }
      if (DartTypeExtension(e.aliasedType).element is InterfaceElement) {
        return ClassTypedef(e, library, packageGraph);
      }
      return GeneralizedTypedef(e, library, packageGraph);
    }
    if (e is ConstructorElement) {
      return Constructor(e, library, packageGraph);
    }
    if (e is MethodElement && e.isOperator) {
      if (enclosingContainer == null) {
        return Operator(e, library, packageGraph);
      } else {
        return Operator.inherited(e, enclosingContainer, library, packageGraph,
            originalMember: originalMember);
      }
    }
    if (e is MethodElement && !e.isOperator) {
      if (enclosingContainer == null) {
        return Method(e, library, packageGraph);
      } else {
        return Method.inherited(e, enclosingContainer, library, packageGraph,
            originalMember: originalMember as ExecutableMember?);
      }
    }
    if (e is PropertyAccessorElement) {
      // Accessors can be part of a [Container], or a part of a [Library].
      if (e.enclosingElement is ExtensionElement ||
          e.enclosingElement is InterfaceElement ||
          e is MultiplyInheritedExecutableElement) {
        if (enclosingContainer == null) {
          return ContainerAccessor(e, library, packageGraph);
        } else {
          assert(e.enclosingElement is! ExtensionElement);
          return ContainerAccessor.inherited(
              e, library, packageGraph, enclosingContainer,
              originalMember: originalMember as ExecutableMember?);
        }
      } else {
        return Accessor(e, library, packageGraph);
      }
    }
    if (e is TypeParameterElement) {
      return TypeParameter(e, library, packageGraph);
    }
    if (e is ParameterElement) {
      return Parameter(e, library, packageGraph,
          originalMember: originalMember as ParameterMember?);
    }
    throw UnimplementedError('Unknown type ${e.runtimeType}');
  }

  ModelElement? get enclosingElement;

  // Stub for mustache, which would otherwise search enclosing elements to find
  // names for members.
  bool get hasCategoryNames => false;

  // Stub for mustache.
  Iterable<Category?> get displayedCategories => const [];

  Set<Library>? get exportedInLibraries {
    return library.packageGraph.libraryElementReexportedBy[element.library!];
  }

  @override
  late final ModelNode? modelNode = packageGraph.getModelNodeFor(element);

  /// This element's [Annotation]s.
  ///
  /// Does not include annotations with `null` elements or that are otherwise
  /// supposed to be invisible (like `@pragma`). While `null` elements indicate
  /// invalid code from analyzer's perspective, some are present in `sky_engine`
  /// (`@Native`) so we don't want to crash here.
  late final List<Annotation> annotations = element.metadata
      .whereNot((m) =>
          m.element == null ||
          packageGraph.specialClasses[SpecialClass.pragma]!.element.constructors
              .contains(m.element))
      .map((m) => Annotation(m, library, packageGraph))
      .toList(growable: false);

  @override
  late final bool isPublic = () {
    if (name.isEmpty) {
      return false;
    }
    if (this is! Library &&
        (library == Library.sentinel || !library.isPublic)) {
      return false;
    }
    if (enclosingElement is Class && !(enclosingElement as Class).isPublic) {
      return false;
    }
    // TODO(srawlins): Er, mixin? enum?
    if (enclosingElement is Extension &&
        !(enclosingElement as Extension).isPublic) {
      return false;
    }
    return utils.hasPublicName(element) && !hasNodoc;
  }();

  @override
  late final DartdocOptionContext config =
      DartdocOptionContext.fromContextElement(
          packageGraph.config, library.element, packageGraph.resourceProvider);

  @override
  late final Set<String> locationPieces = element.location
      .toString()
      .split(locationSplitter)
      .where((s) => s.isNotEmpty)
      .toSet();

  bool get hasFeatures => features.isNotEmpty;

  /// The set of attributes or "features" of this element.
  ///
  /// This includes tags applied by Dartdoc for various attributes that should
  /// be called out. See [Feature] for a list.
  Set<Feature> get features {
    return {
      // 'const' and 'static' are not needed here because 'const' and 'static'
      // elements get their own sections in the doc.
      if (isFinal) Feature.finalFeature,
      if (isLate) Feature.lateFeature,
    };
  }

  String get featuresAsString => modelElementRenderer.renderFeatures(this);

  // True if this is a function, or if it is an type alias to a function.
  bool get isCallable =>
      element is FunctionTypedElement ||
      (element is TypeAliasElement &&
          (element as TypeAliasElement).aliasedType is FunctionType);

  // The canonical ModelElement for this ModelElement,
  // or null if there isn't one.
  late final ModelElement? canonicalModelElement = () {
    Container? preferredClass;
    // TODO(srawlins): Add mixin.
    if (enclosingElement is Class ||
        enclosingElement is Enum ||
        enclosingElement is Extension) {
      preferredClass = enclosingElement as Container?;
    }
    return packageGraph.findCanonicalModelElementFor(element,
        preferredClass: preferredClass);
  }();

  bool get hasSourceHref => sourceHref.isNotEmpty;

  late final String sourceHref = SourceLinker.fromElement(this).href();

  Library get definingLibrary =>
      modelBuilder.fromElement(element.library!) as Library;

  @override
  late final Library? canonicalLibrary = () {
    // This is not accurate if we are constructing the Package.
    assert(packageGraph.allLibrariesAdded);
    Library? canonicalLibraryPossibility;

    // Privately named elements can never have a canonical library, so
    // just shortcut them out.
    if (!utils.hasPublicName(element)) {
      canonicalLibraryPossibility = null;
    } else if (!packageGraph.localPublicLibraries.contains(definingLibrary)) {
      canonicalLibraryPossibility = _searchForCanonicalLibrary();
    } else {
      canonicalLibraryPossibility = definingLibrary;
    }
    // Only pretend when not linking to remote packages.
    if (this is Inheritable && !config.linkToRemote) {
      if ((this as Inheritable).isInherited &&
          canonicalLibraryPossibility == null &&
          packageGraph.publicLibraries.contains(library)) {
        // In the event we've inherited a field from an object that isn't
        // directly reexported, we may need to pretend we are canonical for
        // this.
        canonicalLibraryPossibility = library;
      }
    }
    assert(canonicalLibraryPossibility == null ||
        packageGraph.publicLibraries.contains(canonicalLibraryPossibility));
    return canonicalLibraryPossibility;
  }();

  Library? _searchForCanonicalLibrary() {
    var thisAndExported = definingLibrary.exportedInLibraries;

    if (thisAndExported == null) {
      return null;
    }

    // Since we're looking for a library, find the [Element] immediately
    // contained by a [CompilationUnitElement] in the tree.
    var topLevelElement = element;
    while (topLevelElement.enclosingElement is! LibraryElement &&
        topLevelElement.enclosingElement is! CompilationUnitElement &&
        topLevelElement.enclosingElement != null) {
      topLevelElement = topLevelElement.enclosingElement!;
    }

    final candidateLibraries = thisAndExported
        .where((l) =>
            l.isPublic && l.package.documentedWhere != DocumentLocation.missing)
        .where((l) {
      var lookup =
          l.element.exportNamespace.definedNames[topLevelElement.name!];
      if (lookup is PropertyAccessorElement) {
        lookup = lookup.variable;
      }
      return topLevelElement == lookup;
    }).toList(growable: true);

    // Avoid claiming canonicalization for elements outside of this element's
    // defining package.
    // TODO(jcollins-g): Make the else block unconditional.
    if (candidateLibraries.isNotEmpty &&
        !candidateLibraries.any((l) => l.package == definingLibrary.package)) {
      warn(PackageWarning.reexportedPrivateApiAcrossPackages,
          message: definingLibrary.package.fullyQualifiedName,
          referredFrom: candidateLibraries);
    } else {
      candidateLibraries
          .removeWhere((l) => l.package != definingLibrary.package);
    }

    if (candidateLibraries.isEmpty) {
      return null;
    }
    if (candidateLibraries.length == 1) {
      return candidateLibraries.single;
    }

    // Start with our top-level element.
    var warnable = ModelElement._fromElement(topLevelElement, packageGraph);
    // Heuristic scoring to determine which library a human likely
    // considers this element to be primarily 'from', and therefore,
    // canonical.  Still warn if the heuristic isn't that confident.
    var scoredCandidates =
        warnable.scoreCanonicalCandidates(candidateLibraries);
    final librariesByScore = scoredCandidates.map((s) => s.library).toList();
    var secondHighestScore =
        scoredCandidates[scoredCandidates.length - 2].score;
    var highestScore = scoredCandidates.last.score;
    var confidence = highestScore - secondHighestScore;
    final canonicalLibrary = librariesByScore.last;

    if (confidence < config.ambiguousReexportScorerMinConfidence) {
      var libraryNames = librariesByScore.map((l) => l.name);
      var message = '$libraryNames -> ${canonicalLibrary.name} '
          '(confidence ${confidence.toStringAsPrecision(4)})';
      warnable.warn(PackageWarning.ambiguousReexport,
          message: message, extendedDebug: scoredCandidates.map((s) => '$s'));
    }

    return canonicalLibrary;
  }

  @override
  bool get isCanonical {
    if (!isPublic) return false;
    if (library != canonicalLibrary) return false;
    // If there's no inheritance to deal with, we're done.
    if (this is! Inheritable) return true;
    final self = this as Inheritable;
    // If we're the defining element, or if the defining element is not in the
    // set of libraries being documented, then this element should be treated as
    // canonical (given `library == canonicalLibrary`).
    return self.enclosingElement == self.canonicalEnclosingContainer;
  }

  /// The documentaion, stripped of its comment syntax, like `///` characters.
  @override
  String get documentation => injectMacros(
      documentationFrom.map((e) => e.documentationLocal).join('<p>'));

  @override
  Element get element;

  @override
  String get location {
    // Call nothing from here that can emit warnings or you'll cause stack
    // overflows.
    var sourceUri = pathContext.toUri(sourceFileName);
    if (characterLocation != null) {
      return '($sourceUri:${characterLocation.toString()})';
    }
    return '($sourceUri)';
  }

<<<<<<< HEAD
  @Deprecated('replace with fileStructure.fileName')
  String get fileName => fileStructure.fileName;
=======
  /// The name of the output file in which this element will be primarily
  /// documented.
  String get fileName => '$name.$fileType';
>>>>>>> 2ae78bcc

  @Deprecated('replace with fileStructure.fileType')
  String get fileType => fileStructure.fileType;

  /// The full path of the output file in which this element will be primarily
  /// documented.
  String get filePath;

  /// The full path of the sidebar for elements "above" this element.
  ///
  /// A `null` value indicates no content is displayed in the "above" sidebar.
  String? get aboveSidebarPath;

  /// The full path of the sidebar for elements "below" this element.
  ///
  /// A `null` value indicates no content is displayed in the "below" sidebar.
  String? get belowSidebarPath;

  /// Returns the fully qualified name.
  ///
  /// For example: 'libraryName.className.methodName'
  @override
  late final String fullyQualifiedName = _buildFullyQualifiedName(this, name);

  late final String _fullyQualifiedNameWithoutLibrary =
      fullyQualifiedName.replaceFirst('${library.fullyQualifiedName}.', '');

  @override
  String get fullyQualifiedNameWithoutLibrary =>
      _fullyQualifiedNameWithoutLibrary;

  @override
  String get sourceFileName => element.source!.fullName;

  @override
  late final CharacterLocation? characterLocation = () {
    final lineInfo = compilationUnitElement.lineInfo;
    late final element = this.element;
    assert(element.nameOffset >= 0,
        'Invalid location data for element: $fullyQualifiedName');
    var nameOffset = element.nameOffset;
    if (nameOffset >= 0) {
      return lineInfo.getLocation(nameOffset);
    }
    return null;
  }();

  CompilationUnitElement get compilationUnitElement =>
      element.thisOrAncestorOfType<CompilationUnitElement>()!;

  bool get hasAnnotations => annotations.isNotEmpty;

  @override
  bool get hasDocumentation => documentation.isNotEmpty == true;

  bool get hasParameters => parameters.isNotEmpty;

  /// If [canonicalLibrary] (or [canonicalEnclosingElement], for [Inheritable]
  /// subclasses) is null, this is null.
  @override
  String? get href {
    if (!identical(canonicalModelElement, this)) {
      return canonicalModelElement?.href;
    }
    assert(canonicalLibrary != null);
    assert(canonicalLibrary == library);
    var packageBaseHref = package.baseHref;
    return '$packageBaseHref$filePath';
  }

  String get htmlId => name;

  @Deprecated('Will soon only be defined on ModelFunction')
  bool get isAsynchronous =>
      isExecutable && (element as ExecutableElement).isAsynchronous;

  bool get isConst => false;

  bool get isDeprecated {
    // If element.metadata is empty, it might be because this is a property
    // where the metadata belongs to the individual getter/setter
    if (element.metadata.isEmpty && element is PropertyInducingElement) {
      var pie = element as PropertyInducingElement;

      // The getter or the setter might be null – so the stored value may be
      // `true`, `false`, or `null`
      var getterDeprecated = pie.getter?.metadata.any((a) => a.isDeprecated);
      var setterDeprecated = pie.setter?.metadata.any((a) => a.isDeprecated);

      var deprecatedValues =
          [getterDeprecated, setterDeprecated].whereNotNull();

      // At least one of these should be non-null. Otherwise things are weird
      assert(deprecatedValues.isNotEmpty);

      // If there are both a setter and getter, only show the property as
      // deprecated if both are deprecated.
      return deprecatedValues.every((d) => d);
    }
    return element.metadata.any((a) => a.isDeprecated);
  }

  @override
  bool get isDocumented => isCanonical && isPublic;

  /// Whether this element is an enum value.
  bool get isEnumValue => false;

  @Deprecated('Will soon only be defined on ModelFunction')
  bool get isExecutable => element is ExecutableElement;

  bool get isFinal => false;

  bool get isLate => false;

  @Deprecated('Will be removed in the next release')
  bool get isLocalElement => element is LocalElement;

  @Deprecated('Will be removed in the next release')
  bool get isPropertyAccessor => element is PropertyAccessorElement;

  @Deprecated('Will be removed in the next release')
  bool get isPropertyInducer => element is PropertyInducingElement;

  @Deprecated('Will be removed in the next release')
  bool get isStatic {
    if (isPropertyInducer) {
      return (element as PropertyInducingElement).isStatic;
    }
    return false;
  }

  /// A human-friendly name for the kind of element this is.
  @override
  String get kind;

  @override
  Library get library => _library;

  late final String linkedName = () {
    // If we're calling this with an empty name, we probably have the wrong
    // element associated with a ModelElement or there's an analysis bug.
    assert(name.isNotEmpty ||
        element.kind == ElementKind.DYNAMIC ||
        element.kind == ElementKind.NEVER ||
        this is ModelFunction);

    if (href == null) {
      if (isPublicAndPackageDocumented) {
        warn(PackageWarning.noCanonicalFound);
      }
      return htmlEscape.convert(name);
    }

    return modelElementRenderer.renderLinkedName(this);
  }();

  @visibleForTesting
  @override
  ModelElementRenderer get modelElementRenderer =>
      packageGraph.rendererFactory.modelElementRenderer;

  ParameterRenderer get _parameterRenderer =>
      packageGraph.rendererFactory.parameterRenderer;

  ParameterRenderer get _parameterRendererDetailed =>
      packageGraph.rendererFactory.parameterRendererDetailed;

  SourceCodeRenderer get _sourceCodeRenderer =>
      packageGraph.rendererFactory.sourceCodeRenderer;

  String get linkedParams => _parameterRenderer.renderLinkedParams(parameters);

  String get linkedParamsLines =>
      _parameterRendererDetailed.renderLinkedParams(parameters).trim();

  String? get linkedParamsNoMetadata =>
      _parameterRenderer.renderLinkedParams(parameters, showMetadata: false);

  @Deprecated('Unused, will be removed')
  String get linkedParamsNoMetadataOrNames => _parameterRenderer
      .renderLinkedParams(parameters, showMetadata: false, showNames: false);

  @override
  String get name => element.name!;

  @override
  String get oneLineDoc => elementDocumentation.asOneLiner;

  Member? get originalMember => _originalMember;

  @override
  PackageGraph get packageGraph => _packageGraph;

  @override
  Package get package => library.package;

  bool get isPublicAndPackageDocumented => isPublic && package.isDocumented;

  @override
  p.Context get pathContext => packageGraph.resourceProvider.pathContext;

  // TODO(srawlins): This really smells like it should just be implemented in
  // the subclasses.
  late final List<Parameter> parameters = () {
    final element = this.element;
    if (!isCallable) {
      throw StateError(
          '$element (${element.runtimeType}) cannot have parameters');
    }

    final List<ParameterElement> params;
    if (element is TypeAliasElement) {
      final aliasedType = element.aliasedType;
      if (aliasedType is FunctionType) {
        params = aliasedType.parameters;
      } else {
        return const <Parameter>[];
      }
    } else if (element is ExecutableElement) {
      if (_originalMember != null) {
        assert(_originalMember is ExecutableMember);
        params = (_originalMember as ExecutableMember).parameters;
      } else {
        params = element.parameters;
      }
    } else if (element is FunctionTypedElement) {
      if (_originalMember != null) {
        params = (_originalMember as FunctionTypedElement).parameters;
      } else {
        params = element.parameters;
      }
    } else {
      return const <Parameter>[];
    }

    return List.of(
      params.map(
          (p) => ModelElement._from(p, library, packageGraph) as Parameter),
      growable: false,
    );
  }();

  @override
  late final String sourceCode =
      _sourceCodeRenderer.renderSourceCode(super.sourceCode);

  @override
  int compareTo(Object other) {
    if (other is ModelElement) {
      return name.toLowerCase().compareTo(other.name.toLowerCase());
    } else {
      return 0;
    }
  }

  @override
  String toString() => '$runtimeType $name';

  String _buildFullyQualifiedName(ModelElement e, String fullyQualifiedName) {
    final enclosingElement = e.enclosingElement;
    return enclosingElement == null
        ? fullyQualifiedName
        : _buildFullyQualifiedName(
            enclosingElement, '${enclosingElement.name}.$fullyQualifiedName');
  }

  @internal
  @override
  CommentReferable get definingCommentReferable {
    var element = this.element;
    return modelBuilder.fromElement(element);
  }

  String get linkedObjectType => _packageGraph.dartCoreObject;

  @override
  late final FileStructure fileStructure = FileStructure.fromDocumentable(this);
}<|MERGE_RESOLUTION|>--- conflicted
+++ resolved
@@ -640,14 +640,10 @@
     return '($sourceUri)';
   }
 
-<<<<<<< HEAD
+  /// The name of the output file in which this element will be primarily
+  /// documented.
   @Deprecated('replace with fileStructure.fileName')
   String get fileName => fileStructure.fileName;
-=======
-  /// The name of the output file in which this element will be primarily
-  /// documented.
-  String get fileName => '$name.$fileType';
->>>>>>> 2ae78bcc
 
   @Deprecated('replace with fileStructure.fileType')
   String get fileType => fileStructure.fileType;
