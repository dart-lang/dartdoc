--- conflicted
+++ resolved
@@ -143,10 +143,9 @@
   @Deprecated('Use `element`')
   FieldElement? get field => element;
 
-<<<<<<< HEAD
-=======
   @override
-  String get fileName => '${isConst ? '$name-constant' : name}.$fileType';
+  String get fileName =>
+      '${isConst ? '$name-constant' : name}.${fileStructure.fileType}';
 
   @override
   String get aboveSidebarPath => enclosingElement.sidebarPath;
@@ -154,7 +153,6 @@
   @override
   String? get belowSidebarPath => null;
 
->>>>>>> 2ae78bcc
   SourceCodeRenderer get _sourceCodeRenderer =>
       packageGraph.rendererFactory.sourceCodeRenderer;
 
