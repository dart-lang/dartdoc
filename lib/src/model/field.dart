--- conflicted
+++ resolved
@@ -43,9 +43,6 @@
     assert(newField.enclosingElement != newField.definingEnclosingContainer);
     return newField;
   }
-
-  @override
-  FieldElement get element => super.element as FieldElement;
 
   @override
   String get documentation {
@@ -140,10 +137,7 @@
     return allFeatures;
   }
 
-<<<<<<< HEAD
-=======
   @Deprecated('Use `element`')
->>>>>>> 5b3feb67
   FieldElement? get field => element;
 
   @override
