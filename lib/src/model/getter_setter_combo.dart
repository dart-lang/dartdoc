// Copyright (c) 2019, the Dart project authors. Please see the AUTHORS file
// for details. All rights reserved. Use of this source code is governed by a
// BSD-style license that can be found in the LICENSE file.

import 'dart:convert';

import 'package:analyzer/dart/ast/ast.dart'
    show Expression, InstanceCreationExpression;
import 'package:analyzer/dart/element/element.dart';
import 'package:analyzer/source/line_info.dart';
// ignore: implementation_imports
import 'package:analyzer/src/dart/element/element.dart'
    show ConstVariableElement;
import 'package:dartdoc/src/element_type.dart';
import 'package:dartdoc/src/model/annotation.dart';
import 'package:dartdoc/src/model/comment_referable.dart';
import 'package:dartdoc/src/model/feature.dart';
import 'package:dartdoc/src/model/model.dart';
import 'package:dartdoc/src/utils.dart';
import 'package:dartdoc/src/warnings.dart';
import 'package:meta/meta.dart';

/// Mixin for top-level variables and fields (aka properties)
mixin GetterSetterCombo on ModelElement {
  Accessor? get getter;

  Accessor? get setter;

  @override
  Iterable<Annotation> get annotations => [
        ...super.annotations,
        if (hasGetter) ...getter!.annotations,
        if (hasSetter) ...setter!.annotations,
      ];

  Iterable<Accessor> get allAccessors sync* {
    for (var a in [getter, setter]) {
      if (a != null) yield a;
    }
  }

  @protected
  Set<Feature> get comboFeatures => {
        if (hasExplicitGetter && hasPublicGetter) ...getter!.features,
        if (hasExplicitSetter && hasPublicSetter) ...setter!.features,
        if (readOnly && !isFinal && !isConst) Feature.readOnly,
        if (writeOnly) Feature.writeOnly,
        if (readWrite && !isLate) Feature.readWrite,
      };

  @override
  ModelElement? enclosingElement;

  bool get isInherited;

  Expression? get constantInitializer =>
      (element as ConstVariableElement).constantInitializer;

  String linkifyConstantValue(String original) {
    if (constantInitializer is! InstanceCreationExpression) return original;
    var creationExpression = constantInitializer as InstanceCreationExpression;
    var constructorName = creationExpression.constructorName.toString();
    Element? staticElement = creationExpression.constructorName.staticElement;
    if (staticElement == null) {
      warn(PackageWarning.missingConstantConstructor, message: constructorName);
      return original;
    }
<<<<<<< HEAD
    Constructor target = modelBuilder.fromElement(staticElement) as Constructor;
    Class targetClass = target.enclosingElement as Class;
=======
    Constructor target = modelBuilder.fromElement(staticElement);
    if (target.enclosingElement is! Class) return original;
    Class targetClass = target.enclosingElement;
>>>>>>> 99658bab
    // TODO(jcollins-g): this logic really should be integrated into Constructor,
    // but that's not trivial because of linkedName's usage.
    if (targetClass.name == target.name) {
      return original.replaceAll(constructorName, target.linkedName);
    }
    return original.replaceAll('${targetClass.name}.${target.name}',
        '${targetClass.linkedName}.${target.linkedName}');
  }

  String _buildConstantValueBase() {
    var result = constantInitializer?.toString() ?? '';
    return const HtmlEscape(HtmlEscapeMode.unknown).convert(result);
  }

  @override
  CharacterLocation? get characterLocation {
    // Handle all synthetic possibilities.  Ordinarily, warnings for
    // explicit setters/getters will be handled by those objects, but
    // if a warning comes up for an enclosing synthetic field we have to
    // put it somewhere.  So pick an accessor.
    if (element!.isSynthetic) {
      if (hasExplicitGetter) return getter!.characterLocation;
      if (hasExplicitSetter) return setter!.characterLocation;
      assert(false, 'Field and accessors can not all be synthetic');
    }
    return super.characterLocation;
  }

  String get constantValue => linkifyConstantValue(constantValueBase);

  String get constantValueTruncated =>
      linkifyConstantValue(truncateString(constantValueBase, 200));
  String? _constantValueBase;

  String get constantValueBase =>
      _constantValueBase ??= _buildConstantValueBase();

  bool get hasPublicGetter => hasGetter && getter!.isPublic;

  bool get hasPublicSetter => hasSetter && setter!.isPublic;

  @override
  bool get isPublic => hasPublicGetter || hasPublicSetter;

  List<DocumentationComment> get _superDocumentationFrom =>
      super.documentationFrom;

  @override
  late final List<DocumentationComment> documentationFrom = () {
    var toReturn = <DocumentationComment>[];
    if (hasPublicGetter) {
      toReturn.addAll(getter!.documentationFrom);
    } else if (hasPublicSetter) {
      toReturn.addAll(setter!.documentationFrom);
    }
    if (toReturn.isEmpty ||
        toReturn.every((e) => e.documentationComment == '')) {
      // TODO(jcollins-g): Remove indirection once analyzer realizes super is
      // allowed from from inside a late final variable's anonymous closure call
      // (sdk >= 2.15.0-239.0.dev, but possibly earlier dev versions too).
      toReturn = _superDocumentationFrom;
    }
    return toReturn;
  }();

  bool get hasAccessorsWithDocs =>
      (hasPublicGetter && !getter!.isSynthetic && getter!.hasDocumentation ||
          hasPublicSetter && !setter!.isSynthetic && setter!.hasDocumentation);

  bool get getterSetterBothAvailable => (hasPublicGetter &&
      getter!.hasDocumentation &&
      hasPublicSetter &&
      setter!.hasDocumentation);

  String? _oneLineDoc;

  @override
  String? get oneLineDoc {
    if (_oneLineDoc == null) {
      if (!hasAccessorsWithDocs) {
        _oneLineDoc = super.oneLineDoc;
      } else {
        var buffer = StringBuffer();
        if (hasPublicGetter && getter!.oneLineDoc!.isNotEmpty) {
          buffer.write(getter!.oneLineDoc);
        }
        if (hasPublicSetter && setter!.oneLineDoc!.isNotEmpty) {
          buffer.write(getterSetterBothAvailable ? '' : setter!.oneLineDoc);
        }
        _oneLineDoc = buffer.toString();
      }
    }
    return _oneLineDoc;
  }

  bool _documentationCommentComputed = false;
  String? _documentationComment;
  @override
  String get documentationComment => _documentationCommentComputed
      ? _documentationComment!
      : _documentationComment ??= () {
          _documentationCommentComputed = true;
          var docs = _getterSetterDocumentationComment;
          if (docs.isEmpty) return element!.documentationComment ?? '';
          return docs;
        }();

  @override
  bool get hasDocumentationComment =>
      _getterSetterDocumentationComment.isNotEmpty ||
      element!.documentationComment != null;

  String? __getterSetterDocumentationComment;

  /// Derive a documentation comment for the combo by copying documentation
  /// from the [getter] and/or [setter].
  String get _getterSetterDocumentationComment =>
      __getterSetterDocumentationComment ??= () {
        var buffer = StringBuffer();

        // Check for synthetic before public, always, or stack overflow.
        if (hasGetter && !getter!.isSynthetic && getter!.isPublic) {
          assert(getter!.documentationFrom.length == 1);
          var fromGetter = getter!.documentationFrom.first;
          // We have to check against dropTextFrom here since documentationFrom
          // doesn't yield the real elements for GetterSetterCombos.
          if (!config.dropTextFrom
              .contains(fromGetter.element!.library!.name)) {
            if (fromGetter.hasDocumentationComment) {
              buffer.write(fromGetter.documentationComment);
            }
          }
        }

        if (hasSetter && !setter!.isSynthetic && setter!.isPublic) {
          assert(setter!.documentationFrom.length == 1);
          var fromSetter = setter!.documentationFrom.first;
          if (!config.dropTextFrom
              .contains(fromSetter.element!.library!.name)) {
            if (fromSetter.hasDocumentationComment) {
              if (buffer.isNotEmpty) buffer.write('\n\n');
              buffer.write(fromSetter.documentationComment);
            }
          }
        }
        return buffer.toString();
      }();

  ElementType get modelType {
    if (hasGetter) return getter!.modelType.returnType;
    return setter!.parameters.first.modelType;
  }

  @override
  bool get isCallable => hasSetter;

  @override
  bool get hasParameters => hasSetter;

  @override
  List<Parameter> get parameters => setter!.parameters;

  @override
  String? get linkedParamsNoMetadata {
    if (hasSetter) return setter!.linkedParamsNoMetadata;
    return null;
  }

  bool get hasExplicitGetter => hasPublicGetter && !getter!.isSynthetic;

  bool get hasExplicitSetter => hasPublicSetter && !setter!.isSynthetic;

  bool get hasGetter => getter != null;

  bool get hasNoGetterSetter => !hasGetterOrSetter;

  bool get hasGetterOrSetter => hasExplicitGetter || hasExplicitSetter;

  bool get hasSetter => setter != null;

  bool get hasPublicGetterNoSetter => (hasPublicGetter && !hasPublicSetter);

  String get arrow {
    // →
    if (readOnly) return r'&#8594;';
    // ←
    if (writeOnly) return r'&#8592;';
    // ↔
    if (readWrite) return r'&#8596;';
    throw UnsupportedError(
        'GetterSetterCombo must be one of readOnly, writeOnly, or readWrite');
  }

  bool get readOnly => hasPublicGetter && !hasPublicSetter;

  bool get readWrite => hasPublicGetter && hasPublicSetter;

  bool get writeOnly => hasPublicSetter && !hasPublicGetter;

  Map<String, CommentReferable>? _referenceChildren;
  @override
  Map<String, CommentReferable> get referenceChildren {
    if (_referenceChildren == null) {
      _referenceChildren = {};
      if (hasParameters) {
        _referenceChildren!
            .addEntries(parameters.explicitOnCollisionWith(this));
      }
      _referenceChildren!
          .addEntries(modelType.typeArguments.explicitOnCollisionWith(this));
    }
    return _referenceChildren!;
  }
}<|MERGE_RESOLUTION|>--- conflicted
+++ resolved
@@ -65,14 +65,9 @@
       warn(PackageWarning.missingConstantConstructor, message: constructorName);
       return original;
     }
-<<<<<<< HEAD
-    Constructor target = modelBuilder.fromElement(staticElement) as Constructor;
-    Class targetClass = target.enclosingElement as Class;
-=======
-    Constructor target = modelBuilder.fromElement(staticElement);
+    var target = modelBuilder.fromElement(staticElement) as Constructor;
     if (target.enclosingElement is! Class) return original;
-    Class targetClass = target.enclosingElement;
->>>>>>> 99658bab
+    var targetClass = target.enclosingElement as Class;
     // TODO(jcollins-g): this logic really should be integrated into Constructor,
     // but that's not trivial because of linkedName's usage.
     if (targetClass.name == target.name) {
