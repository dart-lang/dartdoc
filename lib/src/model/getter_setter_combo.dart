// Copyright (c) 2019, the Dart project authors. Please see the AUTHORS file
// for details. All rights reserved. Use of this source code is governed by a
// BSD-style license that can be found in the LICENSE file.

// @dart=2.9

import 'dart:convert';

import 'package:analyzer/dart/ast/ast.dart'
    show Expression, InstanceCreationExpression;
import 'package:analyzer/dart/element/element.dart';
import 'package:analyzer/source/line_info.dart';
// ignore: implementation_imports
import 'package:analyzer/src/dart/element/element.dart'
    show ConstVariableElement;
import 'package:dartdoc/src/element_type.dart';
import 'package:dartdoc/src/model/annotation.dart';
import 'package:dartdoc/src/model/comment_referable.dart';
import 'package:dartdoc/src/model/feature.dart';
import 'package:dartdoc/src/model/model.dart';
import 'package:dartdoc/src/utils.dart';
import 'package:dartdoc/src/warnings.dart';
import 'package:meta/meta.dart';

/// Mixin for top-level variables and fields (aka properties)
mixin GetterSetterCombo on ModelElement {
  Accessor get getter;

  Accessor get setter;

  @override
  Iterable<Annotation> get annotations => [
        ...super.annotations,
        if (hasGetter) ...getter.annotations,
        if (hasSetter) ...setter.annotations,
      ];

  Iterable<Accessor> get allAccessors sync* {
    for (var a in [getter, setter]) {
      if (a != null) yield a;
    }
  }

  @protected
  Set<Feature> get comboFeatures => {
        if (hasExplicitGetter && hasPublicGetter) ...getter.features,
        if (hasExplicitSetter && hasPublicSetter) ...setter.features,
        if (readOnly && !isFinal && !isConst) Feature.readOnly,
        if (writeOnly) Feature.writeOnly,
        if (readWrite && !isLate) Feature.readWrite,
      };

  @override
  ModelElement enclosingElement;

  bool get isInherited;

  Expression get constantInitializer =>
      (element as ConstVariableElement).constantInitializer;

  String linkifyConstantValue(String original) {
    if (constantInitializer is! InstanceCreationExpression) return original;
    var creationExpression = constantInitializer as InstanceCreationExpression;
    var constructorName = creationExpression.constructorName.toString();
    Element staticElement = creationExpression.constructorName.staticElement;
    if (staticElement == null) {
      warn(PackageWarning.missingConstantConstructor, message: constructorName);
      return original;
    }
    Constructor target = modelBuilder.fromElement(staticElement);
    Class targetClass = target.enclosingElement;
    // TODO(jcollins-g): this logic really should be integrated into Constructor,
    // but that's not trivial because of linkedName's usage.
    if (targetClass.name == target.name) {
      return original.replaceAll(constructorName, target.linkedName);
    }
    return original.replaceAll('${targetClass.name}.${target.name}',
        '${targetClass.linkedName}.${target.linkedName}');
  }

  String _buildConstantValueBase() {
    var result = constantInitializer?.toString() ?? '';
    return const HtmlEscape(HtmlEscapeMode.unknown).convert(result);
  }

  @override
  CharacterLocation get characterLocation {
    // Handle all synthetic possibilities.  Ordinarily, warnings for
    // explicit setters/getters will be handled by those objects, but
    // if a warning comes up for an enclosing synthetic field we have to
    // put it somewhere.  So pick an accessor.
    if (element.isSynthetic) {
      if (hasExplicitGetter) return getter.characterLocation;
      if (hasExplicitSetter) return setter.characterLocation;
      assert(false, 'Field and accessors can not all be synthetic');
    }
    return super.characterLocation;
  }

  String get constantValue => linkifyConstantValue(constantValueBase);

  String get constantValueTruncated =>
      linkifyConstantValue(truncateString(constantValueBase, 200));
  String _constantValueBase;

  String get constantValueBase =>
      _constantValueBase ??= _buildConstantValueBase();

  bool get hasPublicGetter => hasGetter && getter.isPublic;

  bool get hasPublicSetter => hasSetter && setter.isPublic;

  @override
  bool get isPublic => hasPublicGetter || hasPublicSetter;

  List<DocumentationComment> _documentationFrom;

  @override
  List<DocumentationComment> get documentationFrom {
    if (_documentationFrom == null) {
      _documentationFrom = [];
      if (hasPublicGetter) {
        _documentationFrom.addAll(getter.documentationFrom);
      } else if (hasPublicSetter) {
        _documentationFrom.addAll(setter.documentationFrom);
      }
      if (_documentationFrom.isEmpty ||
          _documentationFrom.every((e) => e.documentationComment == '')) {
        _documentationFrom = super.documentationFrom;
      }
    }
    return _documentationFrom;
  }

  bool get hasAccessorsWithDocs =>
      (hasPublicGetter && !getter.isSynthetic && getter.hasDocumentation ||
          hasPublicSetter && !setter.isSynthetic && setter.hasDocumentation);

  bool get getterSetterBothAvailable => (hasPublicGetter &&
      getter.hasDocumentation &&
      hasPublicSetter &&
      setter.hasDocumentation);

  String _oneLineDoc;

  @override
  String get oneLineDoc {
    if (_oneLineDoc == null) {
      if (!hasAccessorsWithDocs) {
        _oneLineDoc = super.oneLineDoc;
      } else {
        var buffer = StringBuffer();
        if (hasPublicGetter && getter.oneLineDoc.isNotEmpty) {
          buffer.write(getter.oneLineDoc);
        }
        if (hasPublicSetter && setter.oneLineDoc.isNotEmpty) {
          buffer.write(getterSetterBothAvailable ? "" : setter.oneLineDoc);
        }
        _oneLineDoc = buffer.toString();
      }
    }
    return _oneLineDoc;
  }

  bool _documentationCommentComputed = false;
  String _documentationComment;
  @override
  String /*!*/ get documentationComment => _documentationCommentComputed
      ? _documentationComment
      : _documentationComment ??= () {
          _documentationCommentComputed = true;
          var docs = _getterSetterDocumentationComment;
          if (docs.isEmpty) return element.documentationComment ?? '';
          return docs;
        }();
<<<<<<< HEAD

  @override
  bool get hasDocumentationComment =>
      _getterSetterDocumentationComment.isNotEmpty ||
      element.documentationComment != null;

  String __getterSetterDocumentationComment;

=======

  @override
  bool get hasDocumentationComment =>
      _getterSetterDocumentationComment.isNotEmpty ||
      element.documentationComment != null;

  String __getterSetterDocumentationComment;

>>>>>>> b4fa8681
  /// Derive a documentation comment for the combo by copying documentation
  /// from the [getter] and/or [setter].
  String /*!*/ get _getterSetterDocumentationComment =>
      __getterSetterDocumentationComment ??= () {
        var buffer = StringBuffer();

        // Check for synthetic before public, always, or stack overflow.
        if (hasGetter && !getter.isSynthetic && getter.isPublic) {
          assert(getter.documentationFrom.length == 1);
          var fromGetter = getter.documentationFrom.first;
          // We have to check against dropTextFrom here since documentationFrom
          // doesn't yield the real elements for GetterSetterCombos.
          if (!config.dropTextFrom.contains(fromGetter.element.library.name)) {
            if (fromGetter.hasDocumentationComment) {
              buffer.write(fromGetter.documentationComment);
            }
          }
        }

        if (hasSetter && !setter.isSynthetic && setter.isPublic) {
          assert(setter.documentationFrom.length == 1);
          var fromSetter = setter.documentationFrom.first;
          if (!config.dropTextFrom.contains(fromSetter.element.library.name)) {
            if (fromSetter.hasDocumentationComment) {
              if (buffer.isNotEmpty) buffer.write('\n\n');
              buffer.write(fromSetter.documentationComment);
            }
          }
        }
        return buffer.toString();
      }();

  ElementType get modelType {
    if (hasGetter) return getter.modelType.returnType;
    return setter.parameters.first.modelType;
  }

  @override
  bool get isCallable => hasSetter;

  @override
  bool get hasParameters => hasSetter;

  @override
  List<Parameter> get parameters => setter.parameters;

  @override
  String get linkedParamsNoMetadata {
    if (hasSetter) return setter.linkedParamsNoMetadata;
    return null;
  }

  bool get hasExplicitGetter => hasPublicGetter && !getter.isSynthetic;

  bool get hasExplicitSetter => hasPublicSetter && !setter.isSynthetic;

  bool get hasGetter => getter != null;

  bool get hasNoGetterSetter => !hasGetterOrSetter;

  bool get hasGetterOrSetter => hasExplicitGetter || hasExplicitSetter;

  bool get hasSetter => setter != null;

  bool get hasPublicGetterNoSetter => (hasPublicGetter && !hasPublicSetter);

  String get arrow {
    // →
    if (readOnly) return r'&#8594;';
    // ←
    if (writeOnly) return r'&#8592;';
    // ↔
    if (readWrite) return r'&#8596;';
    throw UnsupportedError(
        'GetterSetterCombo must be one of readOnly, writeOnly, or readWrite');
  }

  bool get readOnly => hasPublicGetter && !hasPublicSetter;

  bool get readWrite => hasPublicGetter && hasPublicSetter;

  bool get writeOnly => hasPublicSetter && !hasPublicGetter;

  Map<String, CommentReferable> _referenceChildren;
  @override
  Map<String, CommentReferable> get referenceChildren {
    if (_referenceChildren == null) {
      _referenceChildren = {};
      if (hasParameters) {
        _referenceChildren.addEntries(parameters.explicitOnCollisionWith(this));
      }
      _referenceChildren
          .addEntries(modelType.typeArguments.explicitOnCollisionWith(this));
    }
    return _referenceChildren;
  }
}<|MERGE_RESOLUTION|>--- conflicted
+++ resolved
@@ -173,7 +173,6 @@
           if (docs.isEmpty) return element.documentationComment ?? '';
           return docs;
         }();
-<<<<<<< HEAD
 
   @override
   bool get hasDocumentationComment =>
@@ -182,16 +181,6 @@
 
   String __getterSetterDocumentationComment;
 
-=======
-
-  @override
-  bool get hasDocumentationComment =>
-      _getterSetterDocumentationComment.isNotEmpty ||
-      element.documentationComment != null;
-
-  String __getterSetterDocumentationComment;
-
->>>>>>> b4fa8681
   /// Derive a documentation comment for the combo by copying documentation
   /// from the [getter] and/or [setter].
   String /*!*/ get _getterSetterDocumentationComment =>
