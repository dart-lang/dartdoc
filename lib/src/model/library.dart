--- conflicted
+++ resolved
@@ -15,11 +15,7 @@
     show InheritanceManager3;
 // ignore: implementation_imports
 import 'package:analyzer/src/generated/sdk.dart' show SdkLibrary;
-<<<<<<< HEAD
 import 'package:collection/collection.dart' show IterableExtension;
-import 'package:dartdoc/src/io_utils.dart';
-=======
->>>>>>> 54860490
 import 'package:dartdoc/src/model/comment_referable.dart';
 import 'package:dartdoc/src/model/model.dart';
 import 'package:dartdoc/src/package_meta.dart' show PackageMeta;
@@ -197,12 +193,8 @@
   @override
   bool get isPublic {
     if (!super.isPublic) return false;
-<<<<<<< HEAD
-    if (sdkLib != null &&
-        (sdkLib!.isInternal || !isSdkLibraryDocumented(sdkLib!))) {
-=======
+    var sdkLib = this.sdkLib;
     if (sdkLib != null && (sdkLib.isInternal || !sdkLib.isDocumented)) {
->>>>>>> 54860490
       return false;
     }
     if (config.isLibraryExcluded(name) ||
