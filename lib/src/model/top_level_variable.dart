// Copyright (c) 2019, the Dart project authors. Please see the AUTHORS file
// for details. All rights reserved. Use of this source code is governed by a
// BSD-style license that can be found in the LICENSE file.

import 'package:analyzer/dart/element/element.dart';
import 'package:dartdoc/src/model/comment_referable.dart';
import 'package:dartdoc/src/model/feature.dart';
import 'package:dartdoc/src/model/model.dart';

/// Top-level variables. But also picks up getters and setters?
class TopLevelVariable extends ModelElement
    with GetterSetterCombo, Categorization
    implements EnclosedElement {
  @override
  final TopLevelVariableElement element;

  @override
  final Accessor? getter;
  @override
  final Accessor? setter;

<<<<<<< HEAD
  TopLevelVariable(this.element, super.library, super.packageGraph, this.getter,
      this.setter) {
    if (getter != null) {
      getter!.enclosingCombo = this;
    }
    if (setter != null) {
      setter!.enclosingCombo = this;
    }
=======
  TopLevelVariable(TopLevelVariableElement super.element, super.library,
      super.packageGraph, this.getter, this.setter) {
    getter?.enclosingCombo = this;
    setter?.enclosingCombo = this;
>>>>>>> 5b3feb67
  }

  @override
  bool get isInherited => false;

  @override
  String get documentation {
    // Verify that hasSetter and hasGetterNoSetter are mutually exclusive,
    // to prevent displaying more or less than one summary.
    if (isPublic) {
      var assertCheck = {hasPublicSetter, hasPublicGetterNoSetter};
      assert(assertCheck.containsAll([true, false]));
    }
    return super.documentation;
  }

  @override
  ModelElement get enclosingElement => library;

  @override
  String get filePath => '${library.dirName}/$fileName';

  @override
  String? get href {
    if (!identical(canonicalModelElement, this)) {
      return canonicalModelElement?.href;
    }
    assert(canonicalLibrary != null);
    assert(canonicalLibrary == library);
    return '${package.baseHref}$filePath';
  }

  @override
  bool get isConst => element.isConst;

  @override
  bool get isFinal {
    /// isFinal returns true for the variable even if it has an explicit getter
    /// (which means we should not document it as "final").
    if (hasExplicitGetter) return false;
    return element.isFinal;
  }

  @override
  bool get isLate => isFinal && element.isLate;

  @override
  String get kind => isConst ? 'top-level constant' : 'top-level property';

  @override
  Set<Feature> get features => {...super.features, ...comboFeatures};

  @override
  String get fileName => '${isConst ? '$name-constant' : name}.$fileType';

  @override
  Iterable<CommentReferable> get referenceParents => [definingLibrary];
}<|MERGE_RESOLUTION|>--- conflicted
+++ resolved
@@ -19,21 +19,10 @@
   @override
   final Accessor? setter;
 
-<<<<<<< HEAD
   TopLevelVariable(this.element, super.library, super.packageGraph, this.getter,
       this.setter) {
-    if (getter != null) {
-      getter!.enclosingCombo = this;
-    }
-    if (setter != null) {
-      setter!.enclosingCombo = this;
-    }
-=======
-  TopLevelVariable(TopLevelVariableElement super.element, super.library,
-      super.packageGraph, this.getter, this.setter) {
     getter?.enclosingCombo = this;
     setter?.enclosingCombo = this;
->>>>>>> 5b3feb67
   }
 
   @override
