--- conflicted
+++ resolved
@@ -8,12 +8,8 @@
 import 'package:dartdoc/src/model/extension_target.dart';
 import 'package:dartdoc/src/model/model.dart';
 import 'package:dartdoc/src/model_utils.dart' as model_utils;
-<<<<<<< HEAD
 import 'package:dartdoc/src/quiver.dart' as quiver;
-=======
 import 'package:meta/meta.dart';
-import 'package:quiver/iterables.dart' as quiver;
->>>>>>> 0fb1043d
 
 /// A [Container] defined with a `class` declaration in Dart.
 ///
@@ -85,6 +81,7 @@
       quiver.concat([super.instanceOperators, inheritedOperators]);
 
   List<ModelElement> _allModelElements;
+
   @override
   List<ModelElement> get allModelElements {
     _allModelElements ??= List.from(
@@ -133,6 +130,7 @@
   bool get hasPublicConstructors => publicConstructorsSorted.isNotEmpty;
 
   List<Constructor> _publicConstructorsSorted;
+
   List<Constructor> get publicConstructorsSorted =>
       _publicConstructorsSorted ??= publicConstructors.toList()..sort(byName);
 
@@ -169,7 +167,9 @@
         model_utils.findCanonicalFor(packageGraph.implementors[href] ?? []));
   }
 
-  /*lazy final*/ List<Method> _inheritedMethods;
+  /*lazy final*/
+  List<Method> _inheritedMethods;
+
   Iterable<Method> get inheritedMethods {
     if (_inheritedMethods == null) {
       _inheritedMethods = <Method>[];
@@ -196,7 +196,9 @@
 
   bool get hasPublicInheritedMethods => publicInheritedMethods.isNotEmpty;
 
-  /*lazy final*/ List<Operator> _inheritedOperators;
+  /*lazy final*/
+  List<Operator> _inheritedOperators;
+
   Iterable<Operator> get inheritedOperators {
     if (_inheritedOperators == null) {
       _inheritedOperators = [];
@@ -356,6 +358,7 @@
   }
 
   List<Field> _allFields;
+
   List<Field> get allFields {
     if (_allFields == null) {
       _allFields = [];
@@ -467,6 +470,7 @@
   }
 
   Iterable<Method> _declaredMethods;
+
   @override
   Iterable<Method> get declaredMethods =>
       _declaredMethods ??= element.methods.map((e) {
@@ -474,6 +478,7 @@
       });
 
   List<TypeParameter> _typeParameters;
+
   // a stronger hash?
   @override
   List<TypeParameter> get typeParameters {
@@ -485,6 +490,7 @@
   }
 
   Iterable<Field> _instanceFields;
+
   @override
   Iterable<Field> get instanceFields =>
       _instanceFields ??= allFields.where((f) => !f.isStatic);
