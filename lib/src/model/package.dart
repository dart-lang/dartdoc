--- conflicted
+++ resolved
@@ -28,11 +28,7 @@
 // Unlikely to be mistaken for an identifier, html tag, or something else that
 // might reasonably exist normally.
 @internal
-<<<<<<< HEAD
-const String htmlBasePlaceholder = '\%\%__HTMLBASE_dartdoc_internal__\%\%';
-=======
 const String htmlBasePlaceholder = r'%%__HTMLBASE_dartdoc_internal__%%';
->>>>>>> b4fa8681
 
 /// A [LibraryContainer] that contains [Library] objects related to a particular
 /// package.
