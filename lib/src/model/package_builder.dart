--- conflicted
+++ resolved
@@ -2,14 +2,10 @@
 // for details. All rights reserved. Use of this source code is governed by a
 // BSD-style license that can be found in the LICENSE file.
 
-<<<<<<< HEAD
 import 'dart:async';
 
 import 'package:analyzer/dart/analysis/analysis_context_collection.dart';
 import 'package:analyzer/src/dart/analysis/driver_based_analysis_context.dart';
-=======
-import 'package:analyzer/dart/analysis/features.dart';
->>>>>>> b776fd7e
 import 'package:analyzer/dart/analysis/results.dart';
 import 'package:analyzer/dart/element/element.dart';
 import 'package:analyzer/file_system/file_system.dart';
@@ -31,7 +27,6 @@
 import 'package:meta/meta.dart';
 // TODO(jcollins-g): do not directly import path, use ResourceProvider instead
 import 'package:path/path.dart' as path;
-import 'package:pub_semver/pub_semver.dart';
 
 // TODO(jcollins-g): implement via analyzer api
 extension on AnalysisContextCollection {
@@ -109,8 +104,6 @@
 
   ResourceProvider get resourceProvider => packageMetaProvider.resourceProvider;
 
-  /* late final */ Packages packages;
-
   Future<void> _calculatePackageMap() async {
     assert(_packageMap == null);
     _packageMap = <String, List<Folder>>{};
@@ -120,24 +113,6 @@
     if (info == null) return;
 
     var rpc = resourceProvider.pathContext;
-    // This complicated expression transforms a list of [package_config.Package]
-    // into [analyzer.Packages].  It's a bit confusing because [info.packages]
-    // is actually the list of [package_config.Package] objects, rather than
-    // the [Packages] object we need.
-    packages = Packages(Map.fromEntries(info.packages.map((p) => MapEntry<
-            String, Package>(
-        p.name,
-        Package(
-            name: p.name,
-            rootFolder:
-                resourceProvider.getFolder(rpc.normalize(rpc.fromUri(p.root))),
-            languageVersion: p.languageVersion != null
-                ? Version(p.languageVersion.major, p.languageVersion.minor, 0)
-                : null,
-            libFolder: resourceProvider.getFolder(
-              rpc.normalize(rpc.fromUri(p.packageUriRoot)),
-            ))))));
-
     for (var package in info.packages) {
       var packagePath = rpc.normalize(rpc.fromUri(package.packageUriRoot));
       var resource = resourceProvider.getResource(packagePath);
@@ -151,67 +126,11 @@
 
   AnalysisContextCollection _contextCollection;
 
-<<<<<<< HEAD
   AnalysisContextCollection get contextCollection {
     _contextCollection ??= AnalysisContextCollection(
       includedPaths: [config.inputDir],
     );
     return _contextCollection;
-=======
-  DartUriResolver get embedderResolver {
-    _embedderResolver ??= DartUriResolver(embedderSdk);
-    return _embedderResolver;
-  }
-
-  SourceFactory get sourceFactory {
-    final UriResolver packageResolver =
-        PackageMapUriResolver(resourceProvider, _packageMap);
-    UriResolver sdkResolver;
-    if (embedderSdk == null || embedderSdk.urlMappings.isEmpty) {
-      // The embedder uri resolver has no mappings. Use the default Dart SDK
-      // uri resolver.
-      sdkResolver = DartUriResolver(sdk);
-    } else {
-      // The embedder uri resolver has mappings, use it instead of the default
-      // Dart SDK uri resolver.
-      sdkResolver = embedderResolver;
-    }
-
-    /// [AnalysisDriver] seems to require package resolvers that
-    /// never resolve to embedded SDK files, and the resolvers list must still
-    /// contain a DartUriResolver.  This hack won't be necessary once analyzer
-    /// has a clean public API.
-    var resolvers = [
-      PackageWithoutSdkResolver(packageResolver, sdkResolver),
-      sdkResolver,
-      ResourceUriResolver(resourceProvider),
-    ];
-
-    assert(
-        resolvers.any((UriResolver resolver) => resolver is DartUriResolver));
-    return SourceFactory(resolvers);
-  }
-
-  AnalysisDriver _driver;
-  AnalysisDriver get driver {
-    if (_driver == null) {
-      var log = PerformanceLog(null);
-      var scheduler = AnalysisDriverScheduler(log);
-      var options = AnalysisOptionsImpl()
-        ..hint = false
-        // TODO(jcollins-g): pass in an ExperimentStatus instead?
-        ..contextFeatures = FeatureSet.fromEnableFlags(config.enableExperiment);
-      // TODO(jcollins-g): make use of AnalysisContextCollection()
-      // TODO(jcollins-g): make use of DartProject isApi()
-      _driver = AnalysisDriver(scheduler, log, resourceProvider,
-          MemoryByteStore(), FileContentOverlay(), null, sourceFactory, options,
-          packages: packages);
-      driver.results.listen((_) => logProgress(''));
-      driver.exceptions.listen((_) {});
-      scheduler.start();
-    }
-    return _driver;
->>>>>>> b776fd7e
   }
 
   /// Return an Iterable with the sdk files we should parse.
