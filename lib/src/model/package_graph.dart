// Copyright (c) 2019, the Dart project authors. Please see the AUTHORS file
// for details. All rights reserved. Use of this source code is governed by a
// BSD-style license that can be found in the LICENSE file.

import 'dart:collection';

import 'package:analyzer/dart/ast/ast.dart' hide CommentReference;
import 'package:analyzer/dart/element/element.dart';
import 'package:analyzer/file_system/file_system.dart';
// ignore: implementation_imports
import 'package:analyzer/src/generated/sdk.dart' show DartSdk, SdkLibrary;
// ignore: implementation_imports
import 'package:analyzer/src/generated/source.dart' show Source;
import 'package:dartdoc/src/dartdoc_options.dart';
import 'package:dartdoc/src/failure.dart';
import 'package:dartdoc/src/logging.dart';
import 'package:dartdoc/src/model/comment_referable.dart';
import 'package:dartdoc/src/model/model.dart';
import 'package:dartdoc/src/model/model_object_builder.dart';
import 'package:dartdoc/src/model_utils.dart' as utils;
import 'package:dartdoc/src/package_meta.dart'
    show PackageMeta, PackageMetaProvider;
import 'package:dartdoc/src/render/renderer_factory.dart';
import 'package:dartdoc/src/special_elements.dart';
import 'package:dartdoc/src/tool_definition.dart';
import 'package:dartdoc/src/tool_runner.dart';
import 'package:dartdoc/src/tuple.dart';
import 'package:dartdoc/src/warnings.dart';

class PackageGraph with CommentReferable, Nameable, ModelBuilder {
  PackageGraph.uninitialized(
    this.config,
    this.sdk,
    this.hasEmbedderSdk,
    this.rendererFactory,
    this.packageMetaProvider,
  ) : packageMeta = config.topLevelPackageMeta {
    // Make sure the default package exists, even if it has no libraries.
    // This can happen for packages that only contain embedder SDKs.
    Package.fromPackageMeta(packageMeta, this);
  }

  void dispose() {
    // Clear out any cached tool snapshots and temporary directories.
    // TODO(jcollins-g): Consider ownership change for these objects
    // so they are tied to PackageGraph instead of being global.
    SnapshotCache.instanceFor(config.resourceProvider).dispose();
    ToolTempFileTracker.instanceFor(config.resourceProvider).dispose();
  }

  @override
  String get name => '';

  /// Call during initialization to add a library to this [PackageGraph].
  ///
  /// Libraries added in this manner are assumed to be part of documented
  /// packages, even if includes or embedder.yaml files cause these to
  /// span packages.
  void addLibraryToGraph(DartDocResolvedLibrary resolvedLibrary) {
    assert(!allLibrariesAdded);
    var libraryElement = resolvedLibrary.element;
    var packageMeta =
        packageMetaProvider.fromElement(libraryElement, config.sdkDir);
    if (packageMeta == null) {
      throw DartdocFailure(packageMetaProvider.getMessageForMissingPackageMeta(
          libraryElement, config));
    }
    var lib = Library.fromLibraryResult(
        resolvedLibrary, this, Package.fromPackageMeta(packageMeta, this));
    packageMap[packageMeta.name]!.libraries.add(lib);
    allLibraries[libraryElement.source.fullName] = lib;
  }

  /// Call during initialization to add a library possibly containing
  /// special/non-documented elements to this [PackageGraph].  Must be called
  /// after any normal libraries.
  void addSpecialLibraryToGraph(DartDocResolvedLibrary resolvedLibrary) {
    allLibrariesAdded = true;
    assert(!_localDocumentationBuilt);
    findOrCreateLibraryFor(resolvedLibrary);
  }

  /// Call after all libraries are added.
  Future<void> initializePackageGraph() async {
    allLibrariesAdded = true;
    assert(!_localDocumentationBuilt);
    // From here on in, we might find special objects.  Initialize the
    // specialClasses handler so when we find them, they get added.
    specialClasses = SpecialClasses();
    // Go through docs of every ModelElement in package to pre-build the macros
    // index.
    await Future.wait(precacheLocalDocs());
    _localDocumentationBuilt = true;

    // Scan all model elements to insure that interceptor and other special
    // objects are found.
    // Emit warnings for any local package that has no libraries.
    // After the allModelElements traversal to be sure that all packages
    // are picked up.
    for (var package in documentedPackages) {
      for (var library in package.libraries) {
        _addToImplementors(library.allClasses);
        _addToImplementors(library.mixins);
        _extensions.addAll(library.extensions);
      }
      if (package.isLocal && !package.hasPublicLibraries) {
        package.warn(PackageWarning.noDocumentableLibrariesInPackage);
      }
    }
    allImplementorsAdded = true;
    allExtensionsAdded = true;

    // We should have found all special classes by now.
    specialClasses.assertSpecials();
  }

  /// Generate a list of futures for any docs that actually require precaching.
  Iterable<Future<void>> precacheLocalDocs() sync* {
    // Prevent reentrancy.
    var precachedElements = <ModelElement>{};

    Iterable<Future<void>> precacheOneElement(ModelElement m) sync* {
      for (var d
          in m.documentationFrom.where((d) => d.hasDocumentationComment)) {
        if (d.needsPrecache && !precachedElements.contains(d)) {
          precachedElements.add(d as ModelElement);
          yield d.precacheLocalDocs();
          logProgress(d.name);
          // TopLevelVariables get their documentation from getters and setters,
          // so should be precached if either has a template.
          if (m is TopLevelVariable && !precachedElements.contains(m)) {
            precachedElements.add(m);
            yield m.precacheLocalDocs();
            logProgress(d.name);
          }
        }
      }
    }

    for (var m in allModelElements) {
      // Skip if there is a canonicalModelElement somewhere else we can run this
      // for and we won't need a one line document that is precached.
      // Not the same as allCanonicalModelElements since we need to run
      // for any ModelElement that might not have a canonical ModelElement,
      // too.
      if (m.canonicalModelElement !=
                  null // A canonical element exists somewhere
              &&
              !m.isCanonical // This element is not canonical
              &&
              !m.enclosingElement!
                  .isCanonical // The enclosingElement won't need a oneLineDoc from this
          ) {
        continue;
      }
      yield* precacheOneElement(m);
    }
    // Now wait for any of the tasks still running to complete.
    yield config.tools.runner.wait();
  }

  // Many ModelElements have the same ModelNode; don't build/cache this data more
  // than once for them.
  final Map<Element, ModelNode> _modelNodes = {};

  void populateModelNodeFor(
      Element element, Map<String, CompilationUnit> compilationUnitMap) {
    _modelNodes.putIfAbsent(
        element,
        () => ModelNode(utils.getAstNode(element, compilationUnitMap), element,
            resourceProvider));
  }

  ModelNode? getModelNodeFor(Element? element) => _modelNodes[element!];

  late SpecialClasses specialClasses;

  /// It is safe to cache values derived from the [_implementors] table if this
  /// is true.
  bool allImplementorsAdded = false;

  /// It is safe to cache values derived from the [_extensions] table if this
  /// is true.
  bool allExtensionsAdded = false;

  Map<InheritingContainer, List<InheritingContainer>> get implementors {
    assert(allImplementorsAdded);
    return _implementors;
  }

  late final Iterable<Extension> documentedExtensions =
      utils.filterNonDocumented(extensions).toList(growable: false);

  Iterable<Extension> get extensions {
    assert(allExtensionsAdded);
    return _extensions;
  }

  // All library objects related to this package; a superset of _libraries.
  // Keyed by [LibraryElement.Source.fullName] to resolve multiple URIs
  // referring to the same location to the same [Library].  This isn't how
  // Dart works internally, but Dartdoc pretends to avoid documenting or
  // duplicating data structures for the same "library" on disk based
  // on how it is referenced.  We can't use [Source] as a key since because
  // of differences in the [TimestampedData] timestamps.
  final allLibraries = <String, Library>{};

  /// All ModelElements constructed for this package; a superset of [allModelElements].
  final HashMap<Tuple3<Element, Library, Container?>, ModelElement?>
      allConstructedModelElements =
      HashMap<Tuple3<Element, Library, Container?>, ModelElement?>();

  /// Anything that might be inheritable, place here for later lookup.
  final allInheritableElements =
      HashMap<Tuple2<Element, Library>, Set<ModelElement>>();

  /// A mapping of the list of classes which implement each class.
  final _implementors =
      LinkedHashMap<InheritingContainer, List<InheritingContainer>>(
          equals: (InheritingContainer a, InheritingContainer b) =>
              a.definingContainer == b.definingContainer,
          hashCode: (InheritingContainer clazz) =>
              clazz.definingContainer.hashCode);

  /// A list of extensions that exist in the package graph.
  final List<Extension> _extensions = [];

  /// PackageMeta for the default package.
  final PackageMeta packageMeta;

  /// Name of the default package.
  String get defaultPackageName => packageMeta.name;

  /// Dartdoc's configuration flags.
  final DartdocOptionContext config;

  /// Factory for renderers
  final RendererFactory rendererFactory;

  /// PackageMeta Provider for building [PackageMeta]s.
  final PackageMetaProvider packageMetaProvider;

  late final Package defaultPackage =
      Package.fromPackageMeta(packageMeta, this);

  final bool hasEmbedderSdk;

  bool get hasFooterVersion => !config.excludeFooterVersion;

  @override
  PackageGraph get packageGraph => this;

  /// Map of package name to Package.
  final Map<String, Package> packageMap = {};

  ResourceProvider get resourceProvider => config.resourceProvider;

  final DartSdk sdk;

  late final Map<Source?, SdkLibrary> sdkLibrarySources = {
    for (var lib in sdk.sdkLibraries) sdk.mapDartUri(lib.shortName): lib
  };

  final Map<String, String> _macros = {};
  final Map<String, String> _htmlFragments = {};
  bool allLibrariesAdded = false;
  bool _localDocumentationBuilt = false;

  /// Keep track of warnings.
  late final PackageWarningCounter packageWarningCounter =
      PackageWarningCounter(this);

  final Set<Tuple3<Element?, PackageWarning, String?>> _warnAlreadySeen = {};

  void warnOnElement(Warnable? warnable, PackageWarning kind,
      {String? message,
      Iterable<Locatable>? referredFrom,
      Iterable<String>? extendedDebug}) {
    var newEntry = Tuple3(warnable?.element, kind, message);
    if (_warnAlreadySeen.contains(newEntry)) {
      return;
    }
    // Warnings can cause other warnings.  Queue them up via the stack but
    // don't allow warnings we're already working on to get in there.
    _warnAlreadySeen.add(newEntry);
    _warnOnElement(warnable, kind,
        message: message ?? '',
        referredFrom: referredFrom,
        extendedDebug: extendedDebug);
    _warnAlreadySeen.remove(newEntry);
  }

  void _warnOnElement(Warnable? warnable, PackageWarning kind,
      {required String message,
      Iterable<Locatable>? referredFrom,
      Iterable<String>? extendedDebug}) {
    if (warnable != null) {
      // This sort of warning is only applicable to top level elements.
      if (kind == PackageWarning.ambiguousReexport) {
        var enclosingElement = warnable.enclosingElement;
        while (enclosingElement != null && enclosingElement is! Library) {
          warnable = enclosingElement;
          enclosingElement = warnable.enclosingElement;
        }
      }
    } else {
      // If we don't have an element, we need a message to disambiguate.
      assert(message.isNotEmpty);
    }
    if (packageWarningCounter.hasWarning(warnable, kind, message)) {
      return;
    }
    // Some kinds of warnings it is OK to drop if we're not documenting them.
    // TODO(jcollins-g): drop this and use new flag system instead.
    if (warnable != null &&
        skipWarningIfNotDocumentedFor.contains(kind) &&
        !warnable.isDocumented) {
      return;
    }
    // Elements that are part of the Dart SDK can have colons in their FQNs.
    // This confuses IntelliJ and makes it so it can't link to the location
    // of the error in the console window, so separate out the library from
    // the path.
    // TODO(jcollins-g): What about messages that may include colons?  Substituting
    //                   them out doesn't work as well there since it might confuse
    //                   the user, yet we still want IntelliJ to link properly.
    final warnableName = _safeWarnableName(warnable);

    var warnablePrefix = 'from';
    var referredFromPrefix = 'referred to by';
    String warningMessage;
    switch (kind) {
      case PackageWarning.noCanonicalFound:
        // Fix these warnings by adding libraries with --include, or by using
        // --auto-include-dependencies.
        // TODO(jcollins-g): pipeline references through linkedName for error
        //                   messages and warn for non-public canonicalization
        //                   errors.
        warningMessage =
            'no canonical library found for $warnableName, not linking';
        break;
      case PackageWarning.ambiguousReexport:
        // Fix these warnings by adding the original library exporting the
        // symbol with --include, by using --auto-include-dependencies,
        // or by using --exclude to hide one of the libraries involved
        warningMessage =
            'ambiguous reexport of $warnableName, canonicalization candidates: $message';
        break;
      case PackageWarning.noDefiningLibraryFound:
        warningMessage =
            'could not find the defining library for $warnableName; the '
            'library may be imported or exported with a non-standard URI';
        break;
      case PackageWarning.noLibraryLevelDocs:
        warningMessage =
            '${warnable!.fullyQualifiedName} has no library level documentation comments';
        break;
      case PackageWarning.noDocumentableLibrariesInPackage:
        warningMessage =
            '${warnable!.fullyQualifiedName} has no documentable libraries';
        break;
      case PackageWarning.ambiguousDocReference:
        warningMessage = 'ambiguous doc reference $message';
        break;
      case PackageWarning.ignoredCanonicalFor:
        warningMessage =
            "library says it is {@canonicalFor $message} but $message can't be canonical there";
        break;
      case PackageWarning.packageOrderGivesMissingPackageName:
        warningMessage =
            "--package-order gives invalid package name: '$message'";
        break;
      case PackageWarning.reexportedPrivateApiAcrossPackages:
        warningMessage =
            'private API of $message is reexported by libraries in other packages: ';
        break;
      case PackageWarning.notImplemented:
        warningMessage = message;
        break;
      case PackageWarning.unresolvedDocReference:
        warningMessage = 'unresolved doc reference [$message]';
        referredFromPrefix = 'in documentation inherited from';
        break;
      case PackageWarning.unknownDirective:
        warningMessage = 'undefined directive: $message';
        break;
      case PackageWarning.unknownMacro:
        warningMessage = 'undefined macro [$message]';
        break;
      case PackageWarning.unknownHtmlFragment:
        warningMessage = 'undefined HTML fragment identifier [$message]';
        break;
      case PackageWarning.brokenLink:
        warningMessage = 'dartdoc generated a broken link to: $message';
        warnablePrefix = 'to element';
        referredFromPrefix = 'linked to from';
        break;
      case PackageWarning.orphanedFile:
        warningMessage = 'dartdoc generated a file orphan: $message';
        break;
      case PackageWarning.unknownFile:
        warningMessage =
            'dartdoc detected an unknown file in the doc tree: $message';
        break;
      case PackageWarning.missingFromSearchIndex:
        warningMessage =
            'dartdoc generated a file not in the search index: $message';
        break;
      case PackageWarning.typeAsHtml:
        // The message for this warning can contain many punctuation and other symbols,
        // so bracket with a triple quote for defense.
        warningMessage = 'generic type handled as HTML: """$message"""';
        break;
      case PackageWarning.invalidParameter:
        warningMessage = 'invalid parameter to dartdoc directive: $message';
        break;
      case PackageWarning.toolError:
        warningMessage = 'tool execution failed: $message';
        break;
      case PackageWarning.deprecated:
        warningMessage = 'deprecated dartdoc usage: $message';
        break;
      case PackageWarning.unresolvedExport:
        warningMessage = 'unresolved export uri: $message';
        break;
      case PackageWarning.duplicateFile:
        warningMessage = 'failed to write file at: $message';
        warnablePrefix = 'for symbol';
        referredFromPrefix = 'conflicting with file already generated by';
        break;
      case PackageWarning.missingConstantConstructor:
        warningMessage = 'constant constructor missing: $message';
        break;
      case PackageWarning.missingExampleFile:
        warningMessage = 'example file not found: $message';
        break;
      case PackageWarning.missingCodeBlockLanguage:
        warningMessage = 'missing code block language: $message';
        break;
    }

    var messageParts = <String>[warningMessage];
    if (warnable != null) {
      messageParts.add('$warnablePrefix $warnableName: ${warnable.location}');
    }
    if (referredFrom != null) {
      for (var referral in referredFrom) {
        if (referral != warnable) {
          var referredFromStrings = _safeWarnableName(referral);
          messageParts.add(
              '$referredFromPrefix $referredFromStrings: ${referral.location}');
        }
      }
    }
    if (config.verboseWarnings && extendedDebug != null) {
      messageParts.addAll(extendedDebug.map((s) => '    $s'));
    }
    var fullMessage = messageParts.join('\n    ');

    packageWarningCounter.addWarning(warnable, kind, message, fullMessage);
  }

  String _safeWarnableName(Locatable? locatable) {
    if (locatable == null) {
      return '<unknown>';
    }

    return locatable.fullyQualifiedName.replaceFirst(':', '-');
  }

  List<Package> get packages => packageMap.values.toList();

  late final List<Package> publicPackages = () {
    assert(allLibrariesAdded);
    // Help the user if they pass us a package that doesn't exist.
    for (var packageName in config.packageOrder) {
      if (!packages.map((p) => p.name).contains(packageName)) {
        warnOnElement(null, PackageWarning.packageOrderGivesMissingPackageName,
            message:
                "$packageName, packages: ${packages.map((p) => p.name).join(',')}");
      }
    }
    return packages.where((p) => p.isPublic).toList()..sort();
  }();

  /// Local packages are to be documented locally vs. remote or not at all.
  List<Package> get localPackages =>
      publicPackages.where((p) => p.isLocal).toList();

  /// Documented packages are documented somewhere (local or remote).
  Iterable<Package> get documentedPackages =>
      packages.where((p) => p.documentedWhere != DocumentLocation.missing);

  Map<LibraryElement, Set<Library>> _libraryElementReexportedBy = {};

  /// Prevent cycles from breaking our stack.
  Set<Tuple2<Library, LibraryElement?>> _reexportsTagged = {};

  void _tagReexportsFor(
      final Library topLevelLibrary, final LibraryElement? libraryElement,
      [ExportElement? lastExportedElement]) {
    var key = Tuple2<Library, LibraryElement?>(topLevelLibrary, libraryElement);
    if (_reexportsTagged.contains(key)) {
      return;
    }
    _reexportsTagged.add(key);
    if (libraryElement == null) {
      // The first call to _tagReexportFor should not have a null libraryElement.
      assert(lastExportedElement != null);
      warnOnElement(
          findButDoNotCreateLibraryFor(lastExportedElement!.enclosingElement!),
          PackageWarning.unresolvedExport,
          message: '"${lastExportedElement.uri}"',
          referredFrom: <Locatable>[topLevelLibrary]);
      return;
    }
    _libraryElementReexportedBy
        .putIfAbsent(libraryElement, () => {})
        .add(topLevelLibrary);
    for (var exportedElement in libraryElement.exports) {
      _tagReexportsFor(
          topLevelLibrary, exportedElement.exportedLibrary, exportedElement);
    }
  }

  int _lastSizeOfAllLibraries = 0;

  Map<LibraryElement, Set<Library>> get libraryElementReexportedBy {
    // Table must be reset if we're still in the middle of adding libraries.
    if (allLibraries.keys.length != _lastSizeOfAllLibraries) {
      _lastSizeOfAllLibraries = allLibraries.keys.length;
      _libraryElementReexportedBy = <LibraryElement, Set<Library>>{};
      _reexportsTagged = {};
      for (var library in publicLibraries) {
        _tagReexportsFor(library, library.element);
      }
    }
    return _libraryElementReexportedBy;
  }

  /// A lookup index for hrefs to allow warnings to indicate where a broken
  /// link or orphaned file may have come from.  Not cached because
  /// [ModelElement]s can be created at any time and we're basing this
  /// on more than just [allLocalModelElements] to make the error messages
  /// comprehensive.
  Map<String, Set<ModelElement>> get allHrefs {
    final hrefMap = <String, Set<ModelElement>>{};
    // TODO(jcollins-g ): handle calculating hrefs causing new elements better
    //                    than toList().
    for (final modelElement in allConstructedModelElements.values.toList()) {
      // Technically speaking we should be able to use canonical model elements
      // only here, but since the warnings that depend on this debug
      // canonicalization problems, don't limit ourselves in case an href is
      // generated for something non-canonical.
      if (modelElement is Dynamic) continue;
      // TODO: see [Accessor.enclosingCombo]
      if (modelElement is Accessor) continue;
      if (modelElement == null) continue;
      final href = modelElement.href;
      if (href == null) continue;

      hrefMap.putIfAbsent(href, () => {}).add(modelElement);
    }

    for (final library in allLibraries.values) {
      final href = library.href;
      if (href == null) continue;
      hrefMap.putIfAbsent(href, () => {}).add(library);
    }
    return hrefMap;
  }

  void _addToImplementors(Iterable<InheritingContainer> containers) {
    assert(!allImplementorsAdded);

    // Private containers may not be included in documentation, but may still be
    // necessary links in the implementation chain. They are added here as they
    // are found, then processed after [containers].
    var privates = <InheritingContainer>[];

    void checkAndAddContainer(
        InheritingContainer implemented, InheritingContainer implementor) {
      if (!implemented.isPublic) {
        privates.add(implemented);
      }
      implemented = implemented.canonicalModelElement as InheritingContainer? ??
          implemented;
      var list = _implementors.putIfAbsent(implemented, () => []);
      // TODO(srawlins): This would be more efficient if we created a
      // SplayTreeSet keyed off of `.element`.
      if (!list.any((l) => l.element == implementor.element)) {
        list.add(implementor);
      }
    }

    void addImplementor(InheritingContainer clazz) {
      var supertype = clazz.supertype;
      if (supertype != null) {
        checkAndAddContainer(
            supertype.modelElement as InheritingContainer, clazz);
      }
      if (clazz is Class) {
        for (var type in clazz.mixedInTypes) {
          checkAndAddContainer(type.modelElement as InheritingContainer, clazz);
        }
        for (var type in clazz.interfaces) {
          checkAndAddContainer(type.modelElement as InheritingContainer, clazz);
        }
      }
      for (var type in clazz.publicInterfaces) {
        checkAndAddContainer(type.modelElement as InheritingContainer, clazz);
      }
    }

    containers.forEach(addImplementor);

    // [privates] may grow while processing; use a for loop, rather than a
    // for-each loop, to avoid concurrent modification errors.
    for (var i = 0; i < privates.length; i++) {
      addImplementor(privates[i]);
    }
  }

  Iterable<Library> get libraries =>
      packages.expand((p) => p.libraries).toList()..sort();

  late final Iterable<Library> publicLibraries = () {
    assert(allLibrariesAdded);
    return utils.filterNonPublic(libraries).toList();
  }();

  late final Iterable<Library> localLibraries = () {
    assert(allLibrariesAdded);
    return localPackages.expand((p) => p.libraries).toList()..sort();
  }();

  late final Iterable<Library> localPublicLibraries = () {
    assert(allLibrariesAdded);
    return utils.filterNonPublic(localLibraries).toList();
  }();

  /// Return the set of [Class]es objects should inherit through if they
  /// show up in the inheritance chain.  Do not call before interceptorElement is
  /// found.  Add classes here if they are similar to Interceptor in that they
  /// are to be ignored even when they are the implementors of [Inheritable]s,
  /// and the class these inherit from should instead claim implementation.
  late final Set<Class> inheritThrough = () {
    var interceptorSpecialClass = specialClasses[SpecialClass.interceptor];
    if (interceptorSpecialClass == null) {
      return const <Class>{};
    }

    return {interceptorSpecialClass};
  }();

  /// The set of [Class] objects that are similar to pragma
  /// in that we should never count them as documentable annotations.
  late final Set<Class> invisibleAnnotations = () {
    var pragmaSpecialClass = specialClasses[SpecialClass.pragma];
    if (pragmaSpecialClass == null) {
      return const <Class>{};
    }
    return {pragmaSpecialClass};
  }();

  bool isAnnotationVisible(Class clazz) =>
      !invisibleAnnotations.contains(clazz);

  @override
  String toString() {
    const divider = '=========================================================';
    final buffer = StringBuffer('PackageGraph built from ');
    buffer.writeln(defaultPackageName);
    buffer.writeln(divider);
    buffer.writeln();
    for (final name in packageMap.keys) {
      final package = packageMap[name]!;
      buffer.write('Package $name documented at ${package.documentedWhere} '
          'with libraries: ');
      buffer.writeAll(package.allLibraries);
      buffer.writeln();
    }
    buffer.writeln(divider);
    return buffer.toString();
  }

  final Map<Element?, Library?> _canonicalLibraryFor = {};

  /// Tries to find a top level library that references this element.
  Library? findCanonicalLibraryFor(Element? e) {
    assert(allLibrariesAdded);
    var searchElement = e;
    if (e is PropertyAccessorElement) {
      searchElement = e.variable;
    }
    if (e is GenericFunctionTypeElement) {
      searchElement = e.enclosingElement;
    }

    if (_canonicalLibraryFor.containsKey(e)) {
      return _canonicalLibraryFor[e];
    }
    _canonicalLibraryFor[e] = null;
    for (var library in publicLibraries) {
      if (library.modelElementsMap.containsKey(searchElement)) {
        for (var modelElement in library.modelElementsMap[searchElement!]!) {
          if (modelElement.isCanonical) {
            return _canonicalLibraryFor[e] = library;
          }
        }
      }
    }
    return _canonicalLibraryFor[e];
  }

  /// Tries to find a canonical ModelElement for this [e].  If we know
  /// this element is related to a particular class, pass a [preferredClass] to
  /// disambiguate.
  ///
<<<<<<< HEAD
  /// This doesn't know anything about [PackageGraph.inheritThrough] and probably
  /// shouldn't, so using it with [Inheritable]s without special casing is
  /// not advised.
  ModelElement? findCanonicalModelElementFor(Element? e,
      {Container? preferredClass}) {
=======
  /// This doesn't know anything about [PackageGraph.inheritThrough] and
  /// probably shouldn't, so using it with [Inheritable]s without special casing
  /// is not advised.
  ModelElement findCanonicalModelElementFor(Element e,
      {Container preferredClass}) {
>>>>>>> 99658bab
    assert(allLibrariesAdded);
    var lib = findCanonicalLibraryFor(e);
    if (preferredClass != null) {
      Container? canonicalClass =
          findCanonicalModelElementFor(preferredClass.element) as Container?;
      if (canonicalClass != null) preferredClass = canonicalClass;
    }
    if (lib == null && preferredClass != null) {
      lib = findCanonicalLibraryFor(preferredClass.element);
    }
    // For elements defined in extensions, they are canonical.
    var enclosingElement = e?.enclosingElement;
    if (enclosingElement is ExtensionElement) {
      lib ??= modelBuilder.fromElement(enclosingElement.library) as Library?;
      // (TODO:keertip) Find a better way to exclude members of extensions
      //  when libraries are specified using the "--include" flag
      if (lib?.isDocumented == true) {
        return modelBuilder.from(e!, lib!);
      }
    }
    ModelElement? modelElement;
    // TODO(jcollins-g): Special cases are pretty large here.  Refactor to split
    // out into helpers.
    // TODO(jcollins-g): The data structures should be changed to eliminate guesswork
    // with member elements.
    var declaration = e?.declaration;
    if (declaration != null &&
        (e is ClassMemberElement || e is PropertyAccessorElement)) {
      e = declaration;
      var candidates = <ModelElement>{};
      var iKey = Tuple2<Element, Library?>(e, lib);
      var key =
          Tuple4<Element, Library?, Class?, ModelElement?>(e, lib, null, null);
      var keyWithClass = Tuple4<Element, Library?, Class?, ModelElement?>(
          e, lib, preferredClass as Class?, null);
      var constructedWithKey = allConstructedModelElements[key];
      if (constructedWithKey != null) {
        candidates.add(constructedWithKey);
      }
      var constructedWithKeyWithClass =
          allConstructedModelElements[keyWithClass];
      if (constructedWithKeyWithClass != null) {
        candidates.add(constructedWithKeyWithClass);
      }
      if (candidates.isEmpty && allInheritableElements.containsKey(iKey)) {
        candidates.addAll(
            allInheritableElements[iKey as Tuple2<Element, Library>]!
                .where((me) => me.isCanonical));
      }
<<<<<<< HEAD
      Class? canonicalClass =
          findCanonicalModelElementFor(e.enclosingElement) as Class?;
      if (canonicalClass != null) {
=======

      var canonicalClass = findCanonicalModelElementFor(e.enclosingElement);
      if (canonicalClass is Class) {
>>>>>>> 99658bab
        candidates.addAll(canonicalClass.allCanonicalModelElements.where((m) {
          return m.element == e;
        }));
      }

      var matches = <ModelElement>{...candidates.where((me) => me.isCanonical)};

      // It's possible to find accessors but no combos.  Be sure that if we
      // have Accessors, we find their combos too.
      if (matches.any((me) => me is Accessor)) {
        var combos =
            matches.whereType<Accessor>().map((a) => a.enclosingCombo).toList();
        matches.addAll(combos);
        assert(combos.every((c) => c.isCanonical));
      }

      // This is for situations where multiple classes may actually be canonical
      // for an inherited element whose defining Class is not canonical.
      if (matches.length > 1 && preferredClass != null) {
        // Search for matches inside our superchain.
        var superChain = preferredClass.superChain
            .map((et) => et.modelElement)
            .cast<Class>()
            .toList();
        superChain.add(preferredClass);
        matches.removeWhere((me) =>
            !superChain.contains((me as EnclosedElement).enclosingElement));
        // Assumed all matches are EnclosedElement because we've been told about a
        // preferredClass.
        var enclosingElements = {
          ...matches
              .map((me) => (me as EnclosedElement).enclosingElement as Class?)
        };
        for (var c in superChain.reversed) {
          if (enclosingElements.contains(c)) {
            matches.removeWhere(
                (me) => (me as EnclosedElement).enclosingElement != c);
          }
          if (matches.length <= 1) break;
        }
      }

      // Prefer a GetterSetterCombo to Accessors.
      if (matches.any((me) => me is GetterSetterCombo)) {
        matches.removeWhere((me) => me is Accessor);
      }

      assert(matches.length <= 1);
      if (matches.isNotEmpty) {
        modelElement = matches.first;
      }
    } else {
      if (lib != null) {
        if (e is PropertyInducingElement) {
          var getter =
              e.getter != null ? modelBuilder.from(e.getter!, lib) : null;
          var setter =
              e.setter != null ? modelBuilder.from(e.setter!, lib) : null;
          modelElement = modelBuilder.fromPropertyInducingElement(e, lib,
              getter: getter as Accessor?, setter: setter as Accessor?);
        } else {
          modelElement = modelBuilder.from(e!, lib);
        }
      }
      assert(modelElement is! Inheritable);
      if (modelElement != null && !modelElement.isCanonical) {
        modelElement = null;
      }
    }
    // Prefer Fields.
    if (e is PropertyAccessorElement && modelElement is Accessor) {
      modelElement = modelElement.enclosingCombo;
    }
    return modelElement;
  }

  /// This is used when we might need a Library object that isn't actually
  /// a documentation entry point (for elements that have no Library within the
  /// set of canonical Libraries).
  Library? findButDoNotCreateLibraryFor(Element e) {
    // This is just a cache to avoid creating lots of libraries over and over.
    return allLibraries[e.library?.source.fullName];
  }

  /// This is used when we might need a Library object that isn't actually
  /// a documentation entry point (for elements that have no Library within the
  /// set of canonical Libraries).
  Library findOrCreateLibraryFor(DartDocResolvedLibrary resolvedLibrary) {
    final libraryElement = resolvedLibrary.library;
    var foundLibrary = findButDoNotCreateLibraryFor(libraryElement);
    if (foundLibrary != null) return foundLibrary;

    foundLibrary = Library.fromLibraryResult(
        resolvedLibrary,
        this,
        Package.fromPackageMeta(
            packageMetaProvider.fromElement(libraryElement, config.sdkDir)!,
            packageGraph));
    allLibraries[libraryElement.source.fullName] = foundLibrary;
    return foundLibrary;
  }

  late final Iterable<ModelElement> allModelElements = () {
    assert(allLibrariesAdded);
    var allElements = <ModelElement>[];
    var packagesToDo = packages.toSet();
    var completedPackages = <Package>{};
    while (packagesToDo.length > completedPackages.length) {
      packagesToDo.difference(completedPackages).forEach((Package p) {
        var librariesToDo = p.allLibraries.toSet();
        var completedLibraries = <Library>{};
        while (librariesToDo.length > completedLibraries.length) {
          librariesToDo
              .difference(completedLibraries)
              .forEach((Library library) {
            allElements.addAll(library.allModelElements);
            completedLibraries.add(library);
          });
          librariesToDo.addAll(p.allLibraries);
        }
        completedPackages.add(p);
      });
      packagesToDo.addAll(packages);
    }

    return allElements;
  }();

  late final Iterable<ModelElement> allLocalModelElements = [
    for (var library in localLibraries) ...library.allModelElements
  ];

  late final Iterable<ModelElement> allCanonicalModelElements =
      allLocalModelElements.where((e) => e.isCanonical).toList();

  /// Glob lookups can be expensive.  Cache per filename.
  final _configSetsNodocFor = HashMap<String, bool>();

  /// Given an element's location, look up the nodoc configuration data and
  /// determine whether to unconditionally treat the element as "nodoc".
  bool configSetsNodocFor(String fullName) {
    var noDocForName = _configSetsNodocFor[fullName];
    if (noDocForName == null) {
      var file = resourceProvider.getFile(fullName);
      // Direct lookup instead of generating a custom context will save some
      // cycles.  We can't use the element's [DartdocOptionContext] because that
      // might not be where the element was defined, which is what's important
      // for nodoc's semantics.  Looking up the defining element just to pull
      // a context is again, slow.
      List<String> globs = config.optionSet['nodoc'].valueAt(file.parent2);
      noDocForName = utils.matchGlobs(globs, fullName);
      _configSetsNodocFor[fullName] = noDocForName;
    }
    return noDocForName;
  }

  String? getMacro(String? name) {
    assert(_localDocumentationBuilt);
    if (name == null) {
      return null;
    }
    return _macros[name];
  }

  void addMacro(String name, String content) {
    // TODO(srawlins): We have to add HTML fragments after documentation is
    // built, in order to include fragments which come from macros which
    // were generated by a tool. I think the macro/HTML-injection system needs
    // to be overhauled to allow for this type of looping.
    //assert(!_localDocumentationBuilt);
    _macros[name] = content;
  }

  String? getHtmlFragment(String? name) {
    assert(_localDocumentationBuilt);
    if (name == null) {
      return null;
    }
    return _htmlFragments[name];
  }

  void addHtmlFragment(String name, String content) {
    // TODO(srawlins): We have to add HTML fragments after documentation is
    // built, in order to include fragments which come from macros which
    // were generated by a tool. I think the macro/HTML-injection system needs
    // to be overhauled to allow for this type of looping.
    //assert(!_localDocumentationBuilt);
    _htmlFragments[name] = content;
  }

  @override
  late final Map<String, CommentReferable> referenceChildren = () {
    var children = <String, CommentReferable>{};
    // We have to use a stable order or otherwise references depending
    // on ambiguous resolution (see below) will change where they
    // resolve based on internal implementation details.
    var sortedPackages = packages.toList()..sort(byName);
    var sortedDocumentedPackages = documentedPackages.toList()..sort(byName);
    // Packages are the top priority.
    children.addEntries(sortedPackages.generateEntries());

    // Libraries are next.
    // TODO(jcollins-g): Warn about directly referencing libraries out of
    // scope?  Doing this is always going to be ambiguous and potentially
    // confusing.
    children.addEntriesIfAbsent(sortedDocumentedPackages
        .expand((p) => p.publicLibrariesSorted)
        .generateEntries());

    // TODO(jcollins-g): Warn about directly referencing top level items
    // out of scope?  Doing this will be even more ambiguous and
    // potentially confusing than doing so with libraries.
    children.addEntriesIfAbsent(sortedDocumentedPackages
        .expand((p) => p.publicLibrariesSorted)
        .expand((l) => [
              ...l.publicConstants,
              ...l.publicFunctions,
              ...l.publicProperties,
              ...l.publicTypedefs,
              ...l.publicExtensions,
              ...l.publicClasses,
              ...l.publicEnums,
              ...l.publicMixins
            ])
        .generateEntries());

    return children;
  }();

  @override
  Iterable<CommentReferable> get referenceParents => [];
}<|MERGE_RESOLUTION|>--- conflicted
+++ resolved
@@ -717,19 +717,11 @@
   /// this element is related to a particular class, pass a [preferredClass] to
   /// disambiguate.
   ///
-<<<<<<< HEAD
-  /// This doesn't know anything about [PackageGraph.inheritThrough] and probably
-  /// shouldn't, so using it with [Inheritable]s without special casing is
-  /// not advised.
-  ModelElement? findCanonicalModelElementFor(Element? e,
-      {Container? preferredClass}) {
-=======
   /// This doesn't know anything about [PackageGraph.inheritThrough] and
   /// probably shouldn't, so using it with [Inheritable]s without special casing
   /// is not advised.
-  ModelElement findCanonicalModelElementFor(Element e,
-      {Container preferredClass}) {
->>>>>>> 99658bab
+  ModelElement? findCanonicalModelElementFor(Element? e,
+      {Container? preferredClass}) {
     assert(allLibrariesAdded);
     var lib = findCanonicalLibraryFor(e);
     if (preferredClass != null) {
@@ -779,15 +771,9 @@
             allInheritableElements[iKey as Tuple2<Element, Library>]!
                 .where((me) => me.isCanonical));
       }
-<<<<<<< HEAD
-      Class? canonicalClass =
-          findCanonicalModelElementFor(e.enclosingElement) as Class?;
-      if (canonicalClass != null) {
-=======
 
       var canonicalClass = findCanonicalModelElementFor(e.enclosingElement);
       if (canonicalClass is Class) {
->>>>>>> 99658bab
         candidates.addAll(canonicalClass.allCanonicalModelElements.where((m) {
           return m.element == e;
         }));
