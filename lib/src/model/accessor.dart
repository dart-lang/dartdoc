// Copyright (c) 2019, the Dart project authors. Please see the AUTHORS file
// for details. All rights reserved. Use of this source code is governed by a
// BSD-style license that can be found in the LICENSE file.

import 'package:analyzer/dart/element/element.dart';
import 'package:analyzer/source/line_info.dart';
// ignore: implementation_imports
import 'package:analyzer/src/dart/element/member.dart' show ExecutableMember;
import 'package:collection/collection.dart' show IterableExtension;
import 'package:dartdoc/src/element_type.dart';
import 'package:dartdoc/src/model/comment_referable.dart';
import 'package:dartdoc/src/model/model.dart';
import 'package:dartdoc/src/render/source_code_renderer.dart';
import 'package:dartdoc/src/utils.dart';
import 'package:dartdoc/src/warnings.dart';

/// Getters and setters.
class Accessor extends ModelElement implements EnclosedElement {
  /// The combo ([Field] or [TopLevelVariable]) containing this accessor.
  /// Initialized by the combo's constructor.
  late final GetterSetterCombo enclosingCombo;

  Accessor(
      PropertyAccessorElement super.element, super.library, super.packageGraph,
      [ExecutableMember? super.originalMember]);

  @override
  CharacterLocation? get characterLocation {
    if (element.nameOffset < 0) {
      assert(element.isSynthetic, 'Invalid offset for non-synthetic element');
      // TODO(jcollins-g): switch to [element.nonSynthetic] after analyzer 1.8
      return enclosingCombo.characterLocation;
    }
    return super.characterLocation;
  }

  @override
  PropertyAccessorElement get element =>
      super.element as PropertyAccessorElement;

  @override
  ExecutableMember? get originalMember =>
      super.originalMember as ExecutableMember?;

  late final Callable modelType = modelBuilder.typeFrom(
      (originalMember ?? element).type, library) as Callable;

  bool get isSynthetic => element.isSynthetic;

  SourceCodeRenderer get _sourceCodeRenderer =>
      packageGraph.rendererFactory.sourceCodeRenderer;

  // The [enclosingCombo] where this element was defined.
  late final GetterSetterCombo definingCombo =
      modelBuilder.fromElement(element.variable) as GetterSetterCombo;

  late final String _sourceCode = isSynthetic
      ? _sourceCodeRenderer.renderSourceCode(
          packageGraph.getModelNodeFor(definingCombo.element)!.sourceCode)
      : super.sourceCode;

  @override
  String get sourceCode => _sourceCode;

  bool _documentationCommentComputed = false;
  String? _documentationComment;
  @override
  String get documentationComment => _documentationCommentComputed
      ? _documentationComment!
      : _documentationComment ??= () {
          _documentationCommentComputed = true;
          if (isSynthetic) {
            return _syntheticDocumentationComment;
          }
          return stripComments(super.documentationComment);
        }();

  /// Build a documentation comment for this accessor assuming it is synthetic.
  /// Value here is not useful if [isSynthetic] is false.
  late final String _syntheticDocumentationComment = () {
    if (_hasSyntheticDocumentationComment) {
      return definingCombo.documentationComment;
    }
    return '';
  }();

  /// If this is a getter, assume we want synthetic documentation.
  /// If the definingCombo has a nodoc tag, we want synthetic documentation
  /// for a synthetic accessor just in case it is inherited somewhere
  /// down the line due to split inheritance.
  bool get _hasSyntheticDocumentationComment =>
      (isGetter || definingCombo.hasNodoc || _comboDocsAreIndependent) &&
      definingCombo.hasDocumentationComment;

  // If we're a setter, and a getter exists, do not add synthetic
  // documentation if the combo's documentation is actually derived
  // from that getter.
  bool get _comboDocsAreIndependent {
    if (isSetter && definingCombo.hasGetter) {
      if (definingCombo.getter!.isSynthetic ||
          !definingCombo.documentationFrom.contains(this)) {
        return true;
      }
    }
    return false;
  }

  @override
  bool get hasDocumentationComment => isSynthetic
      ? _hasSyntheticDocumentationComment
      : element.documentationComment != null;

  @override
  void warn(
    PackageWarning kind, {
    String? message,
    Iterable<Locatable> referredFrom = const [],
    Iterable<String> extendedDebug = const [],
  }) {
    enclosingCombo.warn(kind,
        message: message,
        referredFrom: referredFrom,
        extendedDebug: extendedDebug);
  }

  @override
  ModelElement get enclosingElement {
    if (element.enclosingElement3 is CompilationUnitElement) {
      return modelBuilder
          .fromElement(element.enclosingElement3.enclosingElement3!);
    }

    return modelBuilder.from(element.enclosingElement3, library);
  }

  @override
  String? get filePath => enclosingCombo.filePath;

  @override
  bool get isCanonical => enclosingCombo.isCanonical;

  @override
  String? get href {
    return enclosingCombo.href;
  }

  bool get isGetter => element.isGetter;

  bool get isSetter => element.isSetter;

  @override
  String get kind => 'accessor';

  late final String _namePart = super.namePart.split('=').first;

  @override
  String get namePart => _namePart;

  @override

  /// Accessors should never be participating directly in comment reference
  /// lookups.
  Map<String, CommentReferable> get referenceChildren =>
      enclosingCombo.referenceChildren;

  @override

  /// Accessors should never be participating directly in comment reference
  /// lookups.
  Iterable<CommentReferable> get referenceParents =>
      enclosingCombo.referenceParents;
}

/// A getter or setter that is a member of a [Container].
class ContainerAccessor extends Accessor with ContainerMember, Inheritable {
  /// The index and values fields are never declared, and must be special cased.
  bool get _isEnumSynthetic =>
      enclosingCombo is EnumField && (name == 'index' || name == 'values');

  @override
  CharacterLocation? get characterLocation {
    if (_isEnumSynthetic) return enclosingElement.characterLocation;
    // TODO(jcollins-g): Remove the enclosingCombo case below once
    // https://github.com/dart-lang/sdk/issues/46154 is fixed.
    if (enclosingCombo is EnumField) return enclosingCombo.characterLocation;
    return super.characterLocation;
  }

  late final Container _enclosingElement;
  bool _isInherited = false;

  @override
  bool get isCovariant => isSetter && parameters.first.isCovariant;

  ContainerAccessor(super.element, super.library, super.packageGraph) {
    _enclosingElement = super.enclosingElement as Container;
  }

  ContainerAccessor.inherited(PropertyAccessorElement element, Library library,
      PackageGraph packageGraph, this._enclosingElement,
      {ExecutableMember? originalMember})
      : super(element, library, packageGraph, originalMember) {
    _isInherited = true;
  }

  @override
  bool get isInherited => _isInherited;

  @override
  Container get enclosingElement => _enclosingElement;

  @override
  late final ContainerAccessor? overriddenElement = () {
    assert(packageGraph.allLibrariesAdded);
<<<<<<< HEAD
    if (!_overriddenElementIsSet) {
      _overriddenElementIsSet = true;
      var parent = element.enclosingElement3;
      if (parent is InterfaceElement) {
        for (var t in parent.allSupertypes) {
          Element? accessor =
              isGetter ? t.getGetter(element.name) : t.getSetter(element.name);
          if (accessor != null) {
            accessor = accessor.declaration!;
            var parentContainer =
                modelBuilder.fromElement(t.element2) as InheritingContainer;
            var possibleFields = [
              ...parentContainer.instanceFields,
              ...parentContainer.staticFields,
            ];
            var fieldName = accessor.name!.replaceFirst('=', '');
            var foundField = possibleFields
                .firstWhereOrNull((f) => f.element.name == fieldName);
            if (foundField != null) {
              if (isGetter) {
                _overriddenElement = foundField.getter;
              } else {
                _overriddenElement = foundField.setter;
              }
              assert(!(_overriddenElement as ContainerAccessor).isInherited);
              break;
=======
    var parent = element.enclosingElement3;
    if (parent is InterfaceElement) {
      for (var t in parent.allSupertypes) {
        var accessor =
            isGetter ? t.getGetter(element.name) : t.getSetter(element.name);
        if (accessor != null) {
          accessor = accessor.declaration;
          var parentContainer =
              modelBuilder.fromElement(t.element2) as InheritingContainer;
          var possibleFields = <Field>[];
          possibleFields.addAll(parentContainer.instanceFields);
          possibleFields.addAll(parentContainer.staticFields);
          var fieldName = accessor.name.replaceFirst('=', '');
          var foundField = possibleFields
              .firstWhereOrNull((f) => f.element.name == fieldName);
          if (foundField != null) {
            final ContainerAccessor element;
            if (isGetter) {
              element = foundField.getter!;
            } else {
              element = foundField.setter!;
>>>>>>> 7bc255bd
            }
            assert(!element.isInherited);
            return element;
          }
        }
      }
    }
  }();
}<|MERGE_RESOLUTION|>--- conflicted
+++ resolved
@@ -212,34 +212,6 @@
   @override
   late final ContainerAccessor? overriddenElement = () {
     assert(packageGraph.allLibrariesAdded);
-<<<<<<< HEAD
-    if (!_overriddenElementIsSet) {
-      _overriddenElementIsSet = true;
-      var parent = element.enclosingElement3;
-      if (parent is InterfaceElement) {
-        for (var t in parent.allSupertypes) {
-          Element? accessor =
-              isGetter ? t.getGetter(element.name) : t.getSetter(element.name);
-          if (accessor != null) {
-            accessor = accessor.declaration!;
-            var parentContainer =
-                modelBuilder.fromElement(t.element2) as InheritingContainer;
-            var possibleFields = [
-              ...parentContainer.instanceFields,
-              ...parentContainer.staticFields,
-            ];
-            var fieldName = accessor.name!.replaceFirst('=', '');
-            var foundField = possibleFields
-                .firstWhereOrNull((f) => f.element.name == fieldName);
-            if (foundField != null) {
-              if (isGetter) {
-                _overriddenElement = foundField.getter;
-              } else {
-                _overriddenElement = foundField.setter;
-              }
-              assert(!(_overriddenElement as ContainerAccessor).isInherited);
-              break;
-=======
     var parent = element.enclosingElement3;
     if (parent is InterfaceElement) {
       for (var t in parent.allSupertypes) {
@@ -249,9 +221,10 @@
           accessor = accessor.declaration;
           var parentContainer =
               modelBuilder.fromElement(t.element2) as InheritingContainer;
-          var possibleFields = <Field>[];
-          possibleFields.addAll(parentContainer.instanceFields);
-          possibleFields.addAll(parentContainer.staticFields);
+          var possibleFields = [
+            ...parentContainer.instanceFields,
+            ...parentContainer.staticFields,
+          ];
           var fieldName = accessor.name.replaceFirst('=', '');
           var foundField = possibleFields
               .firstWhereOrNull((f) => f.element.name == fieldName);
@@ -261,7 +234,6 @@
               element = foundField.getter!;
             } else {
               element = foundField.setter!;
->>>>>>> 7bc255bd
             }
             assert(!element.isInherited);
             return element;
