// Copyright (c) 2019, the Dart project authors. Please see the AUTHORS file
// for details. All rights reserved. Use of this source code is governed by a
// BSD-style license that can be found in the LICENSE file.

// @dart=2.9

import 'package:analyzer/dart/element/element.dart';
import 'package:analyzer/source/line_info.dart';
// ignore: implementation_imports
import 'package:analyzer/src/dart/element/member.dart' show ExecutableMember;
import 'package:dartdoc/src/element_type.dart';
import 'package:dartdoc/src/model/comment_referable.dart';
import 'package:dartdoc/src/model/model.dart';
import 'package:dartdoc/src/render/source_code_renderer.dart';
import 'package:dartdoc/src/utils.dart';
import 'package:dartdoc/src/warnings.dart';

/// Getters and setters.
class Accessor extends ModelElement implements EnclosedElement {
  GetterSetterCombo enclosingCombo;

  Accessor(PropertyAccessorElement element, Library library,
      PackageGraph packageGraph,
      [ExecutableMember /*?*/ originalMember])
      : super(element, library, packageGraph, originalMember);

  @override
  CharacterLocation get characterLocation {
    if (element.nameOffset < 0) {
      assert(element.isSynthetic, 'Invalid offset for non-synthetic element');
      // TODO(jcollins-g): switch to [element.nonSynthetic] after analyzer 1.8
      return enclosingCombo.characterLocation;
    }
    return super.characterLocation;
  }

  @override
  PropertyAccessorElement get element => super.element;

  @override
  ExecutableMember get originalMember => super.originalMember;

  Callable _modelType;
  Callable get modelType => _modelType ??=
      modelBuilder.typeFrom((originalMember ?? element).type, library);

  bool get isSynthetic => element.isSynthetic;

  SourceCodeRenderer get _sourceCodeRenderer =>
      packageGraph.rendererFactory.sourceCodeRenderer;

  GetterSetterCombo _definingCombo;
  // The [enclosingCombo] where this element was defined.
  GetterSetterCombo get definingCombo {
    if (_definingCombo == null) {
      var variable = element.variable;
      _definingCombo = modelBuilder.fromElement(variable);
      assert(_definingCombo != null, 'Unable to find defining combo');
    }
    return _definingCombo;
  }

  String _sourceCode;

  @override
  String get sourceCode {
    if (_sourceCode == null) {
      if (isSynthetic) {
        _sourceCode = _sourceCodeRenderer.renderSourceCode(
            packageGraph.getModelNodeFor(definingCombo.element).sourceCode);
      } else {
        _sourceCode = super.sourceCode;
      }
    }
    return _sourceCode;
  }

  bool _documentationCommentComputed = false;
  String _documentationComment;
  @override
  String get documentationComment => _documentationCommentComputed
      ? _documentationComment
      : _documentationComment ??= () {
          _documentationCommentComputed = true;
          if (isSynthetic) {
            return _syntheticDocumentationComment;
          }
          return stripComments(super.documentationComment);
        }();

  String /*!*/ __syntheticDocumentationComment;

  /// Build a documentation comment for this accessor assuming it is synthetic.
  /// Value here is not useful if [isSynthetic] is false.
  String /*!*/ get _syntheticDocumentationComment =>
      __syntheticDocumentationComment ??= () {
        if (_hasSyntheticDocumentationComment) {
          return definingCombo.documentationComment ?? '';
        }
        return '';
      }();

  /// If this is a getter, assume we want synthetic documentation.
  /// If the definingCombo has a nodoc tag, we want synthetic documentation
  /// for a synthetic accessor just in case it is inherited somewhere
  /// down the line due to split inheritance.
  bool get _hasSyntheticDocumentationComment =>
      (isGetter || definingCombo.hasNodoc || _comboDocsAreIndependent()) &&
      definingCombo.hasDocumentationComment;

  // If we're a setter, and a getter exists, do not add synthetic
  // documentation if the combo's documentation is actually derived
  // from that getter.
  bool _comboDocsAreIndependent() {
    if (isSetter && definingCombo.hasGetter) {
      if (definingCombo.getter.isSynthetic ||
          !definingCombo.documentationFrom.contains(this)) {
        return true;
      }
    }
    return false;
  }

  @override
  bool get hasDocumentationComment => isSynthetic
      ? _hasSyntheticDocumentationComment
      : element.documentationComment != null;

  @override
<<<<<<< HEAD
  void warn(
    PackageWarning kind, {
    String message,
    Iterable<Locatable> referredFrom = const [],
    Iterable<String> extendedDebug = const [],
  }) {
=======
  void warn(PackageWarning kind,
      {String message,
      Iterable<Locatable> referredFrom,
      Iterable<String> extendedDebug}) {
>>>>>>> b4fa8681
    enclosingCombo.warn(kind,
        message: message,
        referredFrom: referredFrom,
        extendedDebug: extendedDebug);
  }

  @override
  ModelElement get enclosingElement {
    if (element.enclosingElement is CompilationUnitElement) {
      return modelBuilder
          .fromElement(element.enclosingElement.enclosingElement);
    }

    return modelBuilder.from(element.enclosingElement, library);
  }

  @override
  String get filePath => enclosingCombo.filePath;

  @override
  bool get isCanonical => enclosingCombo.isCanonical;

  @override
  String get href {
    return enclosingCombo.href;
  }

  bool get isGetter => element.isGetter;

  bool get isSetter => element.isSetter;

  @override
  String get kind => 'accessor';

  String _namePart;

  @override
  String get namePart {
    _namePart ??= super.namePart.split('=').first;
    return _namePart;
  }

  @override

  /// Accessors should never be participating directly in comment reference
  /// lookups.
  Map<String, CommentReferable> get referenceChildren =>
      enclosingCombo.referenceChildren;

  @override

  /// Accessors should never be participating directly in comment reference
  /// lookups.
  Iterable<CommentReferable> get referenceParents =>
      enclosingCombo.referenceParents;
}

/// A getter or setter that is a member of a [Container].
class ContainerAccessor extends Accessor with ContainerMember, Inheritable {
  /// Factory will return an [ContainerAccessor] with isInherited = true
  /// if [element] is in [inheritedAccessors].
  factory ContainerAccessor.from(
      PropertyAccessorElement element,
      Set<PropertyAccessorElement> inheritedAccessors,
      Container enclosingContainer) {
    ContainerAccessor accessor;
    if (element == null) return null;
    if (inheritedAccessors.contains(element)) {
      accessor = enclosingContainer.packageGraph.modelBuilder.from(
          element, enclosingContainer.library,
          enclosingContainer: enclosingContainer);
    } else {
      accessor = enclosingContainer.packageGraph.modelBuilder
          .from(element, enclosingContainer.library);
    }
    return accessor;
  }

  /// The index and values fields are never declared, and must be special cased.
  bool get _isEnumSynthetic =>
      enclosingCombo is EnumField && (name == 'index' || name == 'values');

  @override
  CharacterLocation get characterLocation {
    if (_isEnumSynthetic) return enclosingElement.characterLocation;
    // TODO(jcollins-g): Remove the enclosingCombo case below once
    // https://github.com/dart-lang/sdk/issues/46154 is fixed.
    if (enclosingCombo is EnumField) return enclosingCombo.characterLocation;
    return super.characterLocation;
  }

  ModelElement _enclosingElement;
  bool _isInherited = false;

  @override
  bool get isCovariant => isSetter && parameters.first.isCovariant;

  ContainerAccessor(PropertyAccessorElement element, Library library,
      PackageGraph packageGraph)
      : super(element, library, packageGraph);

  ContainerAccessor.inherited(PropertyAccessorElement element, Library library,
      PackageGraph packageGraph, this._enclosingElement,
      {ExecutableMember originalMember})
      : super(element, library, packageGraph, originalMember) {
    _isInherited = true;
  }

  @override
  bool get isInherited => _isInherited;

  @override
  Container get enclosingElement {
    _enclosingElement ??= super.enclosingElement;
    return _enclosingElement;
  }

  bool _overriddenElementIsSet = false;
  ModelElement _overriddenElement;

  @override
  ContainerAccessor get overriddenElement {
    assert(packageGraph.allLibrariesAdded);
    if (!_overriddenElementIsSet) {
      _overriddenElementIsSet = true;
      var parent = element.enclosingElement;
      if (parent is ClassElement) {
        for (var t in parent.allSupertypes) {
          Element accessor =
              isGetter ? t.getGetter(element.name) : t.getSetter(element.name);
          if (accessor != null) {
            accessor = accessor.declaration;
            InheritingContainer parentContainer =
                modelBuilder.fromElement(t.element);
            var possibleFields = <Field>[];
            possibleFields.addAll(parentContainer.instanceFields);
            possibleFields.addAll(parentContainer.staticFields);
            var fieldName = accessor.name.replaceFirst('=', '');
            var foundField = possibleFields.firstWhere(
                (f) => f.element.name == fieldName,
                orElse: () => null);
            if (foundField != null) {
              if (isGetter) {
                _overriddenElement = foundField.getter;
              } else {
                _overriddenElement = foundField.setter;
              }
              assert(!(_overriddenElement as ContainerAccessor).isInherited);
              break;
            }
          }
        }
      }
    }
    return _overriddenElement;
  }
}<|MERGE_RESOLUTION|>--- conflicted
+++ resolved
@@ -127,19 +127,12 @@
       : element.documentationComment != null;
 
   @override
-<<<<<<< HEAD
   void warn(
     PackageWarning kind, {
     String message,
     Iterable<Locatable> referredFrom = const [],
     Iterable<String> extendedDebug = const [],
   }) {
-=======
-  void warn(PackageWarning kind,
-      {String message,
-      Iterable<Locatable> referredFrom,
-      Iterable<String> extendedDebug}) {
->>>>>>> b4fa8681
     enclosingCombo.warn(kind,
         message: message,
         referredFrom: referredFrom,
