--- conflicted
+++ resolved
@@ -392,30 +392,6 @@
   ElementTypeRenderer<ElementType> get _renderer;
 }
 
-<<<<<<< HEAD
-/// A callable type that may or may not be backed by a declaration using the
-/// generic function syntax.
-class CallableElementType extends DefinedElementType with Rendered, Callable {
-  CallableElementType._(
-      FunctionType super.t, super.library, super.packageGraph, super.element)
-      : super._();
-
-  @override
-  String get name => super.name.isNotEmpty ? super.name : 'Function';
-
-  @override
-  ElementTypeRenderer<CallableElementType> get _renderer =>
-      packageGraph.rendererFactory.callableElementTypeRenderer;
-
-  @override
-  late final List<ElementType> typeArguments = type.alias?.typeArguments
-          .map((f) => getTypeFor(f, library))
-          .toList(growable: false) ??
-      const [];
-}
-
-=======
->>>>>>> d5661fc0
 extension on DartType {
   /// The dartdoc nullability suffix for this type in [library].
   String nullabilitySuffixWithin(Library library) {
