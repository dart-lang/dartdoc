--- conflicted
+++ resolved
@@ -405,7 +405,6 @@
     }
 
     // Check whether warnings are allowed at all in this package.
-<<<<<<< HEAD
     var allowWarningsInPackages =
         option.parent.getValueAs<List<String>?>('allowWarningsInPackages', dir);
     var allowErrorsInPackages =
@@ -414,20 +413,11 @@
         .getValueAs<List<String>?>('ignoreWarningsInPackages', dir);
     var ignoreErrorsInPackages =
         option.parent.getValueAs<List<String>?>('ignoreErrorsInPackages', dir);
-=======
-    List<String> allowWarningsInPackages =
-        option.parent['allowWarningsInPackages'].valueAt(dir);
-    List<String> allowErrorsInPackages =
-        option.parent['allowErrorsInPackages'].valueAt(dir);
-    List<String> ignoreWarningsInPackages =
-        option.parent['ignoreWarningsInPackages'].valueAt(dir);
-    List<String> ignoreErrorsInPackages =
-        option.parent['ignoreErrorsInPackages'].valueAt(dir);
+
     void ignoreWarning(PackageWarning kind) {
       newOptions.ignore(kind);
     }
 
->>>>>>> b4fa8681
     if (allowWarningsInPackages != null &&
         !allowWarningsInPackages.contains(packageMeta.name)) {
       PackageWarning.values.forEach(ignoreWarning);
