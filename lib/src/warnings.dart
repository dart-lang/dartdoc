--- conflicted
+++ resolved
@@ -160,38 +160,6 @@
       'A symbol is part of the public interface for this package, but no '
           'library documented with this package documents it so dartdoc can '
           'not link to it'),
-<<<<<<< HEAD
-  PackageWarning.noDefiningLibraryFound: PackageWarningDefinition(
-    PackageWarning.noDefiningLibraryFound,
-    'no-defining-library-found',
-    'The defining library for an element could not be found; the library may '
-        'be imported or exported with a non-standard URI',
-    longHelp:
-        'For non-canonicalized import or export paths, dartdoc can sometimes '
-        'lose track of the defining library for an element.  If this happens, '
-        'canonicalization will assume that reexported elements are defined '
-        'somewhere it deems "reasonable," defaulting first to the enclosing '
-        "context's `definingLibrary` if available, or the library in which it "
-        'is visible. This can lead to confusing documentation structure that '
-        'implies duplicate code where none exists.'
-        '\n\n'
-        'To correct this, canonicalize all paths in the import or export chain '
-        'making this symbol visible.'
-        '\n\n'
-        'For example: change '
-        "`import 'package:dartdoc/src/model/../model/extension_target.dart';` "
-        "to `import 'package:dartdoc/src/model/extension_target.dart';` "
-        "or `import 'src/../src/foo.dart';` to `import 'src/foo.dart'; "
-        "or `import 'package:dartdoc//lib//foo.dart';` to "
-        "`import 'package:dartdoc/lib/foo.dart';`.",
-    defaultWarningMode: PackageWarningMode.error,
-  ),
-=======
-  PackageWarning.notImplemented: PackageWarningDefinition(
-      PackageWarning.notImplemented,
-      'not-implemented',
-      'The code makes use of a feature that is not yet implemented in dartdoc'),
->>>>>>> f7e9b178
   PackageWarning.noDocumentableLibrariesInPackage: PackageWarningDefinition(
     PackageWarning.noDocumentableLibrariesInPackage,
     'no-documentable-libraries',
@@ -343,12 +311,6 @@
   // TODO(jcollins-g): pipeline references through `linkedName` for error
   // messages and warn for non-public canonicalization errors.
   noCanonicalFound('no canonical library found for {0}, not linking'),
-<<<<<<< HEAD
-  noDefiningLibraryFound('could not find the defining library for {0}; the '
-      'library may be imported or exported with a non-standard URI'),
-=======
-  notImplemented('{0}'),
->>>>>>> f7e9b178
   noDocumentableLibrariesInPackage('{0} has no documentable libraries'),
   noLibraryLevelDocs('{0} has no library level documentation comments'),
   packageOrderGivesMissingPackageName(
