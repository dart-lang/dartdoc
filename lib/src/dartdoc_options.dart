// Copyright (c) 2017, the Dart project authors.  Please see the AUTHORS file
// for details. All rights reserved. Use of this source code is governed by a
// BSD-style license that can be found in the LICENSE file.

///
/// dartdoc's dartdoc_options.yaml configuration file follows similar loading
/// semantics to that of analysis_options.yaml,
/// [documented here](https://dart.dev/guides/language/analysis-options).
/// It searches parent directories until it finds an analysis_options.yaml file,
/// and uses built-in defaults if one is not found.
///
/// The classes here manage both the dartdoc_options.yaml loading and command
/// line arguments.
///
library dartdoc.dartdoc_options;

import 'dart:async';
import 'dart:io' show Platform, stdout;

import 'package:analyzer/dart/element/element.dart';
import 'package:analyzer/file_system/file_system.dart';
import 'package:args/args.dart';
import 'package:dartdoc/dartdoc.dart';
import 'package:dartdoc/src/experiment_options.dart';
import 'package:dartdoc/src/io_utils.dart';
import 'package:dartdoc/src/source_linker.dart';
import 'package:dartdoc/src/tool_definition.dart';
import 'package:dartdoc/src/tool_runner.dart';
import 'package:dartdoc/src/warnings.dart';
import 'package:path/path.dart' as p show Context, canonicalize;
import 'package:yaml/yaml.dart';

/// Constants to help with type checking, because T is int and so forth
/// don't work in Dart.
const String _kStringVal = '';
const List<String> _kListStringVal = <String>[];
const Map<String, String> _kMapStringVal = <String, String>{};
const int _kIntVal = 0;
const double _kDoubleVal = 0.0;
const bool _kBoolVal = true;

const String compileArgsTagName = 'compile_args';

int get _usageLineLength => stdout.hasTerminal ? stdout.terminalColumns : 80;

typedef ConvertYamlToType<T> = T Function(YamlMap, String, ResourceProvider);

class DartdocOptionError extends DartdocFailure {
  DartdocOptionError(String details) : super(details);
}

class DartdocFileMissing extends DartdocOptionError {
  DartdocFileMissing(String details) : super(details);
}

/// Defines the attributes of a category in the options file, corresponding to
/// the 'categories' keyword in the options file, and populated by the
/// [CategoryConfiguration] class.
class CategoryDefinition {
  /// Internal name of the category.
  final String name;

  /// Displayed name of the category in docs, or null if there is none.
  final String? _displayName;

  /// Canonical path of the markdown file used to document this category
  /// (or null if undocumented).
  final String? documentationMarkdown;

  CategoryDefinition(this.name, this._displayName, this.documentationMarkdown);

  /// Returns the [_displayName], if available, or else simply [name].
  String get displayName => _displayName ?? name;
}

/// A configuration class that can interpret category definitions from a YAML
/// map.
class CategoryConfiguration {
  /// A map of [CategoryDefinition.name] to [CategoryDefinition] objects.
  final Map<String, CategoryDefinition> categoryDefinitions;

  CategoryConfiguration._(this.categoryDefinitions);

  static CategoryConfiguration get empty {
    return CategoryConfiguration._({});
  }

  static CategoryConfiguration fromYamlMap(YamlMap yamlMap,
      String canonicalYamlPath, ResourceProvider resourceProvider) {
    var newCategoryDefinitions = <String, CategoryDefinition>{};
    for (var entry in yamlMap.entries) {
      var name = entry.key.toString();
      var categoryMap = entry.value;
      if (categoryMap is Map) {
        var displayName = categoryMap['displayName']?.toString();
        var documentationMarkdown = categoryMap['markdown']?.toString();
        if (documentationMarkdown != null) {
          documentationMarkdown = resourceProvider.pathContext.canonicalize(
              resourceProvider.pathContext
                  .join(canonicalYamlPath, documentationMarkdown));
          if (!resourceProvider.getFile(documentationMarkdown).exists) {
            throw DartdocFileMissing(
                'In categories definition for $name, "markdown" resolves to '
                'the missing file $documentationMarkdown');
          }
        }
        newCategoryDefinitions[name] =
            CategoryDefinition(name, displayName, documentationMarkdown);
      }
    }
    return CategoryConfiguration._(newCategoryDefinitions);
  }
}

/// A configuration class that can interpret [ToolDefinition]s from a YAML map.
class ToolConfiguration {
  final Map<String, ToolDefinition> tools;

  final ResourceProvider resourceProvider;

  late ToolRunner runner = ToolRunner(this);

  ToolConfiguration._(this.tools, this.resourceProvider);

  static ToolConfiguration empty(ResourceProvider resourceProvider) {
    return ToolConfiguration._({}, resourceProvider);
  }

  // TODO(jcollins-g): consider caching these.
  static ToolConfiguration fromYamlMap(YamlMap yamlMap,
      String canonicalYamlPath, ResourceProvider resourceProvider) {
    var newToolDefinitions = <String, ToolDefinition>{};
    var pathContext = resourceProvider.pathContext;
    for (var entry in yamlMap.entries) {
      var name = entry.key.toString();
      var toolMap = entry.value;
      String? description;
      List<String>? compileArgs;
      List<String>? command;
      List<String>? setupCommand;
      if (toolMap is Map) {
        description = toolMap['description'].toString();
        List<String>? findCommand([String prefix = '']) {
          List<String>? command;
          // If the command key is given, then it applies to all platforms.
          var commandFromKey = toolMap.containsKey('${prefix}command')
              ? '${prefix}command'
              : '$prefix${Platform.operatingSystem}';
          if (toolMap.containsKey(commandFromKey)) {
            var commandFrom = toolMap[commandFromKey] as YamlNode;
            if (commandFrom.value is String) {
              command = [commandFrom.toString()];
              if (command[0].isEmpty) {
                throw DartdocOptionError(
                    'Tool commands must not be empty. Tool $name command entry '
                    '"$commandFromKey" must contain at least one path.');
              }
            } else if (commandFrom is YamlList) {
              command =
                  commandFrom.map<String>((node) => node.toString()).toList();
              if (command.isEmpty) {
                throw DartdocOptionError(
                    'Tool commands must not be empty. Tool $name command entry '
                    '"$commandFromKey" must contain at least one path.');
              }
            } else {
              throw DartdocOptionError(
                  'Tool commands must be a path to an executable, or a list of '
                  'strings that starts with a path to an executable. '
                  'The tool $name has a $commandFromKey entry that is a '
                  '${commandFrom.runtimeType}');
            }
          }
          return command;
        }

        command = findCommand();
        setupCommand = findCommand('setup_');

        List<String>? findArgs() {
          List<String>? args;
          if (toolMap.containsKey(compileArgsTagName)) {
            var compileArgs = toolMap[compileArgsTagName];
            if (compileArgs is String) {
              args = [toolMap[compileArgsTagName].toString()];
            } else if (compileArgs is YamlList) {
              args =
                  compileArgs.map<String>((node) => node.toString()).toList();
            } else {
              throw DartdocOptionError(
                  'Tool compile arguments must be a list of strings. The tool '
                  '$name has a $compileArgsTagName entry that is a '
                  '${compileArgs.runtimeType}');
            }
          }
          return args;
        }

        compileArgs = findArgs();
      } else {
        throw DartdocOptionError(
            'Tools must be defined as a map of tool names to definitions. Tool '
            '$name is not a map.');
      }
      if (command == null) {
        throw DartdocOptionError(
            'At least one of "command" or "${Platform.operatingSystem}" must '
            'be defined for the tool $name.');
      }

      bool validateExecutable(String executable) {
        var executableFile = resourceProvider.getFile(executable);
        if (resourceProvider.isNotFound(executableFile)) {
          throw DartdocOptionError('Command executables must exist. '
              'The file "$executable" does not exist for tool $name.');
        }

        var isDartCommand = ToolDefinition.isDartExecutable(executable);
        // Dart scripts don't need to be executable, because they'll be
        // executed with the Dart binary.
        if (!isDartCommand && !resourceProvider.isExecutable(executableFile)) {
          throw DartdocOptionError('Non-Dart commands must be '
              'executable. The file "$executable" for tool $name does not have '
              'execute permission.');
        }
        return isDartCommand;
      }

      var executableRelativePath = command.removeAt(0);
      var executable = pathContext.canonicalize(
          pathContext.join(canonicalYamlPath, executableRelativePath));
      validateExecutable(executable);
      if (setupCommand != null) {
        var setupExecutableRelativePath = setupCommand.removeAt(0);
        var setupExecutable = pathContext.canonicalize(
            pathContext.join(canonicalYamlPath, setupExecutableRelativePath));
        var isDartSetupCommand = validateExecutable(executable);
        // Setup commands aren't snapshotted, since they're only run once.
        setupCommand = (isDartSetupCommand
                ? [Platform.resolvedExecutable, setupExecutable]
                : [setupExecutable]) +
            setupCommand;
      }
      newToolDefinitions[name] = ToolDefinition.fromCommand(
          [executable] + command, setupCommand, description, resourceProvider,
          compileArgs: compileArgs ?? const []);
    }
    return ToolConfiguration._(newToolDefinitions, resourceProvider);
  }
}

/// A container class to keep track of where our yaml data came from.
class _YamlFileData {
  /// The map from the yaml file.
  final Map<Object, Object> data;

  /// The path to the directory containing the yaml file.
  final String canonicalDirectoryPath;

  _YamlFileData(this.data, this.canonicalDirectoryPath);
}

/// An enum to specify the multiple different kinds of data an option might
/// represent.
enum OptionKind {
  other, // Make no assumptions about the option data; it may be of any type
  // or semantic.
  file, // Option data references a filename or filenames with strings.
  dir, // Option data references a directory name or names with strings.
  glob, // Option data references globs with strings that may cover many
  // filenames and/or directories.
}

/// Some DartdocOption subclasses need to keep track of where they
/// got the value from; this class contains those intermediate results
/// so that error messages can be more useful.
class _OptionValueWithContext<T> {
  /// The value of the option at canonicalDirectoryPath.
  final T value;

  /// A canonical path to the directory where this value came from.  May
  /// be different from [DartdocOption.valueAt]'s `dir` parameter.
  String canonicalDirectoryPath;

  /// If non-null, the basename of the configuration file the value came from.
  String? definingFile;

  /// A [pathLib.Context] variable initialized with canonicalDirectoryPath.
  p.Context pathContext;

  /// Build a _OptionValueWithContext.
  ///
  /// [path] is the path where this value came from (not required to be
  /// canonical).
  _OptionValueWithContext(this.value, String path, {this.definingFile})
      : canonicalDirectoryPath = p.canonicalize(path),
        pathContext = p.Context(current: p.canonicalize(path));

  /// Assume value is a path, and attempt to resolve it.
  ///
  /// Throws [UnsupportedError] if [T] isn't a [String] or [List<String>].
  T get resolvedValue {
    if (value is List<String>) {
      return (value as List<String>)
          .map((v) => pathContext.canonicalizeWithTilde(v))
          .cast<String>()
          .toList() as T;
    } else if (value is String) {
      return pathContext.canonicalizeWithTilde(value as String) as T;
    } else if (value is Map<String, String>) {
      return (value as Map<String, String>)
          .map<String, String>((String key, String value) {
        return MapEntry(key, pathContext.canonicalizeWithTilde(value));
      }) as T;
    } else {
      throw UnsupportedError('Type $T is not supported for resolvedValue');
    }
  }
}

/// An abstract class for interacting with dartdoc options.
///
/// This class and its implementations allow Dartdoc to declare options that
/// are both defined in a configuration file and specified via the command line,
/// with searching the directory tree for a proper file and overriding file
/// options with the command line built-in.  A number of sanity checks are also
/// built in to these classes so that file existence can be verified, types
/// constrained, and defaults provided.
///
/// This class caches the current working directory from the [ResourceProvider];
/// do not attempt to change it during the life of an instance.
///
/// Use via implementations [DartdocOptionSet], [DartdocOptionArgFile],
/// [DartdocOptionArgOnly], and [DartdocOptionFileOnly].
abstract class DartdocOption<T> {
  /// This is the value returned if we couldn't find one otherwise.
  final T? defaultsTo;

  /// Text string for help passed on in command line options.
  final String help;

  /// The name of this option, not including the names of any parents.
  final String name;

  /// Set to true if this option represents the name of a directory.
  bool get isDir => optionIs == OptionKind.dir;

  /// Set to true if this option represents the name of a file.
  bool get isFile => optionIs == OptionKind.file;

  /// Set to true if this option represents a glob.
  bool get isGlob => optionIs == OptionKind.glob;

  final OptionKind optionIs;

  /// Set to true if DartdocOption subclasses should validate that the
  /// directory or file exists.  Does not imply validation of [defaultsTo],
  /// and requires that one of [isDir] or [isFile] is set.
  final bool mustExist;

  final ResourceProvider resourceProvider;

  DartdocOption(this.name, this.defaultsTo, this.help, this.optionIs,
      this.mustExist, this._convertYamlToType, this.resourceProvider) {
    if (isDir || isFile || isGlob) {
      assert(_isString || _isListString || _isMapString);
    }
    if (mustExist) {
      // Globs by definition don't have to exist.
      assert(isDir || isFile);
    }
  }

  /// Closure to convert yaml data into some other structure.
  final ConvertYamlToType<T>? _convertYamlToType;

  // The choice not to use reflection means there's some ugly type checking,
  // somewhat more ugly than we'd have to do anyway to automatically convert
  // command line arguments and yaml data to real types.
  //
  // Condense the ugly all in one place, this set of getters.
  bool get _isString => _kStringVal is T;

  bool get _isListString => _kListStringVal is T;

  bool get _isMapString => _kMapStringVal is T;

  bool get _isBool => _kBoolVal is T;

  bool get _isInt => _kIntVal is T;

  bool get _isDouble => _kDoubleVal is T;

<<<<<<< HEAD
=======
  DartdocOption _parent;

  /// The parent of this DartdocOption, or null if this is the root.
  DartdocOption get parent => _parent;

>>>>>>> c8512121
  final Map<String, _YamlFileData> __yamlAtCanonicalPathCache = {};

  /// Implementation detail for [DartdocOptionFileOnly].  Make sure we use
  /// the root node's cache.
  Map<String, _YamlFileData> get _yamlAtCanonicalPathCache =>
      root.__yamlAtCanonicalPathCache;

  /// Throw [DartdocFileMissing] with a detailed error message indicating where
  /// the error came from when a file or directory option is missing.
  void _onMissing(
      _OptionValueWithContext<T> valueWithContext, String missingFilename);

  /// Call [_onMissing] for every path that does not exist.
  void _validatePaths(_OptionValueWithContext<T> valueWithContext) {
    if (!mustExist) return;
    assert(isDir || isFile);
    var resolvedPaths = <String>[];
    var value = valueWithContext.value;
    if (value is String) {
      resolvedPaths = [valueWithContext.resolvedValue as String];
    } else if (value is List<String>) {
      resolvedPaths = valueWithContext.resolvedValue as List<String>;
    } else if (value is Map<String, String>) {
      resolvedPaths = [...(valueWithContext.resolvedValue as Map).values];
    } else {
      assert(
          false,
          'Trying to ensure existence of unsupported type '
          '${valueWithContext.value.runtimeType}');
    }
    for (var path in resolvedPaths) {
      var f = isDir
          ? resourceProvider.getFolder(path)
          : resourceProvider.getFile(path);
      if (!f.exists) {
        _onMissing(valueWithContext, path);
      }
    }
  }

  /// For a [List<String>] or [String] value, if [isDir] or [isFile] is set,
  /// resolve paths in value relative to canonicalPath.
<<<<<<< HEAD
  T? _handlePathsInContext(_OptionValueWithContext<T>? valueWithContext) {
=======
  T _handlePathsInContext(_OptionValueWithContext<T> valueWithContext) {
>>>>>>> c8512121
    if (valueWithContext?.value == null || !(isDir || isFile || isGlob)) {
      return valueWithContext?.value;
    }
    _validatePaths(valueWithContext!);
    return valueWithContext.resolvedValue;
  }

  /// Call this with argv to set up the argument overrides.  Applies to all
  /// children.
  void parseArguments(List<String> arguments) =>
      root._parseArguments(arguments);

  ArgResults get _argResults => root.__argResults;

<<<<<<< HEAD
  /// To avoid accessing early, call [add] on the option's parent before
  /// looking up unless this is a [DartdocRootOption].
  late final DartdocOption parent;

  /// The [DartdocOptionRoot] containing this object.
  DartdocOptionRoot get root {
    DartdocOption p = this;
    while (p is! DartdocOptionRoot) {
=======
  /// Set the parent of this [DartdocOption].  Do not call more than once.
  set parent(DartdocOption newParent) {
    assert(_parent == null);
    _parent = newParent;
  }

  /// The root [DartdocOption] containing this object, or [this] if the object
  /// has no parent.
  DartdocOption get root {
    DartdocOption p = this;
    while (p.parent != null) {
>>>>>>> c8512121
      p = p.parent;
    }
    return p;
  }

  /// All object names starting at the root.
  Iterable<String> get keys {
    var keyList = <String>[];
    DartdocOption option = this;
<<<<<<< HEAD
    while (option is! DartdocOptionRoot) {
=======
    while (option?.name != null) {
>>>>>>> c8512121
      keyList.add(option.name);
      option = option.parent;
    }
    keyList.add(option.name);
    return keyList.reversed;
  }

  /// Direct children of this node, mapped by name.
  final Map<String, DartdocOption> _children = {};

  /// Return the calculated value of this option, given the directory as
  /// context.
  ///
  /// If [isFile] or [isDir] is set, the returned value will be transformed
  /// into a canonical path relative to the current working directory
  /// (for arguments) or the config file from which the value was derived.
  ///
  /// May throw [DartdocOptionError] if a command line argument is of the wrong
  /// type.  If [mustExist] is true, will throw [DartdocFileMissing] for command
  /// line parameters and file paths in config files that don't point to
  /// corresponding files or directories.
  T? valueAt(Folder dir);

  /// Calls [valueAt] with the working directory at the start of the program.
  T? valueAtCurrent() => valueAt(_directoryCurrent);

  late final Folder _directoryCurrent =
      resourceProvider.getFolder(_directoryCurrentPath);
  late final String _directoryCurrentPath =
      resourceProvider.pathContext.current;

  /// Adds a DartdocOption to the children of this DartdocOption.
  void add(DartdocOption option) {
    if (_children.containsKey(option.name)) {
      throw DartdocOptionError(
          'Tried to add two children with the same name: ${option.name}');
    }
    _children[option.name] = option;
    // TODO(jcollins-g): Consider a stronger refactor that doesn't rely on
    // post-construction setup for [parent].
    option.parent = this;
  }

  /// This method is called when parsing options to set up the [ArgParser].
  void _addToArgParser(ArgParser argParser) {}

  /// Adds a list of dartdoc options to the children of this DartdocOption.
  void addAll(Iterable<DartdocOption> options) => options.forEach(add);

  /// Get the immediate child of this node named [name].
  DartdocOption<dynamic> operator [](String name) {
    return _children[name]!;
  }

  /// Apply the function [visit] to [this] and all children.
  void traverse(void Function(DartdocOption option) visit) {
    visit(this);
    _children.values.forEach((d) => d.traverse(visit));
  }
}

/// A class that defaults to a value computed from a closure, but can be
/// overridden by a file.
class DartdocOptionFileSynth<T> extends DartdocOption<T>
    with DartdocSyntheticOption<T>, _DartdocFileOption<T> {
  @override
  final bool parentDirOverridesChild;
  @override
  final T Function(DartdocSyntheticOption<T>, Folder) _compute;

  DartdocOptionFileSynth(
      String name, this._compute, ResourceProvider resourceProvider,
      {bool mustExist = false,
      String help = '',
      OptionKind optionIs = OptionKind.other,
      this.parentDirOverridesChild = false,
      ConvertYamlToType<T>? convertYamlToType})
      : super(name, null, help, optionIs, mustExist, convertYamlToType,
            resourceProvider);

  @override
  T? valueAt(Folder dir) {
    var result = _valueAtFromFile(dir);
    if (result?.definingFile != null) {
      return _handlePathsInContext(result);
    }
    return _valueAtFromSynthetic(dir);
  }

  @override
  void _onMissing(
      _OptionValueWithContext<T> valueWithContext, String missingPath) {
    if (valueWithContext.definingFile != null) {
      _onMissingFromFiles(valueWithContext, missingPath);
    } else {
      _onMissingFromSynthetic(valueWithContext, missingPath);
    }
  }
}

/// A class that defaults to a value computed from a closure, but can
/// be overridden on the command line.
class DartdocOptionArgSynth<T> extends DartdocOption<T>
    with DartdocSyntheticOption<T>, _DartdocArgOption<T> {
  @override
  final String? abbr;
  @override
  final bool hide;
  @override
  final bool negatable;
  @override
  final bool splitCommas;

  @override
  final T Function(DartdocSyntheticOption<T>, Folder) _compute;

  DartdocOptionArgSynth(
      String name, this._compute, ResourceProvider resourceProvider,
      {this.abbr,
      bool mustExist = false,
      String help = '',
      this.hide = false,
      OptionKind optionIs = OptionKind.other,
      this.negatable = false,
      this.splitCommas = false})
      : super(name, null, help, optionIs, mustExist, null, resourceProvider) {
    assert(T is! Iterable || splitCommas == true);
  }

  @override
  void _onMissing(
      _OptionValueWithContext<T> valueWithContext, String missingPath) {
    _onMissingFromArgs(valueWithContext, missingPath);
  }

  @override
  T? valueAt(Folder dir) {
    if (_argResults.wasParsed(argName)) {
      return _valueAtFromArgs();
    }
    return _valueAtFromSynthetic(dir);
  }
}

/// A synthetic option takes a closure at construction time that computes
/// the value of the configuration option based on other configuration options.
/// Does not protect against closures that self-reference.  If [mustExist] and
/// [isDir] or [isFile] is set, computed values will be resolved to canonical
/// paths.
class DartdocOptionSyntheticOnly<T> extends DartdocOption<T>
    with DartdocSyntheticOption<T> {
  @override
  final T Function(DartdocSyntheticOption<T>, Folder) _compute;

  DartdocOptionSyntheticOnly(
      String name, this._compute, ResourceProvider resourceProvider,
      {bool mustExist = false,
      String help = '',
      OptionKind optionIs = OptionKind.other})
      : super(name, null, help, optionIs, mustExist, null, resourceProvider);
}

abstract class DartdocSyntheticOption<T> implements DartdocOption<T> {
  T Function(DartdocSyntheticOption<T>, Folder) get _compute;

  @override
  T? valueAt(Folder dir) => _valueAtFromSynthetic(dir);

  T? _valueAtFromSynthetic(Folder dir) {
    var context = _OptionValueWithContext<T>(_compute(this, dir), dir.path);
    return _handlePathsInContext(context);
  }

  @override
  void _onMissing(
          _OptionValueWithContext<T> valueWithContext, String missingPath) =>
      _onMissingFromSynthetic(valueWithContext, missingPath);

  void _onMissingFromSynthetic(
      _OptionValueWithContext<T> valueWithContext, String missingPath) {
    var description = 'Synthetic configuration option $name from <internal>';
    throw DartdocFileMissing(
        '$description, computed as ${valueWithContext.value}, resolves to '
        'missing path: "$missingPath"');
  }
}

typedef OptionGenerator = Future<List<DartdocOption>> Function(
    PackageMetaProvider);

/// This is a [DartdocOptionSet] used as a root node.
class DartdocOptionRoot extends DartdocOptionSet {
  DartdocOptionRoot(String name, ResourceProvider resourceProvider)
      : super(name, resourceProvider);

  late final ArgParser _argParser =
      ArgParser(usageLineLength: _usageLineLength);

  /// Asynchronous factory that is the main entry point to initialize Dartdoc
  /// options for use.
  ///
  /// [name] is the top level key for the option set.
  /// [optionGenerators] is a sequence of asynchronous functions that return
  /// [DartdocOption]s that will be added to the new option set.
  static Future<DartdocOptionRoot> fromOptionGenerators(
      String name,
      Iterable<OptionGenerator> optionGenerators,
      PackageMetaProvider packageMetaProvider) async {
    var optionSet =
        DartdocOptionRoot(name, packageMetaProvider.resourceProvider);
    for (var generator in optionGenerators) {
      optionSet.addAll(await generator(packageMetaProvider));
    }
    return optionSet;
  }

  ArgParser get argParser => _argParser;

<<<<<<< HEAD
  /// Initialized via [_parseArguments].
  late ArgResults __argResults;

  bool _argParserInitialized = false;

  /// Parse these as string arguments (from argv) with the argument parser.
  /// Call before calling [valueAt] for any [DartdocOptionArgOnly] or
  /// [DartdocOptionArgFile] in this tree.
  void _parseArguments(List<String> arguments) {
    if (!_argParserInitialized) {
      _argParserInitialized = true;
      traverse((DartdocOption option) {
        option._addToArgParser(argParser);
      });
    }
    __argResults = argParser.parse(arguments);
  }
=======
  /// Since we have no value, [_onMissing] does nothing.
  @override
  void _onMissing(
      _OptionValueWithContext<void> valueWithContext, String missingFilename) {}
>>>>>>> c8512121

  /// Traverse skips this node, because it doesn't represent a real
  /// configuration object.
  @override
  void traverse(void Function(DartdocOption option) visitor) {
    _children.values.forEach((d) => d.traverse(visitor));
  }

  @override
  DartdocOption get parent =>
      throw UnsupportedError('Root nodes have no parent');
}

/// A [DartdocOption] that only contains other [DartdocOption]s and is not an
/// option itself.
class DartdocOptionSet extends DartdocOption<void> {
  DartdocOptionSet(String name, ResourceProvider resourceProvider)
      : super(name, null, '', OptionKind.other, false, null, resourceProvider);

  /// [DartdocOptionSet] always has the null value.
  @override
  void valueAt(Folder dir) => null;

  /// Since we have no value, [_onMissing] does nothing.
  @override
  void _onMissing(
      _OptionValueWithContext<void> valueWithContext, String missingFilename) {}
}

/// A [DartdocOption] that only exists as a command line argument. `--help` is a
/// good example.
class DartdocOptionArgOnly<T> extends DartdocOption<T>
    with _DartdocArgOption<T> {
  @override
  final String? abbr;
  @override
  final bool hide;
  @override
  final bool negatable;
  @override
  final bool splitCommas;

  DartdocOptionArgOnly(
      String name, T defaultsTo, ResourceProvider resourceProvider,
      {this.abbr,
      bool mustExist = false,
      String help = '',
      this.hide = false,
      OptionKind optionIs = OptionKind.other,
      this.negatable = false,
      this.splitCommas = false})
      : super(name, defaultsTo, help, optionIs, mustExist, null,
            resourceProvider);
}

/// A [DartdocOption] that works with command line arguments and
/// `dartdoc_options` files.
class DartdocOptionArgFile<T> extends DartdocOption<T>
    with _DartdocArgOption<T>, _DartdocFileOption<T> {
  @override
  final String? abbr;
  @override
  final bool hide;
  @override
  final bool negatable;
  @override
  final bool parentDirOverridesChild;
  @override
  final bool splitCommas;

  DartdocOptionArgFile(
      String name, T defaultsTo, ResourceProvider resourceProvider,
      {this.abbr,
      bool mustExist = false,
      String help = '',
      this.hide = false,
      OptionKind optionIs = OptionKind.other,
      this.negatable = false,
      this.parentDirOverridesChild = false,
      this.splitCommas = false})
      : super(name, defaultsTo, help, optionIs, mustExist, null,
            resourceProvider);

  @override
  void _onMissing(
      _OptionValueWithContext<T> valueWithContext, String missingPath) {
    if (valueWithContext.definingFile != null) {
      _onMissingFromFiles(valueWithContext, missingPath);
    } else {
      _onMissingFromArgs(valueWithContext, missingPath);
    }
  }

  /// Try to find an explicit argument setting this value, but if not, fall back
  /// to files finally, the default.
  @override
  T? valueAt(Folder dir) {
    var value = _valueAtFromArgs();
    value ??= _valueAtFromFiles(dir);
    value ??= defaultsTo;
    return value;
  }
}

class DartdocOptionFileOnly<T> extends DartdocOption<T>
    with _DartdocFileOption<T> {
  @override
  final bool parentDirOverridesChild;

  DartdocOptionFileOnly(
      String name, T defaultsTo, ResourceProvider resourceProvider,
      {bool mustExist = false,
      String help = '',
      OptionKind optionIs = OptionKind.other,
      this.parentDirOverridesChild = false,
      ConvertYamlToType<T>? convertYamlToType})
      : super(name, defaultsTo, help, optionIs, mustExist, convertYamlToType,
            resourceProvider);
}

/// Implements checking for options contained in dartdoc.yaml.
abstract class _DartdocFileOption<T> implements DartdocOption<T> {
  /// If true, the parent directory's value overrides the child's.
  ///
  /// Otherwise, the child's value overrides values in parents.
  bool get parentDirOverridesChild;

  /// The name of the option, with nested options joined by [.].  For example:
  ///
  /// ```yaml
  /// dartdoc:
  ///   stuff:
  ///     things:
  /// ```
  /// would have the name `things` and the fieldName `dartdoc.stuff.things`.
  String get fieldName => keys.join('.');

  @override
  void _onMissing(
          _OptionValueWithContext<T> valueWithContext, String missingPath) =>
      _onMissingFromFiles(valueWithContext, missingPath);

  void _onMissingFromFiles(
      _OptionValueWithContext<T> valueWithContext, String missingPath) {
    var dartdocYaml = resourceProvider.pathContext.join(
        valueWithContext.canonicalDirectoryPath, valueWithContext.definingFile);
    throw DartdocFileMissing('Field $fieldName from $dartdocYaml, set to '
        '${valueWithContext.value}, resolves to missing path: "$missingPath"');
  }

  @override

  /// Searches for a value in configuration files relative to [dir], and if not
  /// found, returns [defaultsTo].
  T? valueAt(Folder dir) {
    return _valueAtFromFiles(dir) ?? defaultsTo;
  }

  final Map<String, T?> __valueAtFromFiles = {};

  // The value of this option from files will not change unless files are
  // modified during execution (not allowed in Dartdoc).
  T? _valueAtFromFiles(Folder dir) {
    var key = resourceProvider.pathContext.canonicalize(dir.path);
    if (!__valueAtFromFiles.containsKey(key)) {
<<<<<<< HEAD
      _OptionValueWithContext<T>? valueWithContext;
=======
      _OptionValueWithContext<T> valueWithContext;
>>>>>>> c8512121
      if (parentDirOverridesChild) {
        valueWithContext = _valueAtFromFilesLastFound(dir);
      } else {
        valueWithContext = _valueAtFromFilesFirstFound(dir);
      }
      __valueAtFromFiles[key] = _handlePathsInContext(valueWithContext);
    }
    return __valueAtFromFiles[key];
  }

  /// Searches all dartdoc_options files through parent directories, starting at
  /// [dir], for the option and returns one once found.
<<<<<<< HEAD
  _OptionValueWithContext<T>? _valueAtFromFilesFirstFound(Folder folder) {
    _OptionValueWithContext<T>? value;
=======
  _OptionValueWithContext<T> _valueAtFromFilesFirstFound(Folder folder) {
    _OptionValueWithContext<T> value;
>>>>>>> c8512121
    for (var dir in folder.withAncestors) {
      value = _valueAtFromFile(dir);
      if (value != null) break;
    }
    return value;
  }

  /// Searches all dartdoc_options files for the option, and returns the value
  /// in the top-most parent directory `dartdoc_options.yaml` file it is
  /// mentioned in.
<<<<<<< HEAD
  _OptionValueWithContext<T>? _valueAtFromFilesLastFound(Folder folder) {
    _OptionValueWithContext<T>? value;
=======
  _OptionValueWithContext<T> _valueAtFromFilesLastFound(Folder folder) {
    _OptionValueWithContext<T> value;
>>>>>>> c8512121
    for (var dir in folder.withAncestors) {
      var tmpValue = _valueAtFromFile(dir);
      if (tmpValue != null) value = tmpValue;
    }
    return value;
  }

  /// Returns null if not set in the YAML file in this directory (or its
  /// parents).
<<<<<<< HEAD
  _OptionValueWithContext<T>? _valueAtFromFile(Folder dir) {
=======
  _OptionValueWithContext<T> _valueAtFromFile(Folder dir) {
>>>>>>> c8512121
    var yamlFileData = _yamlAtDirectory(dir);
    var contextPath = yamlFileData.canonicalDirectoryPath;
    Object yamlData = yamlFileData.data;
    for (var key in keys) {
      if (yamlData is Map && !yamlData.containsKey(key)) return null;
      yamlData = (yamlData as Map)[key] ?? {};
    }

    Object? returnData;
    if (_isListString) {
      if (yamlData is YamlList) {
        returnData = [
          for (var item in yamlData) item.toString(),
        ];
      }
    } else if (yamlData is YamlMap) {
      var convertYamlToType = _convertYamlToType;
      // TODO(jcollins-g): This special casing is unfortunate.  Consider
      // a refactor to extract yaml data conversion into closures 100% of the
      // time or find a cleaner way to do this.
      //
      // A refactor probably would integrate resolvedValue for
      // _OptionValueWithContext into the return data here, and would not have
      // that be separate.
      if (_isMapString && convertYamlToType == null) {
        convertYamlToType = (YamlMap yamlMap, String canonicalYamlPath,
            ResourceProvider resourceProvider) {
          var returnData = <String, String>{};
          for (var entry in yamlMap.entries) {
            returnData[entry.key.toString()] = entry.value.toString();
          }
          return returnData as T;
        };
      }
      if (convertYamlToType == null) {
        throw DartdocOptionError(
            'Unable to convert yaml to type for option: $fieldName, method not '
            'defined');
      }
      var canonicalDirectoryPath =
          resourceProvider.pathContext.canonicalize(contextPath);
      returnData =
          convertYamlToType(yamlData, canonicalDirectoryPath, resourceProvider);
    } else if (_isDouble) {
      if (yamlData is num) {
        returnData = yamlData.toDouble();
      }
    } else if (_isInt || _isString || _isBool) {
      if (yamlData is T) {
        returnData = yamlData;
      }
    } else {
      throw UnsupportedError('Type $T is not supported');
    }
    return _OptionValueWithContext(returnData as T, contextPath,
        definingFile: 'dartdoc_options.yaml');
  }

  _YamlFileData _yamlAtDirectory(Folder folder) {
    var canonicalPaths = <String>[];
    var yamlData = _YamlFileData({}, _directoryCurrentPath);

    for (var dir in folder.withAncestors) {
      var canonicalPath =
          resourceProvider.pathContext.canonicalize(folder.path);
      if (_yamlAtCanonicalPathCache.containsKey(canonicalPath)) {
        yamlData = _yamlAtCanonicalPathCache[canonicalPath]!;
        break;
      }
      canonicalPaths.add(canonicalPath);
      if (dir.exists) {
        var dartdocOptionsFile = resourceProvider.getFile(resourceProvider
            .pathContext
            .join(dir.path, 'dartdoc_options.yaml'));
        if (dartdocOptionsFile.exists) {
          yamlData = _YamlFileData(
              loadYaml(dartdocOptionsFile.readAsStringSync()),
              resourceProvider.pathContext.canonicalize(dir.path));
          break;
        }
      }
    }
    canonicalPaths.forEach((p) => _yamlAtCanonicalPathCache[p] = yamlData);
    return yamlData;
  }
}

/// Mixin class implementing command-line arguments for [DartdocOption].
abstract class _DartdocArgOption<T> implements DartdocOption<T> {
  /// For [ArgParser], set to true if the argument can be negated with `--no` on
  /// the command line.
  bool get negatable;

  /// For [ArgParser], set to true if a single string argument will be broken
  /// into a list on commas.
  bool get splitCommas;

  /// For [ArgParser], set to true to hide this from the help menu.
  bool get hide;

  /// For [ArgParser], set to a single character to have a short version of the
  /// command line argument.
  String? get abbr;

  /// valueAt for arguments ignores the [dir] parameter and only uses command
  /// line arguments and the current working directory to resolve the result.
  @override
  T? valueAt(Folder dir) => _valueAtFromArgs() ?? defaultsTo;

  /// For passing in to [int.parse] and [double.parse] `onError'.
  void _throwErrorForTypes(String value) {
    String example;
    if (defaultsTo is Map) {
      example = 'key::value';
    } else if (_isInt) {
      example = '32';
    } else if (_isDouble) {
      example = '0.76';
    } else {
      throw UnimplementedError(
          'Type for $name is not implemented in $_throwErrorForTypes');
    }
    throw DartdocOptionError(
        'Invalid argument value: --$argName, set to "$value", must be a '
        '$T.  Example:  --$argName $example');
  }

  /// Returns null if no argument was given on the command line.
  T? _valueAtFromArgs() {
    var valueWithContext = _valueAtFromArgsWithContext();
    return _handlePathsInContext(valueWithContext);
  }

  @override
  void _onMissing(
          _OptionValueWithContext<T> valueWithContext, String missingPath) =>
      _onMissingFromArgs(valueWithContext, missingPath);

  void _onMissingFromArgs(
      _OptionValueWithContext<T> valueWithContext, String missingPath) {
    throw DartdocFileMissing(
        'Argument --$argName, set to ${valueWithContext.value}, resolves to '
        'missing path: "$missingPath"');
  }

  /// Generates an _OptionValueWithContext using the value of the argument from
  /// the [argParser] and the working directory from [_directoryCurrent].
  ///
  /// Throws [UnsupportedError] if [T] is not a supported type.
<<<<<<< HEAD
  _OptionValueWithContext<T>? _valueAtFromArgsWithContext() {
=======
  _OptionValueWithContext<T> _valueAtFromArgsWithContext() {
>>>>>>> c8512121
    if (!_argResults.wasParsed(argName)) return null;

    T retval;
    // Unlike in _DartdocFileOption, we throw here on inputs being invalid
    // rather than silently proceeding.  This is because the user presumably
    // typed something wrong on the command line and can therefore fix it.
    // dartdoc_option.yaml files from other packages may not be fully in the
    // user's control.
    if (_isBool || _isListString || _isString) {
      retval = _argResults[argName];
    } else if (_isInt) {
      retval = int.tryParse(_argResults[argName]) as T;
      if (retval == null) _throwErrorForTypes(_argResults[argName]);
    } else if (_isDouble) {
      retval = double.tryParse(_argResults[argName]) as T;
      if (retval == null) _throwErrorForTypes(_argResults[argName]);
    } else if (_isMapString) {
      retval = <String, String>{} as T;
      for (String pair in _argResults[argName]) {
        var pairList = pair.split('::');
        if (pairList.length != 2) {
          _throwErrorForTypes(pair);
        }
        assert(pairList.length == 2);
        (retval as Map<String, String>)[pairList.first] = pairList.last;
      }
    } else {
      throw UnsupportedError('Type $T is not supported');
    }
    return _OptionValueWithContext(retval, _directoryCurrentPath);
  }

  /// The name of this option as a command line argument.
  String get argName => _keysToArgName(keys);

  /// Turns ['foo', 'somethingBar', 'over_the_hill'] into
  /// 'something-bar-over-the-hill' (with default skip).
  /// This allows argument names to reflect nested structure.
  static String _keysToArgName(Iterable<String> keys, [int skip = 1]) {
    var argName = "${keys.skip(skip).join('-')}";
    argName = argName.replaceAll('_', '-');
    // Do not consume the lowercase character after the uppercase one, to handle
    // two character words.
    final camelCaseRegexp = RegExp(r'([a-z])([A-Z])(?=([a-z]))');
    argName = argName.replaceAllMapped(camelCaseRegexp, (Match m) {
      var before = m.group(1);
      // Group 2 is not optional.
      var after = m.group(2)!.toLowerCase();
      return '$before-$after';
    });
    return argName;
  }

  /// If this argument is added to a larger tree of DartdocOptions, call
  /// [ArgParser.addFlag], [ArgParser.addOption], or [ArgParser.addMultiOption]
  /// as appropriate for [T].
  @override
  void _addToArgParser(ArgParser argParser) {
    if (_isBool) {
      argParser.addFlag(argName,
          abbr: abbr,
          defaultsTo: defaultsTo as bool,
          help: help,
          hide: hide,
          negatable: negatable);
    } else if (_isInt || _isDouble || _isString) {
      argParser.addOption(argName,
          abbr: abbr,
          defaultsTo: defaultsTo?.toString(),
          help: help,
          hide: hide);
    } else if (_isListString || _isMapString) {
      var defaultsToList = <String>[];
      if (_isListString) {
        defaultsToList = defaultsTo as List<String>;
      } else {
        defaultsToList.addAll((defaultsTo as Map<String, String>)
            .entries
            .map((m) => '${m.key}::${m.value}'));
      }
      argParser.addMultiOption(argName,
          abbr: abbr,
          defaultsTo: defaultsToList,
          help: help,
          hide: hide,
          splitCommas: splitCommas);
    } else {
      throw UnsupportedError('Type $T is not supported');
    }
  }
}

/// All DartdocOptionContext mixins should implement this, as well as any other
/// DartdocOptionContext mixins they use for calculating synthetic options.
abstract class DartdocOptionContextBase {
  DartdocOptionSet get optionSet;

  Folder get context;
}

/// An [DartdocOptionSet] wrapped in nice accessors specific to Dartdoc, which
/// automatically passes in the right directory for a given context.
///
/// Usually, a single [ModelElement], [Package], [Category] and so forth has a
/// single context and so this can be made a member variable of those
/// structures.
class DartdocOptionContext extends DartdocOptionContextBase
    with
        DartdocExperimentOptionContext,
        PackageWarningOptionContext,
        SourceLinkerOptionContext {
  @override
  final DartdocOptionSet optionSet;
  @override
  final Folder context;

  // TODO(jcollins-g): Allow passing in structured data to initialize a
  // [DartdocOptionContext]'s arguments instead of having to parse strings
  // via optionSet.
  DartdocOptionContext(this.optionSet, Resource contextLocation,
<<<<<<< HEAD
      ResourceProvider resourceProvider)
      : context = resourceProvider.getFolder(resourceProvider.pathContext
            .canonicalize(contextLocation is File
                ? contextLocation.parent2.path
                : contextLocation.path));

  /// Build a DartdocOptionContext via the 'inputDir' command line option.
  DartdocOptionContext.fromDefaultContextLocation(
      this.optionSet, ResourceProvider resourceProvider)
      : context = resourceProvider.getFolder(optionSet['inputDir'].valueAt(
                resourceProvider
                    .getFolder(resourceProvider.pathContext.current)) ??
            resourceProvider.pathContext.current);
=======
      ResourceProvider resourceProvider) {
    assert(contextLocation != null);
    context = resourceProvider.getFolder(resourceProvider.pathContext
        .canonicalize(contextLocation is File
            ? contextLocation.parent2.path
            : contextLocation.path));
  }

  /// Build a DartdocOptionContext via the 'inputDir' command line option.
  DartdocOptionContext.fromDefaultContextLocation(
      this.optionSet, ResourceProvider resourceProvider) {
    var current = resourceProvider.pathContext.current;
    String inputDir =
        optionSet['inputDir'].valueAt(resourceProvider.getFolder(current)) ??
            current;
    context = resourceProvider.getFolder(inputDir);
  }
>>>>>>> c8512121

  /// Build a DartdocOptionContext from an analyzer element (using its source
  /// location).
  factory DartdocOptionContext.fromElement(DartdocOptionSet optionSet,
      LibraryElement libraryElement, ResourceProvider resourceProvider) {
    return DartdocOptionContext(
        optionSet,
        resourceProvider.getFile(libraryElement.source.fullName),
        resourceProvider);
  }

  /// Build a DartdocOptionContext from an existing [DartdocOptionContext] and a
  /// new analyzer [Element].
  factory DartdocOptionContext.fromContextElement(
      DartdocOptionContext optionContext,
      LibraryElement libraryElement,
      ResourceProvider resourceProvider) {
    return DartdocOptionContext.fromElement(
        optionContext.optionSet, libraryElement, resourceProvider);
  }

  /// Build a DartdocOptionContext from an existing [DartdocOptionContext].
  factory DartdocOptionContext.fromContext(DartdocOptionContext optionContext,
      Resource resource, ResourceProvider resourceProvider) {
    return DartdocOptionContext(
        optionContext.optionSet, resource, resourceProvider);
  }

  // All values defined in createDartdocOptions should be exposed here.
  bool get allowTools => optionSet['allowTools'].valueAt(context);

  double get ambiguousReexportScorerMinConfidence =>
      optionSet['ambiguousReexportScorerMinConfidence'].valueAt(context);

  bool get autoIncludeDependencies =>
      optionSet['autoIncludeDependencies'].valueAt(context);

  List<String> get categoryOrder => optionSet['categoryOrder'].valueAt(context);

  CategoryConfiguration get categories =>
      optionSet['categories'].valueAt(context);

  List<String> get dropTextFrom => optionSet['dropTextFrom'].valueAt(context);

  String get examplePathPrefix =>
      optionSet['examplePathPrefix'].valueAt(context);

  // TODO(srawlins): This memoization saved a lot of time in unit testing, but
  // is the first value in this class to be memoized. Memoize others?
  late final List<String> exclude = optionSet['exclude'].valueAt(context);

  List<String> get excludePackages =>
      optionSet['excludePackages'].valueAt(context);

  String get flutterRoot => optionSet['flutterRoot'].valueAt(context);

  bool get hideSdkText => optionSet['hideSdkText'].valueAt(context);

  List<String> get include => optionSet['include'].valueAt(context);

  List<String> get includeExternal =>
      optionSet['includeExternal'].valueAt(context);

  bool get includeSource => optionSet['includeSource'].valueAt(context);

  bool get injectHtml => optionSet['injectHtml'].valueAt(context);

  bool get excludeFooterVersion =>
      optionSet['excludeFooterVersion'].valueAt(context);

  ToolConfiguration get tools => optionSet['tools'].valueAt(context);

  /// _input is only used to construct synthetic options.
  // ignore: unused_element
  String get _input => optionSet['input'].valueAt(context);

  String get inputDir => optionSet['inputDir'].valueAt(context);

  bool get linkToRemote => optionSet['linkTo']['remote'].valueAt(context);

  String get linkToUrl => optionSet['linkTo']['url'].valueAt(context);

  /// _linkToHosted is only used to construct synthetic options.
  // ignore: unused_element
  String get _linkToHosted => optionSet['linkTo']['hosted'].valueAt(context);

  List<String> get nodoc => optionSet['nodoc'].valueAt(context);

  String get output => optionSet['output'].valueAt(context);

  PackageMeta get packageMeta => optionSet['packageMeta'].valueAt(context);

  List<String> get packageOrder => optionSet['packageOrder'].valueAt(context);

  bool get sdkDocs => optionSet['sdkDocs'].valueAt(context);

  ResourceProvider get resourceProvider => optionSet.resourceProvider;

  String get sdkDir => optionSet['sdkDir'].valueAt(context);

  bool get showUndocumentedCategories =>
      optionSet['showUndocumentedCategories'].valueAt(context);

  PackageMeta get topLevelPackageMeta =>
      optionSet['topLevelPackageMeta'].valueAt(context);

  bool get useCategories => optionSet['useCategories'].valueAt(context);

  bool get validateLinks => optionSet['validateLinks'].valueAt(context);

  bool isLibraryExcluded(String name) =>
      exclude.any((pattern) => name == pattern);

  bool isPackageExcluded(String name) =>
      excludePackages.any((pattern) => name == pattern);

  bool get showStats => optionSet['showStats'].valueAt(context);

  /// Output format, e.g. 'html', 'md'
  String get format => optionSet['format'].valueAt(context);

  // TODO(jdkoren): temporary while we confirm href base behavior doesn't break
  // important clients
  bool get useBaseHref => optionSet['useBaseHref'].valueAt(context);
}

/// Instantiate dartdoc's configuration file and options parser with the
/// given command line arguments.
Future<List<DartdocOption>> createDartdocOptions(
  PackageMetaProvider packageMetaProvider,
) async {
  var resourceProvider = packageMetaProvider.resourceProvider;
  return [
    DartdocOptionArgOnly<bool>('allowTools', false, resourceProvider,
        help: 'Execute user-defined tools to fill in @tool directives.',
        negatable: true),
    DartdocOptionArgFile<double>(
        'ambiguousReexportScorerMinConfidence', 0.1, resourceProvider,
        help: 'Minimum scorer confidence to suppress warning on ambiguous '
            'reexport.'),
    DartdocOptionArgOnly<bool>(
        'autoIncludeDependencies', false, resourceProvider,
        help: 'Include all the used libraries into the docs, even the ones not '
            'in the current package or "include-external"',
        negatable: true),
    DartdocOptionArgFile<List<String>>('categoryOrder', [], resourceProvider,
        splitCommas: true,
        help: 'A list of categories (not package names) to place first when '
            "grouping symbols on dartdoc's sidebar. Unmentioned categories are "
            'sorted after these.'),
    DartdocOptionFileOnly<CategoryConfiguration>(
        'categories', CategoryConfiguration.empty, resourceProvider,
        convertYamlToType: CategoryConfiguration.fromYamlMap,
        help: 'A list of all categories, their display names, and markdown '
            'documentation in the order they are to be displayed.'),
    DartdocOptionSyntheticOnly<List<String>>('dropTextFrom',
        (DartdocSyntheticOption<List<String>> option, Folder dir) {
      if (option.parent['hideSdkText'].valueAt(dir)) {
        return [
          'dart.async',
          'dart.collection',
          'dart.convert',
          'dart.core',
          'dart.developer',
          'dart.html',
          'dart.indexed_db',
          'dart.io',
          'dart.isolate',
          'dart.js',
          'dart.js_util',
          'dart.math',
          'dart.mirrors',
          'dart.svg',
          'dart.typed_data',
          'dart.web_audio'
        ];
      }
      return [];
    }, resourceProvider,
        help: 'Remove text from libraries with the following names.'),
    DartdocOptionArgFile<String?>('examplePathPrefix', null, resourceProvider,
        optionIs: OptionKind.dir,
        help: 'Prefix for @example paths.\n(defaults to the project root)',
        mustExist: true),
    DartdocOptionArgFile<List<String>>('exclude', [], resourceProvider,
        help: 'Library names to ignore.', splitCommas: true),
    DartdocOptionArgOnly<List<String>>('excludePackages', [], resourceProvider,
        help: 'Package names to ignore.', splitCommas: true),
<<<<<<< HEAD
    DartdocOptionArgFile<bool>(
        'enhancedReferenceLookup', true, resourceProvider,
        hide: true,
        help:
            'Use the new comment reference lookup system instead of the legacy '
            'version.  Please file a bug referencing this flag if you have to '
            'change it to false -- this flag and associated behavior will '
            'disappear in a future version.',
        negatable: true),
    // This could be a ArgOnly, but trying to not provide too many ways
    // to set the flutter root.
    DartdocOptionSyntheticOnly<String?>('flutterRoot',
        (DartdocSyntheticOption<String?> option, Folder dir) {
      var envFlutterRoot = Platform.environment['FLUTTER_ROOT'];
      if (envFlutterRoot == null) return null;
      return resourceProvider.pathContext.resolveTildePath(envFlutterRoot);
    }, resourceProvider,
=======
    DartdocOptionSyntheticOnly<String>(
        'flutterRoot',
        (DartdocSyntheticOption<String> option, Folder dir) => resourceProvider
            .pathContext
            .resolveTildePath(Platform.environment['FLUTTER_ROOT']),
        resourceProvider,
>>>>>>> c8512121
        optionIs: OptionKind.dir,
        help: 'Root of the Flutter SDK, specified from environment.',
        mustExist: true),
    DartdocOptionArgOnly<bool>('hideSdkText', false, resourceProvider,
        hide: true,
        help: 'Drop all text for SDK components.  Helpful for integration '
            'tests for dartdoc, probably not useful for anything else.',
        negatable: true),
    DartdocOptionArgFile<List<String>>('include', [], resourceProvider,
        help: 'Library names to generate docs for.', splitCommas: true),
    DartdocOptionArgFile<List<String>>('includeExternal', [], resourceProvider,
        optionIs: OptionKind.file,
        help:
            'Additional (external) dart files to include; use "dir/fileName", '
            'as in lib/material.dart.',
        mustExist: true,
        splitCommas: true),
    DartdocOptionArgOnly<bool>('includeSource', true, resourceProvider,
        help: 'Show source code blocks.', negatable: true),
    DartdocOptionArgOnly<bool>('injectHtml', false, resourceProvider,
        help: 'Allow the use of the {@inject-html} directive to inject raw '
            'HTML into dartdoc output.'),
    DartdocOptionArgOnly<String>(
        'input', resourceProvider.pathContext.current, resourceProvider,
        optionIs: OptionKind.dir,
        help: 'Path to source directory',
        mustExist: true),
    DartdocOptionSyntheticOnly<String>('inputDir',
        (DartdocSyntheticOption<String> option, Folder dir) {
      if (option.parent['sdkDocs'].valueAt(dir)) {
        return option.parent['sdkDir'].valueAt(dir);
      }
      return option.parent['input'].valueAt(dir);
    }, resourceProvider,
        help: 'Path to source directory (with override if --sdk-docs)',
        optionIs: OptionKind.dir,
        mustExist: true),
    DartdocOptionSet('linkTo', resourceProvider)
      ..addAll([
        DartdocOptionArgOnly<Map<String, String>>(
            'hosted',
            {'pub.dartlang.org': 'https://pub.dev/documentation/%n%/%v%'},
            resourceProvider,
            help: 'Specify URLs for hosted pub packages'),
        DartdocOptionArgOnly<Map<String, String>>(
          'sdks',
          {
            'Dart': 'https://api.dart.dev/%b%/%v%',
            'Flutter': 'https://api.flutter.dev/flutter',
          },
          resourceProvider,
          help: 'Specify URLs for SDKs.',
        ),
        DartdocOptionFileSynth<String>('url',
            (DartdocSyntheticOption<String> option, Folder dir) {
          PackageMeta packageMeta =
              option.parent.parent['packageMeta'].valueAt(dir);
          // Prefer SDK check first, then pub cache check.
          var inSdk = packageMeta
              .sdkType(option.parent.parent['flutterRoot'].valueAt(dir));
          // Analyzer may be confused because package_meta still needs
          // migrating.  It can definitely return null.
          // ignore: unnecessary_null_comparison
          if (inSdk != null) {
            Map<String, String> sdks = option.parent['sdks'].valueAt(dir);
            if (sdks.containsKey(inSdk)) return sdks[inSdk]!;
          }
          var hostedAt = packageMeta.hostedAt;
          // ignore: unnecessary_null_comparison
          if (hostedAt != null) {
            Map<String, String> hostMap = option.parent['hosted'].valueAt(dir);
            if (hostMap.containsKey(hostedAt)) return hostMap[hostedAt]!;
          }
          return '';
        }, resourceProvider, help: 'Url to use for this particular package.'),
        DartdocOptionArgOnly<bool>('remote', true, resourceProvider,
            help: 'Allow links to be generated for packages outside this one.',
            negatable: true),
      ]),
    DartdocOptionFileOnly<List<String>>('nodoc', [], resourceProvider,
        optionIs: OptionKind.glob,
        help: 'Dart symbols declared in these '
            'files will be treated as though they have the @nodoc flag added to '
            'their documentation comment.'),
    DartdocOptionArgOnly<String>('output',
        resourceProvider.pathContext.join('doc', 'api'), resourceProvider,
        optionIs: OptionKind.dir, help: 'Path to output directory.'),
    DartdocOptionSyntheticOnly<PackageMeta>(
      'packageMeta',
      (DartdocSyntheticOption<PackageMeta> option, Folder dir) {
        var packageMeta = packageMetaProvider.fromDir(dir);
        // ignore: unnecessary_null_comparison
        if (packageMeta == null) {
          throw DartdocOptionError(
              'Unable to determine package for directory: ${dir.path}');
        }
        return packageMeta;
      },
      resourceProvider,
    ),
    DartdocOptionArgOnly<List<String>>('packageOrder', [], resourceProvider,
        splitCommas: true,
        help:
            'A list of package names to place first when grouping libraries in '
            'packages. Unmentioned packages are sorted after these.'),
    DartdocOptionArgOnly<bool>('sdkDocs', false, resourceProvider,
        help: 'Generate ONLY the docs for the Dart SDK.'),
    DartdocOptionArgSynth<String?>('sdkDir',
        (DartdocSyntheticOption<String?> option, Folder dir) {
      if (!(option.parent['sdkDocs'].valueAt(dir) as bool) &&
          (option.root['topLevelPackageMeta'].valueAt(dir) as PackageMeta)
              .requiresFlutter) {
        String? flutterRoot = option.root['flutterRoot'].valueAt(dir);
        if (flutterRoot == null) {
          // For now, return null. An error is reported in
          // [PackageBuilder.buildPackageGraph].
          return null;
        }
        return resourceProvider.pathContext
            .join(flutterRoot, 'bin', 'cache', 'dart-sdk');
      }
      return packageMetaProvider.defaultSdkDir.path;
    }, packageMetaProvider.resourceProvider,
        help: 'Path to the SDK directory.',
        optionIs: OptionKind.dir,
        mustExist: true),
    DartdocOptionArgFile<bool>(
        'showUndocumentedCategories', false, resourceProvider,
        help: "Label categories that aren't documented", negatable: true),
    DartdocOptionSyntheticOnly<PackageMeta>('topLevelPackageMeta',
        (DartdocSyntheticOption<PackageMeta> option, Folder dir) {
      var packageMeta = packageMetaProvider.fromDir(
          resourceProvider.getFolder(option.parent['inputDir'].valueAt(dir)));
      // ignore: unnecessary_null_comparison
      if (packageMeta == null) {
        throw DartdocOptionError(
            'Unable to generate documentation: no package found');
      }
      if (!packageMeta.isValid) {
        final firstError = packageMeta.getInvalidReasons().first;
        throw DartdocOptionError('Package is invalid: $firstError');
      }
      return packageMeta;
    }, resourceProvider, help: 'PackageMeta object for the default package.'),
    DartdocOptionArgOnly<bool>('useCategories', true, resourceProvider,
        help: 'Display categories in the sidebar of packages'),
    DartdocOptionArgOnly<bool>('validateLinks', true, resourceProvider,
        help: 'Runs the built-in link checker to display Dart context aware '
            'warnings for broken links (slow)',
        negatable: true),
    DartdocOptionArgOnly<bool>('verboseWarnings', true, resourceProvider,
        help: 'Display extra debugging information and help with warnings.',
        negatable: true),
    DartdocOptionFileOnly<bool>('excludeFooterVersion', false, resourceProvider,
        help: 'Excludes the package version number in the footer text'),
    DartdocOptionFileOnly<ToolConfiguration>(
        'tools', ToolConfiguration.empty(resourceProvider), resourceProvider,
        convertYamlToType: ToolConfiguration.fromYamlMap,
        help: 'A map of tool names to executable paths. Each executable must '
            'exist. Executables for different platforms are specified by '
            'giving the platform name as a key, and a list of strings as the '
            'command.'),
    DartdocOptionArgOnly<bool>('useBaseHref', false, resourceProvider,
        help:
            'Use <base href> in generated files (legacy behavior). This option '
            'is temporary and support will be removed in the future. Use only '
            'if the default behavior breaks links between your documentation '
            'pages, and please file an issue on GitHub.',
        negatable: false,
        hide: true),
    DartdocOptionArgOnly<bool>('showStats', false, resourceProvider,
        help: 'Show statistics useful for debugging.', hide: true),
    DartdocOptionArgOnly<String>('format', 'html', resourceProvider,
        help: 'The format of documentation to generate: `md` for markdown, '
            '`html` for html.',
        hide: false),
    // TODO(jcollins-g): refactor so there is a single static "create" for
    // each DartdocOptionContext that traverses the inheritance tree itself.
    ...await createExperimentOptions(resourceProvider),
    ...await createPackageWarningOptions(packageMetaProvider),
    ...await createSourceLinkerOptions(resourceProvider),
  ];
}<|MERGE_RESOLUTION|>--- conflicted
+++ resolved
@@ -391,14 +391,6 @@
 
   bool get _isDouble => _kDoubleVal is T;
 
-<<<<<<< HEAD
-=======
-  DartdocOption _parent;
-
-  /// The parent of this DartdocOption, or null if this is the root.
-  DartdocOption get parent => _parent;
-
->>>>>>> c8512121
   final Map<String, _YamlFileData> __yamlAtCanonicalPathCache = {};
 
   /// Implementation detail for [DartdocOptionFileOnly].  Make sure we use
@@ -441,11 +433,7 @@
 
   /// For a [List<String>] or [String] value, if [isDir] or [isFile] is set,
   /// resolve paths in value relative to canonicalPath.
-<<<<<<< HEAD
   T? _handlePathsInContext(_OptionValueWithContext<T>? valueWithContext) {
-=======
-  T _handlePathsInContext(_OptionValueWithContext<T> valueWithContext) {
->>>>>>> c8512121
     if (valueWithContext?.value == null || !(isDir || isFile || isGlob)) {
       return valueWithContext?.value;
     }
@@ -460,7 +448,6 @@
 
   ArgResults get _argResults => root.__argResults;
 
-<<<<<<< HEAD
   /// To avoid accessing early, call [add] on the option's parent before
   /// looking up unless this is a [DartdocRootOption].
   late final DartdocOption parent;
@@ -469,19 +456,6 @@
   DartdocOptionRoot get root {
     DartdocOption p = this;
     while (p is! DartdocOptionRoot) {
-=======
-  /// Set the parent of this [DartdocOption].  Do not call more than once.
-  set parent(DartdocOption newParent) {
-    assert(_parent == null);
-    _parent = newParent;
-  }
-
-  /// The root [DartdocOption] containing this object, or [this] if the object
-  /// has no parent.
-  DartdocOption get root {
-    DartdocOption p = this;
-    while (p.parent != null) {
->>>>>>> c8512121
       p = p.parent;
     }
     return p;
@@ -491,11 +465,7 @@
   Iterable<String> get keys {
     var keyList = <String>[];
     DartdocOption option = this;
-<<<<<<< HEAD
     while (option is! DartdocOptionRoot) {
-=======
-    while (option?.name != null) {
->>>>>>> c8512121
       keyList.add(option.name);
       option = option.parent;
     }
@@ -714,7 +684,6 @@
 
   ArgParser get argParser => _argParser;
 
-<<<<<<< HEAD
   /// Initialized via [_parseArguments].
   late ArgResults __argResults;
 
@@ -732,12 +701,6 @@
     }
     __argResults = argParser.parse(arguments);
   }
-=======
-  /// Since we have no value, [_onMissing] does nothing.
-  @override
-  void _onMissing(
-      _OptionValueWithContext<void> valueWithContext, String missingFilename) {}
->>>>>>> c8512121
 
   /// Traverse skips this node, because it doesn't represent a real
   /// configuration object.
@@ -903,11 +866,7 @@
   T? _valueAtFromFiles(Folder dir) {
     var key = resourceProvider.pathContext.canonicalize(dir.path);
     if (!__valueAtFromFiles.containsKey(key)) {
-<<<<<<< HEAD
       _OptionValueWithContext<T>? valueWithContext;
-=======
-      _OptionValueWithContext<T> valueWithContext;
->>>>>>> c8512121
       if (parentDirOverridesChild) {
         valueWithContext = _valueAtFromFilesLastFound(dir);
       } else {
@@ -920,13 +879,8 @@
 
   /// Searches all dartdoc_options files through parent directories, starting at
   /// [dir], for the option and returns one once found.
-<<<<<<< HEAD
   _OptionValueWithContext<T>? _valueAtFromFilesFirstFound(Folder folder) {
     _OptionValueWithContext<T>? value;
-=======
-  _OptionValueWithContext<T> _valueAtFromFilesFirstFound(Folder folder) {
-    _OptionValueWithContext<T> value;
->>>>>>> c8512121
     for (var dir in folder.withAncestors) {
       value = _valueAtFromFile(dir);
       if (value != null) break;
@@ -937,13 +891,8 @@
   /// Searches all dartdoc_options files for the option, and returns the value
   /// in the top-most parent directory `dartdoc_options.yaml` file it is
   /// mentioned in.
-<<<<<<< HEAD
   _OptionValueWithContext<T>? _valueAtFromFilesLastFound(Folder folder) {
     _OptionValueWithContext<T>? value;
-=======
-  _OptionValueWithContext<T> _valueAtFromFilesLastFound(Folder folder) {
-    _OptionValueWithContext<T> value;
->>>>>>> c8512121
     for (var dir in folder.withAncestors) {
       var tmpValue = _valueAtFromFile(dir);
       if (tmpValue != null) value = tmpValue;
@@ -953,11 +902,7 @@
 
   /// Returns null if not set in the YAML file in this directory (or its
   /// parents).
-<<<<<<< HEAD
   _OptionValueWithContext<T>? _valueAtFromFile(Folder dir) {
-=======
-  _OptionValueWithContext<T> _valueAtFromFile(Folder dir) {
->>>>>>> c8512121
     var yamlFileData = _yamlAtDirectory(dir);
     var contextPath = yamlFileData.canonicalDirectoryPath;
     Object yamlData = yamlFileData.data;
@@ -1107,11 +1052,7 @@
   /// the [argParser] and the working directory from [_directoryCurrent].
   ///
   /// Throws [UnsupportedError] if [T] is not a supported type.
-<<<<<<< HEAD
   _OptionValueWithContext<T>? _valueAtFromArgsWithContext() {
-=======
-  _OptionValueWithContext<T> _valueAtFromArgsWithContext() {
->>>>>>> c8512121
     if (!_argResults.wasParsed(argName)) return null;
 
     T retval;
@@ -1232,7 +1173,6 @@
   // [DartdocOptionContext]'s arguments instead of having to parse strings
   // via optionSet.
   DartdocOptionContext(this.optionSet, Resource contextLocation,
-<<<<<<< HEAD
       ResourceProvider resourceProvider)
       : context = resourceProvider.getFolder(resourceProvider.pathContext
             .canonicalize(contextLocation is File
@@ -1246,25 +1186,6 @@
                 resourceProvider
                     .getFolder(resourceProvider.pathContext.current)) ??
             resourceProvider.pathContext.current);
-=======
-      ResourceProvider resourceProvider) {
-    assert(contextLocation != null);
-    context = resourceProvider.getFolder(resourceProvider.pathContext
-        .canonicalize(contextLocation is File
-            ? contextLocation.parent2.path
-            : contextLocation.path));
-  }
-
-  /// Build a DartdocOptionContext via the 'inputDir' command line option.
-  DartdocOptionContext.fromDefaultContextLocation(
-      this.optionSet, ResourceProvider resourceProvider) {
-    var current = resourceProvider.pathContext.current;
-    String inputDir =
-        optionSet['inputDir'].valueAt(resourceProvider.getFolder(current)) ??
-            current;
-    context = resourceProvider.getFolder(inputDir);
-  }
->>>>>>> c8512121
 
   /// Build a DartdocOptionContext from an analyzer element (using its source
   /// location).
@@ -1453,32 +1374,12 @@
         help: 'Library names to ignore.', splitCommas: true),
     DartdocOptionArgOnly<List<String>>('excludePackages', [], resourceProvider,
         help: 'Package names to ignore.', splitCommas: true),
-<<<<<<< HEAD
-    DartdocOptionArgFile<bool>(
-        'enhancedReferenceLookup', true, resourceProvider,
-        hide: true,
-        help:
-            'Use the new comment reference lookup system instead of the legacy '
-            'version.  Please file a bug referencing this flag if you have to '
-            'change it to false -- this flag and associated behavior will '
-            'disappear in a future version.',
-        negatable: true),
-    // This could be a ArgOnly, but trying to not provide too many ways
-    // to set the flutter root.
     DartdocOptionSyntheticOnly<String?>('flutterRoot',
         (DartdocSyntheticOption<String?> option, Folder dir) {
       var envFlutterRoot = Platform.environment['FLUTTER_ROOT'];
       if (envFlutterRoot == null) return null;
       return resourceProvider.pathContext.resolveTildePath(envFlutterRoot);
     }, resourceProvider,
-=======
-    DartdocOptionSyntheticOnly<String>(
-        'flutterRoot',
-        (DartdocSyntheticOption<String> option, Folder dir) => resourceProvider
-            .pathContext
-            .resolveTildePath(Platform.environment['FLUTTER_ROOT']),
-        resourceProvider,
->>>>>>> c8512121
         optionIs: OptionKind.dir,
         help: 'Root of the Flutter SDK, specified from environment.',
         mustExist: true),
