// Copyright (c) 2014, the Dart project authors.  Please see the AUTHORS file
// for details. All rights reserved. Use of this source code is governed by a
// BSD-style license that can be found in the LICENSE file.

library dartdoc.model_utils;

import 'dart:convert';
import 'dart:io';

import 'package:analyzer/dart/element/element.dart';
import 'package:analyzer/src/generated/engine.dart';
import 'package:analyzer/src/generated/sdk.dart';
import 'package:analyzer/src/generated/source_io.dart';
import 'package:dartdoc/src/model.dart';
<<<<<<< HEAD
import 'package:quiver/core.dart';
=======
import 'package:path/path.dart' as pathLib;
>>>>>>> 9730e67e

final Map<String, String> _fileContents = <String, String>{};

/// Remove elements that aren't documented.
Iterable<T> filterNonDocumented<T extends Documentable>(
    Iterable<T> maybeDocumentedItems) {
  return maybeDocumentedItems.where((me) => me.isDocumented);
}

/// Returns an iterable containing only public elements from [privacyItems].
Iterable<T> filterNonPublic<T extends Privacy>(Iterable<T> privacyItems) {
  return privacyItems.where((me) => me.isPublic);
}

/// Finds canonical classes for all classes in the iterable, if possible.
/// If a canonical class can not be found, returns the original class.
Iterable<Class> findCanonicalFor(Iterable<Class> classes) {
  return classes.map((c) =>
      c.packageGraph.findCanonicalModelElementFor(c.element) as Class ?? c);
}

String getFileContentsFor(Element e) {
  var location = e.source.fullName;
  if (!_fileContents.containsKey(location)) {
    var contents = new File(location).readAsStringSync();
    _fileContents.putIfAbsent(location, () => contents);
  }
  return _fileContents[location];
}

Iterable<LibraryElement> getRequiredSdkLibraries(
    DartSdk sdk, AnalysisContext context) {
  var requiredLibs = sdk.sdkLibraries
      .where((sdkLib) => sdkLib.shortName == 'dart:_interceptors');
  final Set<LibraryElement> allLibraryElements = new Set();
  for (var sdkLib in requiredLibs) {
    Source source = sdk.mapDartUri(sdkLib.shortName);
    allLibraryElements.add(context.computeLibraryElement(source));
  }
  return allLibraryElements;
}

bool isInExportedLibraries(
    List<LibraryElement> libraries, LibraryElement library) {
  return libraries
      .any((lib) => lib == library || lib.exportedLibraries.contains(library));
}

final RegExp slashes = new RegExp('[\/]');
bool hasPrivateName(Element e) {
  if (e.name == null) return false;

  if (e.name.startsWith('_')) {
    return true;
  }
  // GenericFunctionTypeElements have the name we care about in the enclosing
  // element.
  if (e is GenericFunctionTypeElement) {
    if (e.enclosingElement.name.startsWith('_')) {
      return true;
    }
  }
  if (e is LibraryElement &&
      (e.identifier.startsWith('dart:_') ||
          e.identifier.startsWith('dart:nativewrappers/') ||
          ['dart:nativewrappers'].contains(e.identifier))) {
    return true;
  }
  if (e is LibraryElement) {
    List<String> locationParts = e.location.components[0].split(slashes);
    // TODO(jcollins-g): Implement real cross package detection
    if (locationParts.length >= 2 &&
        locationParts[0].startsWith('package:') &&
        locationParts[1] == 'src') return true;
  }
  return false;
}

bool hasPublicName(Element e) => !hasPrivateName(e);

/// Strip leading dartdoc comments from the given source code.
String stripDartdocCommentsFromSource(String source) {
  String remainer = source.trimLeft();
  HtmlEscape sanitizer = const HtmlEscape();
  bool lineComments = remainer.startsWith('///') ||
      remainer.startsWith(sanitizer.convert('///'));
  bool blockComments = remainer.startsWith('/**') ||
      remainer.startsWith(sanitizer.convert('/**'));

  return source.split('\n').where((String line) {
    if (lineComments) {
      if (line.startsWith('///') || line.startsWith(sanitizer.convert('///'))) {
        return false;
      }
      lineComments = false;
      return true;
    } else if (blockComments) {
      if (line.contains('*/') || line.contains(sanitizer.convert('*/'))) {
        blockComments = false;
        return false;
      }
      if (line.startsWith('/**') || line.startsWith(sanitizer.convert('/**'))) {
        return false;
      }
      return false;
    }

    return true;
  }).join('\n');
}

/// Strip the common indent from the given source fragment.
String stripIndentFromSource(String source) {
  String remainer = source.trimLeft();
  String indent = source.substring(0, source.length - remainer.length);
  return source.split('\n').map((line) {
    line = line.trimRight();
    return line.startsWith(indent) ? line.substring(indent.length) : line;
  }).join('\n');
}

<<<<<<< HEAD
/// An UnmodifiableListView that computes equality and hashCode based on the
/// equality and hashCode of its contained objects.
class _HashableList {
  final List _source;
  int _hashCache;
  _HashableList(this._source);

  @override
  bool operator ==(other) {
    if (other is _HashableList) {
      if (_source.length == other._source.length) {
        for (var index = 0; index < _source.length; ++index) {
          if (_source[index] != other._source[index]) return false;
        }
        return true;
      }
    }
    return false;
  }

  @override
  int get hashCode => _hashCache ??= hashObjects(_source);
}

/// Like [Memoizer], except in checked mode will validate that the value of the
/// memoized function is unchanging using [DeepCollectionEquality].  Still
/// returns the cached value assuming the assertion passes.
class ValidatingMemoizer extends Memoizer {
  bool _assert_on_difference = false;

  ValidatingMemoizer() : super() {
    // Assignment within assert to take advantage of the expression only
    // being executed in checked mode.
    assert(_assert_on_difference = true);
    invalidateMemos();
  }

  /// In checked mode and when constructed with assert_on_difference == true,
  /// validate that the return value from f() equals the memoized value.
  /// Otherwise, a wrapper around putIfAbsent.
  @override
  R _cacheIfAbsent<R>(_HashableList key, R Function() f) {
    if (_assert_on_difference) {
      if (_memoizationTable.containsKey(key)) {
        R value = f();
        if (!new DeepCollectionEquality()
            .equals(value, _memoizationTable[key])) {
          throw new AssertionError('${value} != $_memoizationTable[key]');
        }
      }
    }
    return super._cacheIfAbsent(key, f);
  }
}

/// A basic Memoizer class.  Instantiate as a member variable, extend, or use
/// as a mixin to track object-specific cached values, or instantiate directly
/// to track other values.
///
/// For all methods in this class, the parameter [f] must be a tear-off method
/// or top level function (not an inline closure) for memoization to work.
/// [Memoizer] depends on the equality operator on the given function to detect
/// when we are calling the same function.
///
/// Use:
///
/// ```dart
/// String aTestFunction(String greeting, String name) => "${greeting}, ${name}";
/// int aSlowFunction() { doSome(); return expensiveCalculations(); }
///
/// myMemoizer.memoized2(aTestFunction, "Hello, "world");
/// myMemoizer.memoized(aSlowFunction);
/// ```
///
/// *Not*:
///
/// ```dart
/// String aTestFunction(String greeting, String name) => "${greeting}, ${name}";
///
/// myMemoizer.memoized2((a, b) => aTestFunction(a, b), "Hello", "world");
/// myMemoizer.memoized(() => aSlowFunction());;
/// ```
class Memoizer {
  /// Map of a function and its positional parameters (if any), to a value.
  final Map<_HashableList, dynamic> _memoizationTable = new HashMap();

  /// Reset the memoization table, forcing calls of the underlying functions.
  void invalidateMemos() {
    _memoizationTable.clear();
  }

  /// A wrapper around putIfAbsent, exposed to allow overrides.
  R _cacheIfAbsent<R>(_HashableList key, R Function() f) {
    return _memoizationTable.putIfAbsent(key, f);
  }

  /// Calls and caches the return value of [f]() if not in the cache, then
  /// returns the cached value of [f]().
  R memoized<R>(Function f, {String altKey}) {
    Object obj = altKey ?? f;
    _HashableList key = new _HashableList([obj]);
    return _cacheIfAbsent(key, f);
  }

  /// Calls and caches the return value of [f]([param1]) if not in the cache, then
  /// returns the cached value of [f]([param1]).
  R memoized1<R, A>(R Function(A) f, A param1) {
    _HashableList key = new _HashableList([f, param1]);
    return _cacheIfAbsent(key, () => f(param1));
  }

  /// Calls and caches the return value of [f]([param1], [param2]) if not in the
  /// cache, then returns the cached value of [f]([param1], [param2]).
  R memoized2<R, A, B>(R Function(A, B) f, A param1, B param2) {
    _HashableList key = new _HashableList([f, param1, param2]);
    return _cacheIfAbsent(key, () => f(param1, param2));
  }

  /// Calls and caches the return value of [f]([param1], [param2], [param3]) if
  /// not in the cache, then returns the cached value of [f]([param1],
  /// [param2], [param3]).
  R memoized3<R, A, B, C>(R Function(A, B, C) f, A param1, B param2, C param3) {
    _HashableList key = new _HashableList([f, param1, param2, param3]);
    return _cacheIfAbsent(key, () => f(param1, param2, param3));
  }

  /// Calls and caches the return value of [f]([param1], [param2], [param3],
  /// [param4]) if not in the cache, then returns the cached value of
  /// [f]([param1], [param2], [param3], [param4]).
  R memoized4<R, A, B, C, D>(
      R Function(A, B, C, D) f, A param1, B param2, C param3, D param4) {
    _HashableList key = new _HashableList([f, param1, param2, param3, param4]);
    return _cacheIfAbsent(key, () => f(param1, param2, param3, param4));
  }

  /// Calls and caches the return value of [f]([param1], [param2], [param3],
  /// [param4], [param5]) if not in the cache, then returns the cached value of [f](
  /// [param1], [param2], [param3], [param4], [param5]).
  R memoized5<R, A, B, C, D, E>(R Function(A, B, C, D, E) f, A param1, B param2,
      C param3, D param4, E param5) {
    _HashableList key =
        new _HashableList([f, param1, param2, param3, param4, param5]);
    return _cacheIfAbsent(key, () => f(param1, param2, param3, param4, param5));
  }

  /// Calls and caches the return value of [f]([param1], [param2], [param3],
  /// [param4], [param5], [param6]) if not in the cache, then returns the cached
  /// value of [f]([param1], [param2], [param3], [param4], [param5], [param6]).
  R memoized6<R, A, B, C, D, E, F>(R Function(A, B, C, D, E, F) f, A param1,
      B param2, C param3, D param4, E param5, F param6) {
    _HashableList key =
        new _HashableList([f, param1, param2, param3, param4, param5, param6]);
    return _cacheIfAbsent(
        key, () => f(param1, param2, param3, param4, param5, param6));
  }

  /// Calls and caches the return value of [f]([param1], [param2], [param3],
  /// [param4], [param5], [param6], [param7]) if not in the cache, then returns
  /// the cached value of [f]([param1], [param2], [param3], [param4], [param5],
  /// [param6], [param7]).
  R memoized7<R, A, B, C, D, E, F, G>(R Function(A, B, C, D, E, F, G) f,
      A param1, B param2, C param3, D param4, E param5, F param6, G param7) {
    _HashableList key = new _HashableList(
        [f, param1, param2, param3, param4, param5, param6, param7]);
    return _cacheIfAbsent(
        key, () => f(param1, param2, param3, param4, param5, param6, param7));
  }

  /// Calls and caches the return value of [f]([param1], [param2], [param3],
  /// [param4], [param5], [param6], [param7], [param8]) if not in the cache,
  /// then returns the cached value of [f]([param1], [param2], [param3],
  /// [param4], [param5], [param6], [param7], [param8]).
  R memoized8<R, A, B, C, D, E, F, G, H>(
      R Function(A, B, C, D, E, F, G, H) f,
      A param1,
      B param2,
      C param3,
      D param4,
      E param5,
      F param6,
      G param7,
      H param8) {
    _HashableList key = new _HashableList(
        [f, param1, param2, param3, param4, param5, param6, param7, param8]);
    return _cacheIfAbsent(
        key,
        () =>
            f(param1, param2, param3, param4, param5, param6, param7, param8));
  }
=======
/// Add links to crossdart.info to the given source fragment
String crossdartifySource(
    String inputPath,
    Map<String, Map<String, dynamic>> json,
    String source,
    Element element,
    int start) {
  inputPath = pathLib.canonicalize(inputPath);
  var sanitizer = const HtmlEscape();
  String newSource;
  if (json.isNotEmpty) {
    var node = element.computeNode();
    var file = pathLib.canonicalize(element.source.fullName);
    var filesData = json[file];
    if (filesData != null) {
      var data = filesData["references"]
          .where((r) => r["offset"] >= start && r["end"] <= node.end);
      if (data.isNotEmpty) {
        var previousStop = 0;
        var stringBuffer = new StringBuffer();
        for (var item in data) {
          stringBuffer.write(sanitizer
              .convert(source.substring(previousStop, item["offset"] - start)));
          stringBuffer
              .write("<a class='crossdart-link' href='${item["remotePath"]}'>");
          stringBuffer.write(sanitizer.convert(
              source.substring(item["offset"] - start, item["end"] - start)));
          stringBuffer.write("</a>");
          previousStop = item["end"] - start;
        }
        stringBuffer.write(
            sanitizer.convert(source.substring(previousStop, source.length)));

        newSource = stringBuffer.toString();
      }
    }
  }
  if (newSource == null) {
    newSource = sanitizer.convert(source);
  }
  return newSource;
>>>>>>> 9730e67e
}<|MERGE_RESOLUTION|>--- conflicted
+++ resolved
@@ -12,11 +12,6 @@
 import 'package:analyzer/src/generated/sdk.dart';
 import 'package:analyzer/src/generated/source_io.dart';
 import 'package:dartdoc/src/model.dart';
-<<<<<<< HEAD
-import 'package:quiver/core.dart';
-=======
-import 'package:path/path.dart' as pathLib;
->>>>>>> 9730e67e
 
 final Map<String, String> _fileContents = <String, String>{};
 
@@ -137,238 +132,3 @@
     return line.startsWith(indent) ? line.substring(indent.length) : line;
   }).join('\n');
 }
-
-<<<<<<< HEAD
-/// An UnmodifiableListView that computes equality and hashCode based on the
-/// equality and hashCode of its contained objects.
-class _HashableList {
-  final List _source;
-  int _hashCache;
-  _HashableList(this._source);
-
-  @override
-  bool operator ==(other) {
-    if (other is _HashableList) {
-      if (_source.length == other._source.length) {
-        for (var index = 0; index < _source.length; ++index) {
-          if (_source[index] != other._source[index]) return false;
-        }
-        return true;
-      }
-    }
-    return false;
-  }
-
-  @override
-  int get hashCode => _hashCache ??= hashObjects(_source);
-}
-
-/// Like [Memoizer], except in checked mode will validate that the value of the
-/// memoized function is unchanging using [DeepCollectionEquality].  Still
-/// returns the cached value assuming the assertion passes.
-class ValidatingMemoizer extends Memoizer {
-  bool _assert_on_difference = false;
-
-  ValidatingMemoizer() : super() {
-    // Assignment within assert to take advantage of the expression only
-    // being executed in checked mode.
-    assert(_assert_on_difference = true);
-    invalidateMemos();
-  }
-
-  /// In checked mode and when constructed with assert_on_difference == true,
-  /// validate that the return value from f() equals the memoized value.
-  /// Otherwise, a wrapper around putIfAbsent.
-  @override
-  R _cacheIfAbsent<R>(_HashableList key, R Function() f) {
-    if (_assert_on_difference) {
-      if (_memoizationTable.containsKey(key)) {
-        R value = f();
-        if (!new DeepCollectionEquality()
-            .equals(value, _memoizationTable[key])) {
-          throw new AssertionError('${value} != $_memoizationTable[key]');
-        }
-      }
-    }
-    return super._cacheIfAbsent(key, f);
-  }
-}
-
-/// A basic Memoizer class.  Instantiate as a member variable, extend, or use
-/// as a mixin to track object-specific cached values, or instantiate directly
-/// to track other values.
-///
-/// For all methods in this class, the parameter [f] must be a tear-off method
-/// or top level function (not an inline closure) for memoization to work.
-/// [Memoizer] depends on the equality operator on the given function to detect
-/// when we are calling the same function.
-///
-/// Use:
-///
-/// ```dart
-/// String aTestFunction(String greeting, String name) => "${greeting}, ${name}";
-/// int aSlowFunction() { doSome(); return expensiveCalculations(); }
-///
-/// myMemoizer.memoized2(aTestFunction, "Hello, "world");
-/// myMemoizer.memoized(aSlowFunction);
-/// ```
-///
-/// *Not*:
-///
-/// ```dart
-/// String aTestFunction(String greeting, String name) => "${greeting}, ${name}";
-///
-/// myMemoizer.memoized2((a, b) => aTestFunction(a, b), "Hello", "world");
-/// myMemoizer.memoized(() => aSlowFunction());;
-/// ```
-class Memoizer {
-  /// Map of a function and its positional parameters (if any), to a value.
-  final Map<_HashableList, dynamic> _memoizationTable = new HashMap();
-
-  /// Reset the memoization table, forcing calls of the underlying functions.
-  void invalidateMemos() {
-    _memoizationTable.clear();
-  }
-
-  /// A wrapper around putIfAbsent, exposed to allow overrides.
-  R _cacheIfAbsent<R>(_HashableList key, R Function() f) {
-    return _memoizationTable.putIfAbsent(key, f);
-  }
-
-  /// Calls and caches the return value of [f]() if not in the cache, then
-  /// returns the cached value of [f]().
-  R memoized<R>(Function f, {String altKey}) {
-    Object obj = altKey ?? f;
-    _HashableList key = new _HashableList([obj]);
-    return _cacheIfAbsent(key, f);
-  }
-
-  /// Calls and caches the return value of [f]([param1]) if not in the cache, then
-  /// returns the cached value of [f]([param1]).
-  R memoized1<R, A>(R Function(A) f, A param1) {
-    _HashableList key = new _HashableList([f, param1]);
-    return _cacheIfAbsent(key, () => f(param1));
-  }
-
-  /// Calls and caches the return value of [f]([param1], [param2]) if not in the
-  /// cache, then returns the cached value of [f]([param1], [param2]).
-  R memoized2<R, A, B>(R Function(A, B) f, A param1, B param2) {
-    _HashableList key = new _HashableList([f, param1, param2]);
-    return _cacheIfAbsent(key, () => f(param1, param2));
-  }
-
-  /// Calls and caches the return value of [f]([param1], [param2], [param3]) if
-  /// not in the cache, then returns the cached value of [f]([param1],
-  /// [param2], [param3]).
-  R memoized3<R, A, B, C>(R Function(A, B, C) f, A param1, B param2, C param3) {
-    _HashableList key = new _HashableList([f, param1, param2, param3]);
-    return _cacheIfAbsent(key, () => f(param1, param2, param3));
-  }
-
-  /// Calls and caches the return value of [f]([param1], [param2], [param3],
-  /// [param4]) if not in the cache, then returns the cached value of
-  /// [f]([param1], [param2], [param3], [param4]).
-  R memoized4<R, A, B, C, D>(
-      R Function(A, B, C, D) f, A param1, B param2, C param3, D param4) {
-    _HashableList key = new _HashableList([f, param1, param2, param3, param4]);
-    return _cacheIfAbsent(key, () => f(param1, param2, param3, param4));
-  }
-
-  /// Calls and caches the return value of [f]([param1], [param2], [param3],
-  /// [param4], [param5]) if not in the cache, then returns the cached value of [f](
-  /// [param1], [param2], [param3], [param4], [param5]).
-  R memoized5<R, A, B, C, D, E>(R Function(A, B, C, D, E) f, A param1, B param2,
-      C param3, D param4, E param5) {
-    _HashableList key =
-        new _HashableList([f, param1, param2, param3, param4, param5]);
-    return _cacheIfAbsent(key, () => f(param1, param2, param3, param4, param5));
-  }
-
-  /// Calls and caches the return value of [f]([param1], [param2], [param3],
-  /// [param4], [param5], [param6]) if not in the cache, then returns the cached
-  /// value of [f]([param1], [param2], [param3], [param4], [param5], [param6]).
-  R memoized6<R, A, B, C, D, E, F>(R Function(A, B, C, D, E, F) f, A param1,
-      B param2, C param3, D param4, E param5, F param6) {
-    _HashableList key =
-        new _HashableList([f, param1, param2, param3, param4, param5, param6]);
-    return _cacheIfAbsent(
-        key, () => f(param1, param2, param3, param4, param5, param6));
-  }
-
-  /// Calls and caches the return value of [f]([param1], [param2], [param3],
-  /// [param4], [param5], [param6], [param7]) if not in the cache, then returns
-  /// the cached value of [f]([param1], [param2], [param3], [param4], [param5],
-  /// [param6], [param7]).
-  R memoized7<R, A, B, C, D, E, F, G>(R Function(A, B, C, D, E, F, G) f,
-      A param1, B param2, C param3, D param4, E param5, F param6, G param7) {
-    _HashableList key = new _HashableList(
-        [f, param1, param2, param3, param4, param5, param6, param7]);
-    return _cacheIfAbsent(
-        key, () => f(param1, param2, param3, param4, param5, param6, param7));
-  }
-
-  /// Calls and caches the return value of [f]([param1], [param2], [param3],
-  /// [param4], [param5], [param6], [param7], [param8]) if not in the cache,
-  /// then returns the cached value of [f]([param1], [param2], [param3],
-  /// [param4], [param5], [param6], [param7], [param8]).
-  R memoized8<R, A, B, C, D, E, F, G, H>(
-      R Function(A, B, C, D, E, F, G, H) f,
-      A param1,
-      B param2,
-      C param3,
-      D param4,
-      E param5,
-      F param6,
-      G param7,
-      H param8) {
-    _HashableList key = new _HashableList(
-        [f, param1, param2, param3, param4, param5, param6, param7, param8]);
-    return _cacheIfAbsent(
-        key,
-        () =>
-            f(param1, param2, param3, param4, param5, param6, param7, param8));
-  }
-=======
-/// Add links to crossdart.info to the given source fragment
-String crossdartifySource(
-    String inputPath,
-    Map<String, Map<String, dynamic>> json,
-    String source,
-    Element element,
-    int start) {
-  inputPath = pathLib.canonicalize(inputPath);
-  var sanitizer = const HtmlEscape();
-  String newSource;
-  if (json.isNotEmpty) {
-    var node = element.computeNode();
-    var file = pathLib.canonicalize(element.source.fullName);
-    var filesData = json[file];
-    if (filesData != null) {
-      var data = filesData["references"]
-          .where((r) => r["offset"] >= start && r["end"] <= node.end);
-      if (data.isNotEmpty) {
-        var previousStop = 0;
-        var stringBuffer = new StringBuffer();
-        for (var item in data) {
-          stringBuffer.write(sanitizer
-              .convert(source.substring(previousStop, item["offset"] - start)));
-          stringBuffer
-              .write("<a class='crossdart-link' href='${item["remotePath"]}'>");
-          stringBuffer.write(sanitizer.convert(
-              source.substring(item["offset"] - start, item["end"] - start)));
-          stringBuffer.write("</a>");
-          previousStop = item["end"] - start;
-        }
-        stringBuffer.write(
-            sanitizer.convert(source.substring(previousStop, source.length)));
-
-        newSource = stringBuffer.toString();
-      }
-    }
-  }
-  if (newSource == null) {
-    newSource = sanitizer.convert(source);
-  }
-  return newSource;
->>>>>>> 9730e67e
-}