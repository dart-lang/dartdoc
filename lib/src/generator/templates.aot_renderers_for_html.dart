// GENERATED CODE. DO NOT EDIT.
//
// To change the contents of this library, make changes to the builder source
// files in the tool/mustachio/ directory.

// Sometimes we enter a new section which triggers creating a new variable, but
// the variable is not used; generally when the section is checking if a
// non-bool, non-Iterable field is non-null.
// ignore_for_file: unused_local_variable
// ignore_for_file: non_constant_identifier_names, unnecessary_string_escapes

import 'dart:convert' as _i18;

import 'package:dartdoc/src/generator/template_data.dart' as _i1;
import 'package:dartdoc/src/model/accessor.dart' as _i16;
import 'package:dartdoc/src/model/category.dart' as _i2;
import 'package:dartdoc/src/model/class.dart' as _i8;
import 'package:dartdoc/src/model/constructor.dart' as _i11;
import 'package:dartdoc/src/model/container.dart' as _i4;
import 'package:dartdoc/src/model/documentable.dart' as _i17;
import 'package:dartdoc/src/model/enum.dart' as _i12;
import 'package:dartdoc/src/model/extension.dart' as _i13;
import 'package:dartdoc/src/model/field.dart' as _i9;
import 'package:dartdoc/src/model/library.dart' as _i3;
import 'package:dartdoc/src/model/method.dart' as _i10;
import 'package:dartdoc/src/model/mixin.dart' as _i15;
import 'package:dartdoc/src/model/model_function.dart' as _i6;
import 'package:dartdoc/src/model/package.dart' as _i14;
import 'package:dartdoc/src/model/top_level_variable.dart' as _i5;
import 'package:dartdoc/src/model/typedef.dart' as _i7;

String renderCategory(_i1.CategoryTemplateData context0) {
  final buffer = StringBuffer();
  buffer.write(_renderCategory_partial_head_0(context0));
  buffer.writeln();
  buffer.write('''

<div id="dartdoc-main-content" class="main-content">''');
  var context1 = context0.self;
  buffer.writeln();
  buffer.write('''
  <h1><span class="kind-category">''');
  buffer.writeEscaped(context1.name);
  buffer.write('''</span> ''');
  buffer.writeEscaped(context1.kind);
  buffer.write('''</h1>
  ''');
  buffer.write(_renderCategory_partial_documentation_1(context1));
  buffer.writeln();
  if (context1.hasPublicLibraries == true) {
    buffer.writeln();
    buffer.write('''
  <section class="summary offset-anchor" id="libraries">
    <h2>Libraries</h2>

    <dl>''');
    var context2 = context1.publicLibrariesSorted;
    for (var context3 in context2) {
      buffer.write('\n      ');
      buffer.write(_renderCategory_partial_library_2(context3));
    }
    buffer.writeln();
    buffer.write('''
    </dl>
  </section>''');
  }
  buffer.writeln();
  if (context1.hasPublicClasses == true) {
    buffer.writeln();
    buffer.write('''
  <section class="summary offset-anchor" id="classes">
    <h2>Classes</h2>

    <dl>''');
    var context4 = context1.publicClassesSorted;
    for (var context5 in context4) {
      buffer.write('\n      ');
      buffer.write(_renderCategory_partial_container_3(context5));
    }
    buffer.writeln();
    buffer.write('''
    </dl>
  </section>''');
  }
  buffer.writeln();
  if (context1.hasPublicMixins == true) {
    buffer.writeln();
    buffer.write('''
  <section class="summary offset-anchor" id="mixins">
    <h2>Mixins</h2>

    <dl>''');
    var context6 = context1.publicMixinsSorted;
    for (var context7 in context6) {
      buffer.write('\n      ');
      buffer.write(_renderCategory_partial_container_3(context7));
    }
    buffer.writeln();
    buffer.write('''
    </dl>
  </section>''');
  }
  buffer.writeln();
  if (context1.hasPublicConstants == true) {
    buffer.writeln();
    buffer.write('''
  <section class="summary offset-anchor" id="constants">
    <h2>Constants</h2>

    <dl class="properties">''');
    var context8 = context1.publicConstantsSorted;
    for (var context9 in context8) {
      buffer.write('\n      ');
      buffer.write(_renderCategory_partial_constant_4(context9));
    }
    buffer.writeln();
    buffer.write('''
    </dl>
  </section>''');
  }
  buffer.writeln();
  if (context1.hasPublicProperties == true) {
    buffer.writeln();
    buffer.write('''
  <section class="summary offset-anchor" id="properties">
    <h2>Properties</h2>

    <dl class="properties">''');
    var context10 = context1.publicPropertiesSorted;
    for (var context11 in context10) {
      buffer.write('\n      ');
      buffer.write(_renderCategory_partial_property_5(context11));
    }
    buffer.writeln();
    buffer.write('''
    </dl>
  </section>''');
  }
  buffer.writeln();
  if (context1.hasPublicFunctions == true) {
    buffer.writeln();
    buffer.write('''
  <section class="summary offset-anchor" id="functions">
    <h2>Functions</h2>

    <dl class="callables">''');
    var context12 = context1.publicFunctionsSorted;
    for (var context13 in context12) {
      buffer.write('\n      ');
      buffer.write(_renderCategory_partial_callable_6(context13));
    }
    buffer.writeln();
    buffer.write('''
    </dl>
  </section>''');
  }
  buffer.writeln();
  if (context1.hasPublicEnums == true) {
    buffer.writeln();
    buffer.write('''
  <section class="summary offset-anchor" id="enums">
    <h2>Enums</h2>

    <dl>''');
    var context14 = context1.publicEnumsSorted;
    for (var context15 in context14) {
      buffer.write('\n      ');
      buffer.write(_renderCategory_partial_container_3(context15));
    }
    buffer.writeln();
    buffer.write('''
    </dl>
  </section>''');
  }
  buffer.writeln();
  if (context1.hasPublicTypedefs == true) {
    buffer.writeln();
    buffer.write('''
  <section class="summary offset-anchor" id="typedefs">
    <h2>Typedefs</h2>

    <dl class="callables">''');
    var context16 = context1.publicTypedefsSorted;
    for (var context17 in context16) {
      buffer.write('\n      ');
      buffer.write(_renderCategory_partial_typedef_7(context17));
    }
    buffer.writeln();
    buffer.write('''
    </dl>
  </section>''');
  }
  buffer.writeln();
  if (context1.hasPublicExceptions == true) {
    buffer.writeln();
    buffer.write('''
  <section class="summary offset-anchor" id="exceptions">
    <h2>Exceptions / Errors</h2>

    <dl>''');
    var context18 = context1.publicExceptionsSorted;
    for (var context19 in context18) {
      buffer.write('\n      ');
      buffer.write(_renderCategory_partial_container_3(context19));
    }
    buffer.writeln();
    buffer.write('''
    </dl>
  </section>''');
  }
  buffer.writeln();
  buffer.write('''

</div> <!-- /.main-content -->

<div id="dartdoc-sidebar-left" class="sidebar sidebar-offcanvas-left">
  ''');
  buffer.write(_renderCategory_partial_search_sidebar_8(context0));
  buffer.writeln();
  buffer.write('''
  <h5><span class="package-name">''');
  buffer.writeEscaped(context0.parent!.name);
  buffer.write('''</span> <span class="package-kind">''');
  buffer.writeEscaped(context0.parent!.kind);
  buffer.write('''</span></h5>
  ''');
  buffer.write(_renderCategory_partial_packages_9(context0));
  buffer.writeln();
  buffer.write('''
</div>

<div id="dartdoc-sidebar-right" class="sidebar sidebar-offcanvas-right">
  <h5>''');
  buffer.writeEscaped(context0.self.name);
  buffer.write(' ');
  buffer.writeEscaped(context0.self.kind);
  buffer.write('''</h5>
  ''');
  buffer.write(_renderCategory_partial_sidebar_for_category_10(context0));
  buffer.writeln();
  buffer.write('''
</div>
<!--/sidebar-offcanvas-right-->
''');
  buffer.write(_renderCategory_partial_footer_11(context0));
  buffer.writeln();

  return buffer.toString();
}

String _renderCategory_partial_head_0(_i1.CategoryTemplateData context0) {
  final buffer = StringBuffer();
  buffer.write('''<!DOCTYPE html>
<html lang="en">
<head>
  <meta charset="utf-8">
  <meta http-equiv="X-UA-Compatible" content="IE=edge">
  <meta name="viewport" content="width=device-width, height=device-height, initial-scale=1, user-scalable=no">''');
  if (context0.includeVersion == true) {
    buffer.writeln();
    buffer.write('''
  <meta name="generator" content="made with love by dartdoc ''');
    buffer.writeEscaped(context0.version);
    buffer.write('''">''');
  }
  buffer.writeln();
  buffer.write('''
  <meta name="description" content="''');
  buffer.writeEscaped(context0.metaDescription);
  buffer.write('''">
  <title>''');
  buffer.writeEscaped(context0.title);
  buffer.write('''</title>''');
  var context7 = context0.relCanonicalPrefix;
  if (context7 != null) {
    buffer.writeln();
    buffer.write('''
  <link rel="canonical" href="''');
    buffer.write(context0.relCanonicalPrefix);
    buffer.write('''/''');
    buffer.write(context0.bareHref);
    buffer.write('''">''');
  }
  buffer.writeln();
  if (context0.useBaseHref == true) {
    var context8 = context0.htmlBase;
    buffer.writeln();
    buffer.write('''
  <!-- required because all the links are pseudo-absolute -->
  <base href="''');
    buffer.write(context0.htmlBase);
    buffer.write('''">''');
  }
  buffer.write('\n\n  ');
  buffer.writeln();
  buffer.write('''
  <link rel="preconnect" href="https://fonts.gstatic.com">
  <link href="https://fonts.googleapis.com/css2?family=Roboto+Mono:ital,wght@0,300;0,400;0,500;0,700;1,400&display=swap" rel="stylesheet">
  <link href="https://fonts.googleapis.com/icon?family=Material+Icons" rel="stylesheet">
  ''');
  buffer.writeln();
  buffer.write('''
  <link rel="stylesheet" href="''');
  if (context0.useBaseHref != true) {
    buffer.write('''%%__HTMLBASE_dartdoc_internal__%%''');
  }
  buffer.write('''static-assets/github.css?v1">
  <link rel="stylesheet" href="''');
  if (context0.useBaseHref != true) {
    buffer.write('''%%__HTMLBASE_dartdoc_internal__%%''');
  }
  buffer.write('''static-assets/styles.css?v1">
  <link rel="icon" href="''');
  if (context0.useBaseHref != true) {
    buffer.write('''%%__HTMLBASE_dartdoc_internal__%%''');
  }
  buffer.write('''static-assets/favicon.png?v1">

  ''');
  buffer.write(context0.customHeader);
  buffer.writeln();
  buffer.write('''
</head>

''');
  buffer.writeln();
  buffer.write('''
<body data-base-href="''');
  buffer.write(context0.htmlBase);
  buffer.write('''"
      data-using-base-href="''');
  buffer.write(context0.useBaseHref.toString());
  buffer.write('''">

<div id="overlay-under-drawer"></div>

<header id="title">
  <button id="sidenav-left-toggle" type="button">&nbsp;</button>
  <ol class="breadcrumbs gt-separated dark hidden-xs">''');
  var context9 = context0.navLinks;
  for (var context10 in context9) {
    buffer.writeln();
    buffer.write('''
    <li><a href="''');
    buffer.write(context10.href);
    buffer.write('''">''');
    buffer.writeEscaped(context10.name);
    buffer.write('''</a></li>''');
  }
  var context11 = context0.navLinksWithGenerics;
  for (var context12 in context11) {
    buffer.writeln();
    buffer.write('''
    <li><a href="''');
    buffer.write(context12.href);
    buffer.write('''">''');
    buffer.writeEscaped(context12.name);
    if (context12.hasGenericParameters == true) {
      buffer.write('''<span class="signature">''');
      buffer.write(context12.genericParameters);
      buffer.write('''</span>''');
    }
    buffer.write('''</a></li>''');
  }
  if (context0.hasHomepage != true) {
    buffer.writeln();
    buffer.write('''
    <li class="self-crumb">''');
    buffer.write(context0.layoutTitle);
    buffer.write('''</li>''');
  }
  if (context0.hasHomepage == true) {
    buffer.writeln();
    buffer.write('''
    <li><a href="''');
    buffer.write(context0.homepage);
    buffer.write('''">''');
    buffer.write(context0.layoutTitle);
    buffer.write('''</a></li>''');
  }
  buffer.writeln();
  buffer.write('''
  </ol>
  <div class="self-name">''');
  buffer.writeEscaped(context0.self.name);
  buffer.write('''</div>
  <form class="search navbar-right" role="search">
    <input type="text" id="search-box" autocomplete="off" disabled class="form-control typeahead" placeholder="Loading search...">
  </form>
</header>

<main>
''');

  return buffer.toString();
}

String _renderCategory_partial_documentation_1(_i2.Category context1) {
  final buffer = StringBuffer();
  if (context1.hasDocumentation == true) {
    buffer.writeln();
    buffer.write('''
<section class="desc markdown">
  ''');
    buffer.write(context1.documentationAsHtml);
    buffer.writeln();
    buffer.write('''
</section>''');
  }
  buffer.writeln();

  return buffer.toString();
}

String _renderCategory_partial_library_2(_i3.Library context2) {
  final buffer = StringBuffer();
  buffer.write('''<dt id="''');
  buffer.writeEscaped(context2.htmlId);
  buffer.write('''">
  <span class="name">''');
  buffer.write(context2.linkedName);
  buffer.write('''</span> ''');
  buffer.write(
      __renderCategory_partial_library_2_partial_categorization_0(context2));
  buffer.writeln();
  buffer.write('''
</dt>
<dd>''');
  if (context2.isDocumented == true) {
    buffer.write(context2.oneLineDoc);
  }
  buffer.writeln();
  buffer.write('''
</dd>
''');

  return buffer.toString();
}

String __renderCategory_partial_library_2_partial_categorization_0(
    _i3.Library context2) {
  final buffer = StringBuffer();
  if (context2.hasCategoryNames == true) {
    var context7 = context2.displayedCategories;
    for (var context8 in context7) {
      buffer.write('\n    ');
      buffer.write(context8.categoryLabel);
    }
  }
  buffer.writeln();

  return buffer.toString();
}

String _renderCategory_partial_container_3(_i4.Container context2) {
  final buffer = StringBuffer();
  buffer.write('''<dt id="''');
  buffer.writeEscaped(context2.htmlId);
  buffer.write('''">
  <span class="name ''');
  if (context2.isDeprecated == true) {
    buffer.write('''deprecated''');
  }
  buffer.write('''">''');
  buffer.write(context2.linkedName);
  buffer.write(context2.linkedGenericParameters);
  buffer.write('''</span> ''');
  buffer.write(
      __renderCategory_partial_container_3_partial_categorization_0(context2));
  buffer.writeln();
  buffer.write('''
</dt>
<dd>
  ''');
  buffer.write(context2.oneLineDoc);
  buffer.writeln();
  buffer.write('''
</dd>
''');

  return buffer.toString();
}

String __renderCategory_partial_container_3_partial_categorization_0(
    _i4.Container context2) {
  final buffer = StringBuffer();
  if (context2.hasCategoryNames == true) {
    var context7 = context2.displayedCategories;
    for (var context8 in context7) {
      buffer.write('\n    ');
      buffer.write(context8.categoryLabel);
    }
  }
  buffer.writeln();

  return buffer.toString();
}

String _renderCategory_partial_constant_4(_i5.TopLevelVariable context2) {
  final buffer = StringBuffer();
  buffer.write('''<dt id="''');
  buffer.writeEscaped(context2.htmlId);
  buffer.write('''" class="constant">
  <span class="name ''');
  if (context2.isDeprecated == true) {
    buffer.write('''deprecated''');
  }
  buffer.write('''">''');
  buffer.write(context2.linkedName);
  buffer.write('''</span>
  <span class="signature">&#8594; const ''');
  buffer.write(context2.modelType.linkedName);
  buffer.write('''</span>
  ''');
  buffer.write(
      __renderCategory_partial_constant_4_partial_categorization_0(context2));
  buffer.writeln();
  buffer.write('''
</dt>
<dd>
  ''');
  buffer.write(context2.oneLineDoc);
  buffer.write('\n  ');
  buffer
      .write(__renderCategory_partial_constant_4_partial_features_1(context2));
  buffer.writeln();
  buffer.write('''
  <div>
    <span class="signature"><code>''');
  buffer.write(context2.constantValueTruncated);
  buffer.write('''</code></span>
  </div>
</dd>
''');

  return buffer.toString();
}

String __renderCategory_partial_constant_4_partial_categorization_0(
    _i5.TopLevelVariable context2) {
  final buffer = StringBuffer();
  if (context2.hasCategoryNames == true) {
    var context7 = context2.displayedCategories;
    for (var context8 in context7) {
      buffer.write('\n    ');
      buffer.write(context8.categoryLabel);
    }
  }
  buffer.writeln();

  return buffer.toString();
}

String __renderCategory_partial_constant_4_partial_features_1(
    _i5.TopLevelVariable context2) {
  final buffer = StringBuffer();
  if (context2.hasFeatures == true) {
    buffer.write('''<div class="features">''');
    buffer.write(context2.featuresAsString);
    buffer.write('''</div>''');
  }
  buffer.writeln();

  return buffer.toString();
}

String _renderCategory_partial_property_5(_i5.TopLevelVariable context2) {
  final buffer = StringBuffer();
  buffer.write('''<dt id="''');
  buffer.writeEscaped(context2.htmlId);
  buffer.write('''" class="property''');
  if (context2.isInherited == true) {
    buffer.write(''' inherited''');
  }
  buffer.write('''">
  <span class="name">''');
  buffer.write(context2.linkedName);
  buffer.write('''</span>
  <span class="signature">''');
  buffer.write(context2.arrow);
  buffer.write(' ');
  buffer.write(context2.modelType.linkedName);
  buffer.write('''</span> ''');
  buffer.write(
      __renderCategory_partial_property_5_partial_categorization_0(context2));
  buffer.writeln();
  buffer.write('''
</dt>
<dd''');
  if (context2.isInherited == true) {
    buffer.write(''' class="inherited"''');
  }
  buffer.write('''>
  ''');
  buffer.write(context2.oneLineDoc);
  buffer.write('\n  ');
  buffer
      .write(__renderCategory_partial_property_5_partial_features_1(context2));
  buffer.writeln();
  buffer.write('''
</dd>
''');

  return buffer.toString();
}

String __renderCategory_partial_property_5_partial_categorization_0(
    _i5.TopLevelVariable context2) {
  final buffer = StringBuffer();
  if (context2.hasCategoryNames == true) {
    var context7 = context2.displayedCategories;
    for (var context8 in context7) {
      buffer.write('\n    ');
      buffer.write(context8.categoryLabel);
    }
  }
  buffer.writeln();

  return buffer.toString();
}

String __renderCategory_partial_property_5_partial_features_1(
    _i5.TopLevelVariable context2) {
  final buffer = StringBuffer();
  if (context2.hasFeatures == true) {
    buffer.write('''<div class="features">''');
    buffer.write(context2.featuresAsString);
    buffer.write('''</div>''');
  }
  buffer.writeln();

  return buffer.toString();
}

String _renderCategory_partial_callable_6(_i6.ModelFunctionTyped context2) {
  final buffer = StringBuffer();
  buffer.write('''<dt id="''');
  buffer.writeEscaped(context2.htmlId);
  buffer.write('''" class="callable''');
  if (context2.isInherited == true) {
    buffer.write(''' inherited''');
  }
  buffer.write('''">
  <span class="name''');
  if (context2.isDeprecated == true) {
    buffer.write(''' deprecated''');
  }
  buffer.write('''">''');
  buffer.write(context2.linkedName);
  buffer.write('''</span>''');
  buffer.write(context2.linkedGenericParameters);
  buffer.write('''<span class="signature">(<wbr>''');
  buffer.write(context2.linkedParamsNoMetadata);
  buffer.write(''')
    <span class="returntype parameter">&#8594; ''');
  buffer.write(context2.modelType.returnType.linkedName);
  buffer.write('''</span>
  </span>
  ''');
  buffer.write(
      __renderCategory_partial_callable_6_partial_categorization_0(context2));
  buffer.writeln();
  buffer.write('''
</dt>
<dd''');
  if (context2.isInherited == true) {
    buffer.write(''' class="inherited"''');
  }
  buffer.write('''>
  ''');
  buffer.write(context2.oneLineDoc);
  buffer.write('\n  ');
  buffer
      .write(__renderCategory_partial_callable_6_partial_features_1(context2));
  buffer.writeln();
  buffer.write('''
</dd>
''');

  return buffer.toString();
}

String __renderCategory_partial_callable_6_partial_categorization_0(
    _i6.ModelFunctionTyped context2) {
  final buffer = StringBuffer();
  if (context2.hasCategoryNames == true) {
    var context7 = context2.displayedCategories;
    for (var context8 in context7) {
      buffer.write('\n    ');
      buffer.write(context8!.categoryLabel);
    }
  }
  buffer.writeln();

  return buffer.toString();
}

String __renderCategory_partial_callable_6_partial_features_1(
    _i6.ModelFunctionTyped context2) {
  final buffer = StringBuffer();
  if (context2.hasFeatures == true) {
    buffer.write('''<div class="features">''');
    buffer.write(context2.featuresAsString);
    buffer.write('''</div>''');
  }
  buffer.writeln();

  return buffer.toString();
}

String _renderCategory_partial_typedef_7(_i7.Typedef context2) {
  final buffer = StringBuffer();
  if (context2.isCallable == true) {
    var context4 = context2.asCallable;
    buffer.writeln();
    buffer.write('''
  <dt id="''');
    buffer.writeEscaped(context4.htmlId);
    buffer.write('''" class="callable''');
    if (context4.isInherited == true) {
      buffer.write(''' inherited''');
    }
    buffer.write('''">
    <span class="name''');
    if (context4.isDeprecated == true) {
      buffer.write(''' deprecated''');
    }
    buffer.write('''">''');
    buffer.write(context4.linkedName);
    buffer.write('''</span>''');
    buffer.write(context4.linkedGenericParameters);
    buffer.write('''<span class="signature">
      <span class="returntype parameter">= ''');
    buffer.write(context4.modelType.linkedName);
    buffer.write('''</span>
    </span>
    ''');
    buffer.write(
        __renderCategory_partial_typedef_7_partial_categorization_0(context4));
    buffer.writeln();
    buffer.write('''
  </dt>
  <dd''');
    if (context4.isInherited == true) {
      buffer.write(''' class="inherited"''');
    }
    buffer.write('''>
    ''');
    buffer.write(context4.oneLineDoc);
    buffer.write('\n    ');
    buffer
        .write(__renderCategory_partial_typedef_7_partial_features_1(context4));
    buffer.writeln();
    buffer.write('''
  </dd>''');
  }
  if (context2.isCallable != true) {
    buffer.write('\n  ');
    buffer.write(__renderCategory_partial_typedef_7_partial_type_2(context2));
  }
  buffer.writeln();

  return buffer.toString();
}

String __renderCategory_partial_typedef_7_partial_categorization_0(
    _i7.FunctionTypedef context3) {
  final buffer = StringBuffer();
  if (context3.hasCategoryNames == true) {
    var context8 = context3.displayedCategories;
    for (var context9 in context8) {
      buffer.write('\n    ');
      buffer.write(context9.categoryLabel);
    }
  }
  buffer.writeln();

  return buffer.toString();
}

String __renderCategory_partial_typedef_7_partial_features_1(
    _i7.FunctionTypedef context3) {
  final buffer = StringBuffer();
  if (context3.hasFeatures == true) {
    buffer.write('''<div class="features">''');
    buffer.write(context3.featuresAsString);
    buffer.write('''</div>''');
  }
  buffer.writeln();

  return buffer.toString();
}

String __renderCategory_partial_typedef_7_partial_type_2(_i7.Typedef context2) {
  final buffer = StringBuffer();
  buffer.write('''<dt id="''');
  buffer.writeEscaped(context2.htmlId);
  buffer.write('''" class="''');
  if (context2.isInherited == true) {
    buffer.write(''' inherited''');
  }
  buffer.write('''">
  <span class="name''');
  if (context2.isDeprecated == true) {
    buffer.write(''' deprecated''');
  }
  buffer.write('''">''');
  buffer.write(context2.linkedName);
  buffer.write('''</span>''');
  buffer.write(context2.linkedGenericParameters);
  buffer.writeln();
  buffer.write('''
    = ''');
  buffer.write(context2.modelType.linkedName);
  buffer.writeln();
  buffer.write('''
  </span>
  ''');
  buffer.write(
      ___renderCategory_partial_typedef_7_partial_type_2_partial_categorization_0(
          context2));
  buffer.writeln();
  buffer.write('''
</dt>
<dd''');
  if (context2.isInherited == true) {
    buffer.write(''' class="inherited"''');
  }
  buffer.write('''>
  ''');
  buffer.write(context2.oneLineDoc);
  buffer.write('\n  ');
  buffer.write(
      ___renderCategory_partial_typedef_7_partial_type_2_partial_features_1(
          context2));
  buffer.writeln();
  buffer.write('''
</dd>
''');

  return buffer.toString();
}

String
    ___renderCategory_partial_typedef_7_partial_type_2_partial_categorization_0(
        _i7.Typedef context2) {
  final buffer = StringBuffer();
  if (context2.hasCategoryNames == true) {
    var context9 = context2.displayedCategories;
    for (var context10 in context9) {
      buffer.write('\n    ');
      buffer.write(context10.categoryLabel);
    }
  }
  buffer.writeln();

  return buffer.toString();
}

String ___renderCategory_partial_typedef_7_partial_type_2_partial_features_1(
    _i7.Typedef context2) {
  final buffer = StringBuffer();
  if (context2.hasFeatures == true) {
    buffer.write('''<div class="features">''');
    buffer.write(context2.featuresAsString);
    buffer.write('''</div>''');
  }
  buffer.writeln();

  return buffer.toString();
}

String _renderCategory_partial_search_sidebar_8(
    _i1.CategoryTemplateData context0) {
  final buffer = StringBuffer();
  buffer.write('''<header id="header-search-sidebar" class="hidden-l">
  <form class="search-sidebar" role="search">
    <input type="text" id="search-sidebar" autocomplete="off" disabled class="form-control typeahead" placeholder="Loading search...">
  </form>
</header>

<ol class="breadcrumbs gt-separated dark hidden-l" id="sidebar-nav">''');
  var context5 = context0.navLinks;
  for (var context6 in context5) {
    buffer.writeln();
    buffer.write('''
  <li><a href="''');
    buffer.write(context6.href);
    buffer.write('''">''');
    buffer.writeEscaped(context6.name);
    buffer.write('''</a></li>''');
  }
  var context7 = context0.navLinksWithGenerics;
  for (var context8 in context7) {
    buffer.writeln();
    buffer.write('''
  <li><a href="''');
    buffer.write(context8.href);
    buffer.write('''">''');
    buffer.writeEscaped(context8.name);
    if (context8.hasGenericParameters == true) {
      buffer.write('''<span class="signature">''');
      buffer.write(context8.genericParameters);
      buffer.write('''</span>''');
    }
    buffer.write('''</a></li>''');
  }
  if (context0.hasHomepage != true) {
    buffer.writeln();
    buffer.write('''
  <li class="self-crumb">''');
    buffer.write(context0.layoutTitle);
    buffer.write('''</li>''');
  }
  if (context0.hasHomepage == true) {
    buffer.writeln();
    buffer.write('''
  <li><a href="''');
    buffer.write(context0.homepage);
    buffer.write('''">''');
    buffer.write(context0.layoutTitle);
    buffer.write('''</a></li>''');
  }
  buffer.writeln();
  buffer.write('''
</ol>

''');

  return buffer.toString();
}

String _renderCategory_partial_packages_9(_i1.CategoryTemplateData context0) {
  final buffer = StringBuffer();
  buffer.write('''<ol>''');
  var context12 = context0.localPackages;
  for (var context13 in context12) {
    if (context13.isFirstPackage == true) {
      if (context13.hasDocumentedCategories == true) {
        buffer.writeln();
        buffer.write('''
      <li class="section-title">Topics</li>''');
        var context14 = context13.documentedCategoriesSorted;
        for (var context15 in context14) {
          buffer.writeln();
          buffer.write('''
        <li>''');
          buffer.write(context15.linkedName);
          buffer.write('''</li>''');
        }
      }
      buffer.writeln();
      buffer.write('''
      <li class="section-title">Libraries</li>''');
    }
    if (context13.isFirstPackage != true) {
      buffer.writeln();
      buffer.write('''
      <li class="section-title">''');
      buffer.writeEscaped(context13.name);
      buffer.write('''</li>''');
    }
    var context16 = context13.defaultCategory;
    if (context16 != null) {
      var context17 = context16.publicLibrariesSorted;
      for (var context18 in context17) {
        buffer.writeln();
        buffer.write('''
      <li>''');
        buffer.write(context18.linkedName);
        buffer.write('''</li>''');
      }
    }
    var context19 = context13.categoriesWithPublicLibraries;
    for (var context20 in context19) {
      buffer.writeln();
      buffer.write('''
      <li class="section-subtitle">''');
      buffer.writeEscaped(context20.name);
      buffer.write('''</li>''');
      var context21 = context20.publicLibrariesSorted;
      for (var context22 in context21) {
        buffer.writeln();
        buffer.write('''
        <li class="section-subitem">''');
        buffer.write(context22.linkedName);
        buffer.write('''</li>''');
      }
    }
  }
  buffer.writeln();
  buffer.write('''
</ol>
''');

  return buffer.toString();
}

String _renderCategory_partial_sidebar_for_category_10(
    _i1.CategoryTemplateData context0) {
  final buffer = StringBuffer();
  buffer.write('''<ol>''');
  var context37 = context0.self;
  if (context37.hasPublicLibraries == true) {
    buffer.writeln();
    buffer.write('''
  <li class="section-title"><a href="''');
    buffer.write(context0.self.href);
    buffer.write('''#libraries">Libraries</a></li>''');
    var context38 = context0.self;
    var context39 = context38.publicLibrariesSorted;
    for (var context40 in context39) {
      buffer.writeln();
      buffer.write('''
  <li>''');
      buffer.write(context40.linkedName);
      buffer.write('''</li>''');
    }
  }
  buffer.writeln();
  var context41 = context0.self;
  if (context41.hasPublicMixins == true) {
    buffer.writeln();
    buffer.write('''
  <li class="section-title"><a href="''');
    buffer.write(context0.self.href);
    buffer.write('''#mixins">Mixins</a></li>''');
    var context42 = context0.self;
    var context43 = context42.publicMixinsSorted;
    for (var context44 in context43) {
      buffer.writeln();
      buffer.write('''
  <li>''');
      buffer.write(context44.linkedName);
      buffer.write('''</li>''');
    }
  }
  buffer.writeln();
  var context45 = context0.self;
  if (context45.hasPublicClasses == true) {
    buffer.writeln();
    buffer.write('''
  <li class="section-title"><a href="''');
    buffer.write(context0.self.href);
    buffer.write('''#classes">Classes</a></li>''');
    var context46 = context0.self;
    var context47 = context46.publicClassesSorted;
    for (var context48 in context47) {
      buffer.writeln();
      buffer.write('''
  <li>''');
      buffer.write(context48.linkedName);
      buffer.write('''</li>''');
    }
  }
  buffer.writeln();
  var context49 = context0.self;
  if (context49.hasPublicConstants == true) {
    buffer.writeln();
    buffer.write('''
  <li class="section-title"><a href="''');
    buffer.write(context0.self.href);
    buffer.write('''#constants">Constants</a></li>''');
    var context50 = context0.self;
    var context51 = context50.publicConstantsSorted;
    for (var context52 in context51) {
      buffer.writeln();
      buffer.write('''
  <li>''');
      buffer.write(context52.linkedName);
      buffer.write('''</li>''');
    }
  }
  buffer.writeln();
  var context53 = context0.self;
  if (context53.hasPublicProperties == true) {
    buffer.writeln();
    buffer.write('''
  <li class="section-title"><a href="''');
    buffer.write(context0.self.href);
    buffer.write('''#properties">Properties</a></li>''');
    var context54 = context0.self;
    var context55 = context54.publicPropertiesSorted;
    for (var context56 in context55) {
      buffer.writeln();
      buffer.write('''
  <li>''');
      buffer.write(context56.linkedName);
      buffer.write('''</li>''');
    }
  }
  buffer.writeln();
  var context57 = context0.self;
  if (context57.hasPublicFunctions == true) {
    buffer.writeln();
    buffer.write('''
  <li class="section-title"><a href="''');
    buffer.write(context0.self.href);
    buffer.write('''#functions">Functions</a></li>''');
    var context58 = context0.self;
    var context59 = context58.publicFunctionsSorted;
    for (var context60 in context59) {
      buffer.writeln();
      buffer.write('''
  <li>''');
      buffer.write(context60.linkedName);
      buffer.write('''</li>''');
    }
  }
  buffer.writeln();
  var context61 = context0.self;
  if (context61.hasPublicEnums == true) {
    buffer.writeln();
    buffer.write('''
  <li class="section-title"><a href="''');
    buffer.write(context0.self.href);
    buffer.write('''#enums">Enums</a></li>''');
    var context62 = context0.self;
    var context63 = context62.publicEnumsSorted;
    for (var context64 in context63) {
      buffer.writeln();
      buffer.write('''
  <li>''');
      buffer.write(context64.linkedName);
      buffer.write('''</li>''');
    }
  }
  buffer.writeln();
  var context65 = context0.self;
  if (context65.hasPublicTypedefs == true) {
    buffer.writeln();
    buffer.write('''
  <li class="section-title"><a href="''');
    buffer.write(context0.self.href);
    buffer.write('''#typedefs">Typedefs</a></li>''');
    var context66 = context0.self;
    var context67 = context66.publicTypedefsSorted;
    for (var context68 in context67) {
      buffer.writeln();
      buffer.write('''
  <li>''');
      buffer.write(context68.linkedName);
      buffer.write('''</li>''');
    }
  }
  buffer.writeln();
  var context69 = context0.self;
  if (context69.hasPublicExceptions == true) {
    buffer.writeln();
    buffer.write('''
  <li class="section-title"><a href="''');
    buffer.write(context0.self.href);
    buffer.write('''#exceptions">Exceptions</a></li>''');
    var context70 = context0.self;
    var context71 = context70.publicExceptionsSorted;
    for (var context72 in context71) {
      buffer.writeln();
      buffer.write('''
  <li>''');
      buffer.write(context72.linkedName);
      buffer.write('''</li>''');
    }
  }
  buffer.writeln();
  buffer.write('''
</ol>
''');

  return buffer.toString();
}

String _renderCategory_partial_footer_11(_i1.CategoryTemplateData context0) {
  final buffer = StringBuffer();
  buffer.write('''</main>

<footer>
  <span class="no-break">
    ''');
  buffer.writeEscaped(context0.defaultPackage.name);
  if (context0.hasFooterVersion == true) {
    buffer.write('\n      ');
    buffer.writeEscaped(context0.defaultPackage.version);
  }
  buffer.writeln();
  buffer.write('''
  </span>

  ''');
  buffer.write(context0.customInnerFooter);
  buffer.writeln();
  buffer.write('''
</footer>

''');
  buffer.writeln();
  buffer.writeln();
  buffer.write('''
<script src="''');
  if (context0.useBaseHref != true) {
    buffer.write('''%%__HTMLBASE_dartdoc_internal__%%''');
  }
  buffer.write('''static-assets/highlight.pack.js?v1"></script>
<script src="''');
  if (context0.useBaseHref != true) {
    buffer.write('''%%__HTMLBASE_dartdoc_internal__%%''');
  }
  buffer.write('''static-assets/script.js?v1"></script>

''');
  buffer.write(context0.customFooter);
  buffer.writeln();
  buffer.write('''

</body>

</html>
''');

  return buffer.toString();
}

String renderClass(_i1.ClassTemplateData context0) {
  final buffer = StringBuffer();
  buffer.write(_renderClass_partial_head_0(context0));
  buffer.writeln();
  buffer.write('''

  <div id="dartdoc-main-content" class="main-content">''');
  var context1 = context0.self;
  buffer.writeln();
  buffer.write('''
      <div>''');
  buffer.write(_renderClass_partial_source_link_1(context1));
  buffer.write('''<h1><span class="kind-class">''');
  buffer.write(context1.nameWithGenerics);
  buffer.write('''</span> ''');
  buffer.writeEscaped(context1.kind);
  buffer.write(' ');
  buffer.write(_renderClass_partial_feature_set_2(context1));
  buffer.write(' ');
  buffer.write(_renderClass_partial_categorization_3(context1));
  buffer.write('''</h1></div>''');
  buffer.writeln();
  var context2 = context0.clazz;
  buffer.write('\n    ');
  buffer.write(_renderClass_partial_documentation_4(context2));
  buffer.writeln();
  if (context2.hasModifiers == true) {
    buffer.writeln();
    buffer.write('''
    <section>
      <dl class="dl-horizontal">
        ''');
    buffer.write(_renderClass_partial_super_chain_5(context2, context0));
    buffer.write('\n        ');
    buffer.write(_renderClass_partial_interfaces_6(context2));
    buffer.writeln();
    if (context2.hasPublicMixedInTypes == true) {
      buffer.writeln();
      buffer.write('''
        <dt>Mixed in types</dt>
        <dd><ul class="comma-separated clazz-relationships">''');
      var context3 = context2.publicMixedInTypes;
      for (var context4 in context3) {
        buffer.writeln();
        buffer.write('''
          <li>''');
        buffer.write(context4.linkedName);
        buffer.write('''</li>''');
      }
      buffer.writeln();
      buffer.write('''
        </ul></dd>''');
    }
    buffer.writeln();
    if (context2.hasPublicImplementors == true) {
      buffer.writeln();
      buffer.write('''
        <dt>Implementers</dt>
        <dd><ul class="comma-separated clazz-relationships">''');
      var context5 = context2.publicImplementorsSorted;
      for (var context6 in context5) {
        buffer.writeln();
        buffer.write('''
          <li>''');
        buffer.write(context6.linkedName);
        buffer.write('''</li>''');
      }
      buffer.writeln();
      buffer.write('''
        </ul></dd>''');
    }
    buffer.writeln();
    if (context2.hasPotentiallyApplicableExtensions == true) {
      buffer.writeln();
      buffer.write('''
        <dt>Available Extensions</dt>
        <dd><ul class="comma-separated clazz-relationships">''');
      var context7 = context2.potentiallyApplicableExtensionsSorted;
      for (var context8 in context7) {
        buffer.writeln();
        buffer.write('''
          <li>''');
        buffer.write(context8.linkedName);
        buffer.write('''</li>''');
      }
      buffer.writeln();
      buffer.write('''
        </ul></dd>''');
    }
    buffer.writeln();
    if (context2.hasAnnotations == true) {
      buffer.writeln();
      buffer.write('''
        <dt>Annotations</dt>
        <dd><ul class="annotation-list clazz-relationships">''');
      var context9 = context2.annotations;
      for (var context10 in context9) {
        buffer.writeln();
        buffer.write('''
          <li>''');
        buffer.write(context10.linkedNameWithParameters);
        buffer.write('''</li>''');
      }
      buffer.writeln();
      buffer.write('''
        </ul></dd>''');
    }
    buffer.writeln();
    buffer.write('''
      </dl>
    </section>''');
  }
  buffer.writeln();
  if (context2.hasPublicConstructors == true) {
    buffer.writeln();
    buffer.write('''
    <section class="summary offset-anchor" id="constructors">
      <h2>Constructors</h2>

      <dl class="constructor-summary-list">''');
    var context11 = context2.publicConstructorsSorted;
    for (var context12 in context11) {
      buffer.writeln();
      buffer.write('''
        <dt id="''');
      buffer.writeEscaped(context12.htmlId);
      buffer.write('''" class="callable">
          <span class="name">''');
      buffer.write(context12.linkedName);
      buffer.write('''</span><span class="signature">(''');
      buffer.write(context12.linkedParams);
      buffer.write(''')</span>
        </dt>
        <dd>
          ''');
<<<<<<< HEAD
      buffer.write(context14.oneLineDoc);
      if (context14.isConst == true) {
=======
      buffer.write(context12.oneLineDoc);
      buffer.write(' ');
      buffer.write(context12.extendedDocLink);
      if (context12.isConst == true) {
>>>>>>> 50c6df8b
        buffer.writeln();
        buffer.write('''
          <div class="constructor-modifier features">const</div>''');
      }
      if (context12.isFactory == true) {
        buffer.writeln();
        buffer.write('''
          <div class="constructor-modifier features">factory</div>''');
      }
      buffer.writeln();
      buffer.write('''
        </dd>''');
    }
    buffer.writeln();
    buffer.write('''
      </dl>
    </section>''');
  }
  buffer.writeln();
  if (context2.hasPublicInstanceFields == true) {
    buffer.writeln();
    buffer.write('''
    <section class="summary offset-anchor''');
    if (context2.publicInheritedInstanceFields == true) {
      buffer.write(''' inherited''');
    }
    buffer.write('''" id="instance-properties">
      <h2>Properties</h2>

      <dl class="properties">''');
    var context13 = context2.publicInstanceFieldsSorted;
    for (var context14 in context13) {
      buffer.write('\n        ');
      buffer.write(_renderClass_partial_property_7(context14));
    }
    buffer.writeln();
    buffer.write('''
      </dl>
    </section>''');
  }
  buffer.writeln();
  if (context2.hasPublicInstanceMethods == true) {
    buffer.writeln();
    buffer.write('''
    <section class="summary offset-anchor''');
    if (context2.publicInheritedInstanceMethods == true) {
      buffer.write(''' inherited''');
    }
    buffer.write('''" id="instance-methods">
      <h2>Methods</h2>
      <dl class="callables">''');
    var context15 = context2.publicInstanceMethodsSorted;
    for (var context16 in context15) {
      buffer.write('\n        ');
      buffer.write(_renderClass_partial_callable_8(context16));
    }
    buffer.writeln();
    buffer.write('''
      </dl>
    </section>''');
  }
  buffer.writeln();
  if (context2.hasPublicInstanceOperators == true) {
    buffer.writeln();
    buffer.write('''
    <section class="summary offset-anchor''');
    if (context2.publicInheritedInstanceOperators == true) {
      buffer.write(''' inherited''');
    }
    buffer.write('''" id="operators">
      <h2>Operators</h2>
      <dl class="callables">''');
    var context17 = context2.publicInstanceOperatorsSorted;
    for (var context18 in context17) {
      buffer.write('\n        ');
      buffer.write(_renderClass_partial_callable_8(context18));
    }
    buffer.writeln();
    buffer.write('''
      </dl>
    </section>''');
  }
  buffer.writeln();
  if (context2.hasPublicVariableStaticFields == true) {
    buffer.writeln();
    buffer.write('''
    <section class="summary offset-anchor" id="static-properties">
      <h2>Static Properties</h2>

      <dl class="properties">''');
    var context19 = context2.publicVariableStaticFieldsSorted;
    for (var context20 in context19) {
      buffer.write('\n        ');
      buffer.write(_renderClass_partial_property_7(context20));
    }
    buffer.writeln();
    buffer.write('''
      </dl>
    </section>''');
  }
  buffer.writeln();
  if (context2.hasPublicStaticMethods == true) {
    buffer.writeln();
    buffer.write('''
    <section class="summary offset-anchor" id="static-methods">
      <h2>Static Methods</h2>
      <dl class="callables">''');
    var context21 = context2.publicStaticMethodsSorted;
    for (var context22 in context21) {
      buffer.write('\n        ');
      buffer.write(_renderClass_partial_callable_8(context22));
    }
    buffer.writeln();
    buffer.write('''
      </dl>
    </section>''');
  }
  buffer.writeln();
  if (context2.hasPublicConstantFields == true) {
    buffer.writeln();
    buffer.write('''
    <section class="summary offset-anchor" id="constants">
      <h2>Constants</h2>

      <dl class="properties">''');
    var context23 = context2.publicConstantFieldsSorted;
    for (var context24 in context23) {
      buffer.write('\n        ');
      buffer.write(_renderClass_partial_constant_9(context24));
    }
    buffer.writeln();
    buffer.write('''
      </dl>
    </section>''');
  }
  buffer.writeln();
  buffer.write('''

  </div> <!-- /.main-content -->

  <div id="dartdoc-sidebar-left" class="sidebar sidebar-offcanvas-left">
    ''');
  buffer.write(_renderClass_partial_search_sidebar_10(context0));
  buffer.writeln();
  buffer.write('''
    <h5>''');
  buffer.writeEscaped(context0.parent!.name);
  buffer.write(' ');
  buffer.writeEscaped(context0.parent!.kind);
  buffer.write('''</h5>
    ''');
  buffer.write(context0.sidebarForLibrary);
  buffer.writeln();
  buffer.write('''
  </div>

  <div id="dartdoc-sidebar-right" class="sidebar sidebar-offcanvas-right">
    ''');
  buffer.write(context0.sidebarForContainer);
  buffer.writeln();
  buffer.write('''
  </div><!--/.sidebar-offcanvas-->

''');
  buffer.write(_renderClass_partial_footer_11(context0));
  buffer.writeln();

  return buffer.toString();
}

String _renderClass_partial_head_0(_i1.ClassTemplateData context0) {
  final buffer = StringBuffer();
  buffer.write('''<!DOCTYPE html>
<html lang="en">
<head>
  <meta charset="utf-8">
  <meta http-equiv="X-UA-Compatible" content="IE=edge">
  <meta name="viewport" content="width=device-width, height=device-height, initial-scale=1, user-scalable=no">''');
  if (context0.includeVersion == true) {
    buffer.writeln();
    buffer.write('''
  <meta name="generator" content="made with love by dartdoc ''');
    buffer.writeEscaped(context0.version);
    buffer.write('''">''');
  }
  buffer.writeln();
  buffer.write('''
  <meta name="description" content="''');
  buffer.writeEscaped(context0.metaDescription);
  buffer.write('''">
  <title>''');
  buffer.writeEscaped(context0.title);
  buffer.write('''</title>''');
  var context7 = context0.relCanonicalPrefix;
  if (context7 != null) {
    buffer.writeln();
    buffer.write('''
  <link rel="canonical" href="''');
    buffer.write(context0.relCanonicalPrefix);
    buffer.write('''/''');
    buffer.write(context0.bareHref);
    buffer.write('''">''');
  }
  buffer.writeln();
  if (context0.useBaseHref == true) {
    var context8 = context0.htmlBase;
    buffer.writeln();
    buffer.write('''
  <!-- required because all the links are pseudo-absolute -->
  <base href="''');
    buffer.write(context0.htmlBase);
    buffer.write('''">''');
  }
  buffer.write('\n\n  ');
  buffer.writeln();
  buffer.write('''
  <link rel="preconnect" href="https://fonts.gstatic.com">
  <link href="https://fonts.googleapis.com/css2?family=Roboto+Mono:ital,wght@0,300;0,400;0,500;0,700;1,400&display=swap" rel="stylesheet">
  <link href="https://fonts.googleapis.com/icon?family=Material+Icons" rel="stylesheet">
  ''');
  buffer.writeln();
  buffer.write('''
  <link rel="stylesheet" href="''');
  if (context0.useBaseHref != true) {
    buffer.write('''%%__HTMLBASE_dartdoc_internal__%%''');
  }
  buffer.write('''static-assets/github.css?v1">
  <link rel="stylesheet" href="''');
  if (context0.useBaseHref != true) {
    buffer.write('''%%__HTMLBASE_dartdoc_internal__%%''');
  }
  buffer.write('''static-assets/styles.css?v1">
  <link rel="icon" href="''');
  if (context0.useBaseHref != true) {
    buffer.write('''%%__HTMLBASE_dartdoc_internal__%%''');
  }
  buffer.write('''static-assets/favicon.png?v1">

  ''');
  buffer.write(context0.customHeader);
  buffer.writeln();
  buffer.write('''
</head>

''');
  buffer.writeln();
  buffer.write('''
<body data-base-href="''');
  buffer.write(context0.htmlBase);
  buffer.write('''"
      data-using-base-href="''');
  buffer.write(context0.useBaseHref.toString());
  buffer.write('''">

<div id="overlay-under-drawer"></div>

<header id="title">
  <button id="sidenav-left-toggle" type="button">&nbsp;</button>
  <ol class="breadcrumbs gt-separated dark hidden-xs">''');
  var context9 = context0.navLinks;
  for (var context10 in context9) {
    buffer.writeln();
    buffer.write('''
    <li><a href="''');
    buffer.write(context10.href);
    buffer.write('''">''');
    buffer.writeEscaped(context10.name);
    buffer.write('''</a></li>''');
  }
  var context11 = context0.navLinksWithGenerics;
  for (var context12 in context11) {
    buffer.writeln();
    buffer.write('''
    <li><a href="''');
    buffer.write(context12.href);
    buffer.write('''">''');
    buffer.writeEscaped(context12.name);
    if (context12.hasGenericParameters == true) {
      buffer.write('''<span class="signature">''');
      buffer.write(context12.genericParameters);
      buffer.write('''</span>''');
    }
    buffer.write('''</a></li>''');
  }
  if (context0.hasHomepage != true) {
    buffer.writeln();
    buffer.write('''
    <li class="self-crumb">''');
    buffer.write(context0.layoutTitle);
    buffer.write('''</li>''');
  }
  if (context0.hasHomepage == true) {
    buffer.writeln();
    buffer.write('''
    <li><a href="''');
    buffer.write(context0.homepage);
    buffer.write('''">''');
    buffer.write(context0.layoutTitle);
    buffer.write('''</a></li>''');
  }
  buffer.writeln();
  buffer.write('''
  </ol>
  <div class="self-name">''');
  buffer.writeEscaped(context0.self.name);
  buffer.write('''</div>
  <form class="search navbar-right" role="search">
    <input type="text" id="search-box" autocomplete="off" disabled class="form-control typeahead" placeholder="Loading search...">
  </form>
</header>

<main>
''');

  return buffer.toString();
}

String _renderClass_partial_source_link_1(_i8.Class context1) {
  final buffer = StringBuffer();
  if (context1.hasSourceHref == true) {
    buffer.writeln();
    buffer.write('''
  <div id="external-links" class="btn-group"><a title="View source code" class="source-link" href="''');
    buffer.write(context1.sourceHref);
    buffer.write('''"><i class="material-icons">description</i></a></div>''');
  }
  buffer.writeln();

  return buffer.toString();
}

String _renderClass_partial_feature_set_2(_i8.Class context1) {
  final buffer = StringBuffer();
  if (context1.hasFeatureSet == true) {
    var context4 = context1.displayedLanguageFeatures;
    for (var context5 in context4) {
      buffer.write('\n    ');
      buffer.write(context5.featureLabel);
    }
  }
  buffer.writeln();

  return buffer.toString();
}

String _renderClass_partial_categorization_3(_i8.Class context1) {
  final buffer = StringBuffer();
  if (context1.hasCategoryNames == true) {
    var context4 = context1.displayedCategories;
    for (var context5 in context4) {
      buffer.write('\n    ');
      buffer.write(context5.categoryLabel);
    }
  }
  buffer.writeln();

  return buffer.toString();
}

String _renderClass_partial_documentation_4(_i8.Class context1) {
  final buffer = StringBuffer();
  if (context1.hasDocumentation == true) {
    buffer.writeln();
    buffer.write('''
<section class="desc markdown">
  ''');
    buffer.write(context1.documentationAsHtml);
    buffer.writeln();
    buffer.write('''
</section>''');
  }
  buffer.writeln();

  return buffer.toString();
}

String _renderClass_partial_super_chain_5(
    _i8.Class context1, _i1.ClassTemplateData context0) {
  final buffer = StringBuffer();
  if (context1.hasPublicSuperChainReversed == true) {
    buffer.writeln();
    buffer.write('''
  <dt>Inheritance</dt>
  <dd>
    <ul class="gt-separated dark ''');
    buffer.writeEscaped(context1.relationshipsClass);
    buffer.write('''">
      <li>''');
    buffer.write(context0.linkedObjectType);
    buffer.write('''</li>''');
    var context4 = context1.publicSuperChainReversed;
    for (var context5 in context4) {
      buffer.writeln();
      buffer.write('''
        <li>''');
      buffer.write(context5.linkedName);
      buffer.write('''</li>''');
    }
    buffer.writeln();
    buffer.write('''
      <li>''');
    buffer.write(context1.name);
    buffer.write('''</li>
    </ul>
  </dd>''');
  }
  buffer.writeln();

  return buffer.toString();
}

String _renderClass_partial_interfaces_6(_i8.Class context1) {
  final buffer = StringBuffer();
  if (context1.hasPublicInterfaces == true) {
    buffer.writeln();
    buffer.write('''
<dt>Implemented types</dt>
<dd>
    <ul class="comma-separated ''');
    buffer.writeEscaped(context1.relationshipsClass);
    buffer.write('''">''');
    var context4 = context1.publicInterfaces;
    for (var context5 in context4) {
      buffer.writeln();
      buffer.write('''
        <li>''');
      buffer.write(context5.linkedName);
      buffer.write('''</li>''');
    }
    buffer.writeln();
    buffer.write('''
    </ul>
</dd>''');
  }

  return buffer.toString();
}

String _renderClass_partial_property_7(_i9.Field context2) {
  final buffer = StringBuffer();
  buffer.write('''<dt id="''');
  buffer.writeEscaped(context2.htmlId);
  buffer.write('''" class="property''');
  if (context2.isInherited == true) {
    buffer.write(''' inherited''');
  }
  buffer.write('''">
  <span class="name">''');
  buffer.write(context2.linkedName);
  buffer.write('''</span>
  <span class="signature">''');
  buffer.write(context2.arrow);
  buffer.write(' ');
  buffer.write(context2.modelType.linkedName);
  buffer.write('''</span> ''');
  buffer.write(
      __renderClass_partial_property_7_partial_categorization_0(context2));
  buffer.writeln();
  buffer.write('''
</dt>
<dd''');
  if (context2.isInherited == true) {
    buffer.write(''' class="inherited"''');
  }
  buffer.write('''>
  ''');
  buffer.write(context2.oneLineDoc);
  buffer.write('\n  ');
  buffer.write(__renderClass_partial_property_7_partial_features_1(context2));
  buffer.writeln();
  buffer.write('''
</dd>
''');

  return buffer.toString();
}

String __renderClass_partial_property_7_partial_categorization_0(
    _i9.Field context2) {
  final buffer = StringBuffer();
  if (context2.hasCategoryNames == true) {
    var context7 = context2.displayedCategories;
    for (var context8 in context7) {
      buffer.write('\n    ');
      buffer.write(context8!.categoryLabel);
    }
  }
  buffer.writeln();

  return buffer.toString();
}

String __renderClass_partial_property_7_partial_features_1(_i9.Field context2) {
  final buffer = StringBuffer();
  if (context2.hasFeatures == true) {
    buffer.write('''<div class="features">''');
    buffer.write(context2.featuresAsString);
    buffer.write('''</div>''');
  }
  buffer.writeln();

  return buffer.toString();
}

String _renderClass_partial_callable_8(_i10.Method context2) {
  final buffer = StringBuffer();
  buffer.write('''<dt id="''');
  buffer.writeEscaped(context2.htmlId);
  buffer.write('''" class="callable''');
  if (context2.isInherited == true) {
    buffer.write(''' inherited''');
  }
  buffer.write('''">
  <span class="name''');
  if (context2.isDeprecated == true) {
    buffer.write(''' deprecated''');
  }
  buffer.write('''">''');
  buffer.write(context2.linkedName);
  buffer.write('''</span>''');
  buffer.write(context2.linkedGenericParameters);
  buffer.write('''<span class="signature">(<wbr>''');
  buffer.write(context2.linkedParamsNoMetadata);
  buffer.write(''')
    <span class="returntype parameter">&#8594; ''');
  buffer.write(context2.modelType.returnType.linkedName);
  buffer.write('''</span>
  </span>
  ''');
  buffer.write(
      __renderClass_partial_callable_8_partial_categorization_0(context2));
  buffer.writeln();
  buffer.write('''
</dt>
<dd''');
  if (context2.isInherited == true) {
    buffer.write(''' class="inherited"''');
  }
  buffer.write('''>
  ''');
  buffer.write(context2.oneLineDoc);
  buffer.write('\n  ');
  buffer.write(__renderClass_partial_callable_8_partial_features_1(context2));
  buffer.writeln();
  buffer.write('''
</dd>
''');

  return buffer.toString();
}

String __renderClass_partial_callable_8_partial_categorization_0(
    _i10.Method context2) {
  final buffer = StringBuffer();
  if (context2.hasCategoryNames == true) {
    var context7 = context2.displayedCategories;
    for (var context8 in context7) {
      buffer.write('\n    ');
      buffer.write(context8!.categoryLabel);
    }
  }
  buffer.writeln();

  return buffer.toString();
}

String __renderClass_partial_callable_8_partial_features_1(
    _i10.Method context2) {
  final buffer = StringBuffer();
  if (context2.hasFeatures == true) {
    buffer.write('''<div class="features">''');
    buffer.write(context2.featuresAsString);
    buffer.write('''</div>''');
  }
  buffer.writeln();

  return buffer.toString();
}

String _renderClass_partial_constant_9(_i9.Field context2) {
  final buffer = StringBuffer();
  buffer.write('''<dt id="''');
  buffer.writeEscaped(context2.htmlId);
  buffer.write('''" class="constant">
  <span class="name ''');
  if (context2.isDeprecated == true) {
    buffer.write('''deprecated''');
  }
  buffer.write('''">''');
  buffer.write(context2.linkedName);
  buffer.write('''</span>
  <span class="signature">&#8594; const ''');
  buffer.write(context2.modelType.linkedName);
  buffer.write('''</span>
  ''');
  buffer.write(
      __renderClass_partial_constant_9_partial_categorization_0(context2));
  buffer.writeln();
  buffer.write('''
</dt>
<dd>
  ''');
  buffer.write(context2.oneLineDoc);
  buffer.write('\n  ');
  buffer.write(__renderClass_partial_constant_9_partial_features_1(context2));
  buffer.writeln();
  buffer.write('''
  <div>
    <span class="signature"><code>''');
  buffer.write(context2.constantValueTruncated);
  buffer.write('''</code></span>
  </div>
</dd>
''');

  return buffer.toString();
}

String __renderClass_partial_constant_9_partial_categorization_0(
    _i9.Field context2) {
  final buffer = StringBuffer();
  if (context2.hasCategoryNames == true) {
    var context7 = context2.displayedCategories;
    for (var context8 in context7) {
      buffer.write('\n    ');
      buffer.write(context8!.categoryLabel);
    }
  }
  buffer.writeln();

  return buffer.toString();
}

String __renderClass_partial_constant_9_partial_features_1(_i9.Field context2) {
  final buffer = StringBuffer();
  if (context2.hasFeatures == true) {
    buffer.write('''<div class="features">''');
    buffer.write(context2.featuresAsString);
    buffer.write('''</div>''');
  }
  buffer.writeln();

  return buffer.toString();
}

String _renderClass_partial_search_sidebar_10(_i1.ClassTemplateData context0) {
  final buffer = StringBuffer();
  buffer.write('''<header id="header-search-sidebar" class="hidden-l">
  <form class="search-sidebar" role="search">
    <input type="text" id="search-sidebar" autocomplete="off" disabled class="form-control typeahead" placeholder="Loading search...">
  </form>
</header>

<ol class="breadcrumbs gt-separated dark hidden-l" id="sidebar-nav">''');
  var context5 = context0.navLinks;
  for (var context6 in context5) {
    buffer.writeln();
    buffer.write('''
  <li><a href="''');
    buffer.write(context6.href);
    buffer.write('''">''');
    buffer.writeEscaped(context6.name);
    buffer.write('''</a></li>''');
  }
  var context7 = context0.navLinksWithGenerics;
  for (var context8 in context7) {
    buffer.writeln();
    buffer.write('''
  <li><a href="''');
    buffer.write(context8.href);
    buffer.write('''">''');
    buffer.writeEscaped(context8.name);
    if (context8.hasGenericParameters == true) {
      buffer.write('''<span class="signature">''');
      buffer.write(context8.genericParameters);
      buffer.write('''</span>''');
    }
    buffer.write('''</a></li>''');
  }
  if (context0.hasHomepage != true) {
    buffer.writeln();
    buffer.write('''
  <li class="self-crumb">''');
    buffer.write(context0.layoutTitle);
    buffer.write('''</li>''');
  }
  if (context0.hasHomepage == true) {
    buffer.writeln();
    buffer.write('''
  <li><a href="''');
    buffer.write(context0.homepage);
    buffer.write('''">''');
    buffer.write(context0.layoutTitle);
    buffer.write('''</a></li>''');
  }
  buffer.writeln();
  buffer.write('''
</ol>

''');

  return buffer.toString();
}

String _renderClass_partial_footer_11(_i1.ClassTemplateData context0) {
  final buffer = StringBuffer();
  buffer.write('''</main>

<footer>
  <span class="no-break">
    ''');
  buffer.writeEscaped(context0.defaultPackage.name);
  if (context0.hasFooterVersion == true) {
    buffer.write('\n      ');
    buffer.writeEscaped(context0.defaultPackage.version);
  }
  buffer.writeln();
  buffer.write('''
  </span>

  ''');
  buffer.write(context0.customInnerFooter);
  buffer.writeln();
  buffer.write('''
</footer>

''');
  buffer.writeln();
  buffer.writeln();
  buffer.write('''
<script src="''');
  if (context0.useBaseHref != true) {
    buffer.write('''%%__HTMLBASE_dartdoc_internal__%%''');
  }
  buffer.write('''static-assets/highlight.pack.js?v1"></script>
<script src="''');
  if (context0.useBaseHref != true) {
    buffer.write('''%%__HTMLBASE_dartdoc_internal__%%''');
  }
  buffer.write('''static-assets/script.js?v1"></script>

''');
  buffer.write(context0.customFooter);
  buffer.writeln();
  buffer.write('''

</body>

</html>
''');

  return buffer.toString();
}

String renderConstructor(_i1.ConstructorTemplateData context0) {
  final buffer = StringBuffer();
  buffer.write(_renderConstructor_partial_head_0(context0));
  buffer.writeln();
  buffer.write('''

  <div id="dartdoc-main-content" class="main-content">''');
  var context1 = context0.self;
  buffer.writeln();
  buffer.write('''
      <div>''');
  buffer.write(_renderConstructor_partial_source_link_1(context1));
  buffer.write('''<h1><span class="kind-constructor">''');
  buffer.write(context1.nameWithGenerics);
  buffer.write('''</span> ''');
  buffer.writeEscaped(context1.kind);
  buffer.write(' ');
  buffer.write(_renderConstructor_partial_feature_set_2(context1));
  buffer.write('''</h1></div>''');
  buffer.writeln();
  var context2 = context0.constructor;
  buffer.writeln();
  buffer.write('''
    <section class="multi-line-signature">''');
  if (context2.hasAnnotations == true) {
    buffer.writeln();
    buffer.write('''
      <div>
        <ol class="annotation-list">''');
    var context3 = context2.annotations;
    for (var context4 in context3) {
      buffer.writeln();
      buffer.write('''
          <li>''');
      buffer.write(context4.linkedNameWithParameters);
      buffer.write('''</li>''');
    }
    buffer.writeln();
    buffer.write('''
        </ol>
      </div>''');
  }
  if (context2.isConst == true) {
    buffer.write('''const''');
  }
  buffer.writeln();
  buffer.write('''
      <span class="name ''');
  if (context2.isDeprecated == true) {
    buffer.write('''deprecated''');
  }
  buffer.write('''">''');
  buffer.write(context2.nameWithGenerics);
  buffer.write('''</span>(<wbr>''');
  if (context2.hasParameters == true) {
    buffer.write(context2.linkedParamsLines);
  }
  buffer.write(''')
    </section>

    ''');
  buffer.write(_renderConstructor_partial_documentation_3(context2));
  buffer.write('\n\n    ');
  buffer.write(_renderConstructor_partial_source_code_4(context2));
  buffer.writeln();
  buffer.writeln();
  buffer.write('''
  </div> <!-- /.main-content -->

  <div id="dartdoc-sidebar-left" class="sidebar sidebar-offcanvas-left">
    ''');
  buffer.write(_renderConstructor_partial_search_sidebar_5(context0));
  buffer.writeln();
  buffer.write('''
    <h5>''');
  buffer.writeEscaped(context0.parent!.name);
  buffer.write(' ');
  buffer.writeEscaped(context0.parent!.kind);
  buffer.write('''</h5>
    ''');
  buffer.write(context0.sidebarForContainer);
  buffer.writeln();
  buffer.write('''
  </div><!--/.sidebar-offcanvas-left-->

  <div id="dartdoc-sidebar-right" class="sidebar sidebar-offcanvas-right">
  </div><!--/.sidebar-offcanvas-->

''');
  buffer.write(_renderConstructor_partial_footer_6(context0));
  buffer.writeln();

  return buffer.toString();
}

String _renderConstructor_partial_head_0(_i1.ConstructorTemplateData context0) {
  final buffer = StringBuffer();
  buffer.write('''<!DOCTYPE html>
<html lang="en">
<head>
  <meta charset="utf-8">
  <meta http-equiv="X-UA-Compatible" content="IE=edge">
  <meta name="viewport" content="width=device-width, height=device-height, initial-scale=1, user-scalable=no">''');
  if (context0.includeVersion == true) {
    buffer.writeln();
    buffer.write('''
  <meta name="generator" content="made with love by dartdoc ''');
    buffer.writeEscaped(context0.version);
    buffer.write('''">''');
  }
  buffer.writeln();
  buffer.write('''
  <meta name="description" content="''');
  buffer.writeEscaped(context0.metaDescription);
  buffer.write('''">
  <title>''');
  buffer.writeEscaped(context0.title);
  buffer.write('''</title>''');
  var context7 = context0.relCanonicalPrefix;
  if (context7 != null) {
    buffer.writeln();
    buffer.write('''
  <link rel="canonical" href="''');
    buffer.write(context0.relCanonicalPrefix);
    buffer.write('''/''');
    buffer.write(context0.bareHref);
    buffer.write('''">''');
  }
  buffer.writeln();
  if (context0.useBaseHref == true) {
    var context8 = context0.htmlBase;
    buffer.writeln();
    buffer.write('''
  <!-- required because all the links are pseudo-absolute -->
  <base href="''');
    buffer.write(context0.htmlBase);
    buffer.write('''">''');
  }
  buffer.write('\n\n  ');
  buffer.writeln();
  buffer.write('''
  <link rel="preconnect" href="https://fonts.gstatic.com">
  <link href="https://fonts.googleapis.com/css2?family=Roboto+Mono:ital,wght@0,300;0,400;0,500;0,700;1,400&display=swap" rel="stylesheet">
  <link href="https://fonts.googleapis.com/icon?family=Material+Icons" rel="stylesheet">
  ''');
  buffer.writeln();
  buffer.write('''
  <link rel="stylesheet" href="''');
  if (context0.useBaseHref != true) {
    buffer.write('''%%__HTMLBASE_dartdoc_internal__%%''');
  }
  buffer.write('''static-assets/github.css?v1">
  <link rel="stylesheet" href="''');
  if (context0.useBaseHref != true) {
    buffer.write('''%%__HTMLBASE_dartdoc_internal__%%''');
  }
  buffer.write('''static-assets/styles.css?v1">
  <link rel="icon" href="''');
  if (context0.useBaseHref != true) {
    buffer.write('''%%__HTMLBASE_dartdoc_internal__%%''');
  }
  buffer.write('''static-assets/favicon.png?v1">

  ''');
  buffer.write(context0.customHeader);
  buffer.writeln();
  buffer.write('''
</head>

''');
  buffer.writeln();
  buffer.write('''
<body data-base-href="''');
  buffer.write(context0.htmlBase);
  buffer.write('''"
      data-using-base-href="''');
  buffer.write(context0.useBaseHref.toString());
  buffer.write('''">

<div id="overlay-under-drawer"></div>

<header id="title">
  <button id="sidenav-left-toggle" type="button">&nbsp;</button>
  <ol class="breadcrumbs gt-separated dark hidden-xs">''');
  var context9 = context0.navLinks;
  for (var context10 in context9) {
    buffer.writeln();
    buffer.write('''
    <li><a href="''');
    buffer.write(context10.href);
    buffer.write('''">''');
    buffer.writeEscaped(context10.name);
    buffer.write('''</a></li>''');
  }
  var context11 = context0.navLinksWithGenerics;
  for (var context12 in context11) {
    buffer.writeln();
    buffer.write('''
    <li><a href="''');
    buffer.write(context12.href);
    buffer.write('''">''');
    buffer.writeEscaped(context12.name);
    if (context12.hasGenericParameters == true) {
      buffer.write('''<span class="signature">''');
      buffer.write(context12.genericParameters);
      buffer.write('''</span>''');
    }
    buffer.write('''</a></li>''');
  }
  if (context0.hasHomepage != true) {
    buffer.writeln();
    buffer.write('''
    <li class="self-crumb">''');
    buffer.write(context0.layoutTitle);
    buffer.write('''</li>''');
  }
  if (context0.hasHomepage == true) {
    buffer.writeln();
    buffer.write('''
    <li><a href="''');
    buffer.write(context0.homepage);
    buffer.write('''">''');
    buffer.write(context0.layoutTitle);
    buffer.write('''</a></li>''');
  }
  buffer.writeln();
  buffer.write('''
  </ol>
  <div class="self-name">''');
  buffer.writeEscaped(context0.self.name);
  buffer.write('''</div>
  <form class="search navbar-right" role="search">
    <input type="text" id="search-box" autocomplete="off" disabled class="form-control typeahead" placeholder="Loading search...">
  </form>
</header>

<main>
''');

  return buffer.toString();
}

String _renderConstructor_partial_source_link_1(_i11.Constructor context1) {
  final buffer = StringBuffer();
  if (context1.hasSourceHref == true) {
    buffer.writeln();
    buffer.write('''
  <div id="external-links" class="btn-group"><a title="View source code" class="source-link" href="''');
    buffer.write(context1.sourceHref);
    buffer.write('''"><i class="material-icons">description</i></a></div>''');
  }
  buffer.writeln();

  return buffer.toString();
}

String _renderConstructor_partial_feature_set_2(_i11.Constructor context1) {
  final buffer = StringBuffer();
  if (context1.hasFeatureSet == true) {
    var context4 = context1.displayedLanguageFeatures;
    for (var context5 in context4) {
      buffer.write('\n    ');
      buffer.write(context5.featureLabel);
    }
  }
  buffer.writeln();

  return buffer.toString();
}

String _renderConstructor_partial_documentation_3(_i11.Constructor context1) {
  final buffer = StringBuffer();
  if (context1.hasDocumentation == true) {
    buffer.writeln();
    buffer.write('''
<section class="desc markdown">
  ''');
    buffer.write(context1.documentationAsHtml);
    buffer.writeln();
    buffer.write('''
</section>''');
  }
  buffer.writeln();

  return buffer.toString();
}

String _renderConstructor_partial_source_code_4(_i11.Constructor context1) {
  final buffer = StringBuffer();
  if (context1.hasSourceCode == true) {
    buffer.writeln();
    buffer.write('''
<section class="summary source-code" id="source">
  <h2><span>Implementation</span></h2>
  <pre class="language-dart"><code class="language-dart">''');
    buffer.write(context1.sourceCode);
    buffer.write('''</code></pre>
</section>''');
  }
  buffer.writeln();

  return buffer.toString();
}

String _renderConstructor_partial_search_sidebar_5(
    _i1.ConstructorTemplateData context0) {
  final buffer = StringBuffer();
  buffer.write('''<header id="header-search-sidebar" class="hidden-l">
  <form class="search-sidebar" role="search">
    <input type="text" id="search-sidebar" autocomplete="off" disabled class="form-control typeahead" placeholder="Loading search...">
  </form>
</header>

<ol class="breadcrumbs gt-separated dark hidden-l" id="sidebar-nav">''');
  var context5 = context0.navLinks;
  for (var context6 in context5) {
    buffer.writeln();
    buffer.write('''
  <li><a href="''');
    buffer.write(context6.href);
    buffer.write('''">''');
    buffer.writeEscaped(context6.name);
    buffer.write('''</a></li>''');
  }
  var context7 = context0.navLinksWithGenerics;
  for (var context8 in context7) {
    buffer.writeln();
    buffer.write('''
  <li><a href="''');
    buffer.write(context8.href);
    buffer.write('''">''');
    buffer.writeEscaped(context8.name);
    if (context8.hasGenericParameters == true) {
      buffer.write('''<span class="signature">''');
      buffer.write(context8.genericParameters);
      buffer.write('''</span>''');
    }
    buffer.write('''</a></li>''');
  }
  if (context0.hasHomepage != true) {
    buffer.writeln();
    buffer.write('''
  <li class="self-crumb">''');
    buffer.write(context0.layoutTitle);
    buffer.write('''</li>''');
  }
  if (context0.hasHomepage == true) {
    buffer.writeln();
    buffer.write('''
  <li><a href="''');
    buffer.write(context0.homepage);
    buffer.write('''">''');
    buffer.write(context0.layoutTitle);
    buffer.write('''</a></li>''');
  }
  buffer.writeln();
  buffer.write('''
</ol>

''');

  return buffer.toString();
}

String _renderConstructor_partial_footer_6(
    _i1.ConstructorTemplateData context0) {
  final buffer = StringBuffer();
  buffer.write('''</main>

<footer>
  <span class="no-break">
    ''');
  buffer.writeEscaped(context0.defaultPackage.name);
  if (context0.hasFooterVersion == true) {
    buffer.write('\n      ');
    buffer.writeEscaped(context0.defaultPackage.version);
  }
  buffer.writeln();
  buffer.write('''
  </span>

  ''');
  buffer.write(context0.customInnerFooter);
  buffer.writeln();
  buffer.write('''
</footer>

''');
  buffer.writeln();
  buffer.writeln();
  buffer.write('''
<script src="''');
  if (context0.useBaseHref != true) {
    buffer.write('''%%__HTMLBASE_dartdoc_internal__%%''');
  }
  buffer.write('''static-assets/highlight.pack.js?v1"></script>
<script src="''');
  if (context0.useBaseHref != true) {
    buffer.write('''%%__HTMLBASE_dartdoc_internal__%%''');
  }
  buffer.write('''static-assets/script.js?v1"></script>

''');
  buffer.write(context0.customFooter);
  buffer.writeln();
  buffer.write('''

</body>

</html>
''');

  return buffer.toString();
}

String renderEnum(_i1.EnumTemplateData context0) {
  final buffer = StringBuffer();
  buffer.write(_renderEnum_partial_head_0(context0));
  buffer.writeln();
  buffer.write('''

  <div id="dartdoc-main-content" class="main-content">''');
  var context1 = context0.self;
  buffer.writeln();
  buffer.write('''
      <div>''');
  buffer.write(_renderEnum_partial_source_link_1(context1));
  buffer.writeln();
  buffer.write('''
        <h1>
          <span class="kind-enum">''');
  buffer.write(context1.name);
  buffer.write('''</span>
          ''');
  buffer.writeEscaped(context1.kind);
  buffer.write(' ');
  buffer.write(_renderEnum_partial_feature_set_2(context1));
  buffer.write(' ');
  buffer.write(_renderEnum_partial_categorization_3(context1));
  buffer.writeln();
  buffer.write('''
        </h1>
      </div>''');
  buffer.writeln();
  var context2 = context0.eNum;
  buffer.write('\n    ');
  buffer.write(_renderEnum_partial_documentation_4(context2));
  buffer.writeln();
  if (context2.hasModifiers == true) {
    buffer.writeln();
    buffer.write('''
    <section>
      <dl class="dl-horizontal">
        ''');
    buffer.write(_renderEnum_partial_super_chain_5(context2, context0));
    buffer.write('\n        ');
    buffer.write(_renderEnum_partial_interfaces_6(context2));
    if (context2.hasAnnotations == true) {
      buffer.writeln();
      buffer.write('''
        <dt>Annotations</dt>
        <dd><ul class="annotation-list eNum-relationships">''');
      var context3 = context2.annotations;
      for (var context4 in context3) {
        buffer.writeln();
        buffer.write('''
          <li>''');
        buffer.write(context4.linkedNameWithParameters);
        buffer.write('''</li>''');
      }
      buffer.writeln();
      buffer.write('''
        </ul></dd>''');
    }
    buffer.writeln();
    buffer.write('''
      </dl>
    </section>''');
  }
  buffer.writeln();
  if (context2.hasPublicConstantFields == true) {
    buffer.writeln();
    buffer.write('''
    <section class="summary offset-anchor" id="constants">
      <h2>Constants</h2>

      <dl class="properties">''');
    var context5 = context2.publicConstantFieldsSorted;
    for (var context6 in context5) {
      buffer.write('\n        ');
      buffer.write(_renderEnum_partial_constant_7(context6));
    }
    buffer.writeln();
    buffer.write('''
      </dl>
    </section>''');
  }
  buffer.writeln();
  if (context2.hasPublicInstanceFields == true) {
    buffer.writeln();
    buffer.write('''
    <section
        class="
          summary
          offset-anchor''');
    if (context2.publicInheritedInstanceFields == true) {
      buffer.write('''inherited''');
    }
    buffer.write('''"
        id="instance-properties">
      <h2>Properties</h2>

      <dl class="properties">''');
    var context7 = context2.publicInstanceFieldsSorted;
    for (var context8 in context7) {
      buffer.write('\n        ');
      buffer.write(_renderEnum_partial_property_8(context8));
    }
    buffer.writeln();
    buffer.write('''
      </dl>
    </section>''');
  }
  buffer.writeln();
  if (context2.hasPublicInstanceMethods == true) {
    buffer.writeln();
    buffer.write('''
    <section
        class="
          summary
          offset-anchor''');
    if (context2.publicInheritedInstanceMethods == true) {
      buffer.write('''inherited''');
    }
    buffer.write('''"
        id="instance-methods">
      <h2>Methods</h2>
      <dl class="callables">''');
    var context9 = context2.publicInstanceMethodsSorted;
    for (var context10 in context9) {
      buffer.write('\n        ');
      buffer.write(_renderEnum_partial_callable_9(context10));
    }
    buffer.writeln();
    buffer.write('''
      </dl>
    </section>''');
  }
  buffer.writeln();
  if (context2.hasPublicInstanceOperators == true) {
    buffer.writeln();
    buffer.write('''
    <section
        class="
          summary
          offset-anchor''');
    if (context2.publicInheritedInstanceOperators == true) {
      buffer.write('''inherited''');
    }
    buffer.write('''"
        id="operators">
      <h2>Operators</h2>
      <dl class="callables">''');
    var context11 = context2.publicInstanceOperatorsSorted;
    for (var context12 in context11) {
      buffer.write('\n        ');
      buffer.write(_renderEnum_partial_callable_9(context12));
    }
    buffer.writeln();
    buffer.write('''
      </dl>
    </section>''');
  }
  buffer.writeln();
  if (context2.hasPublicVariableStaticFields == true) {
    buffer.writeln();
    buffer.write('''
    <section class="summary offset-anchor" id="static-properties">
      <h2>Static Properties</h2>

      <dl class="properties">''');
    var context13 = context2.publicVariableStaticFieldsSorted;
    for (var context14 in context13) {
      buffer.write('\n        ');
      buffer.write(_renderEnum_partial_property_8(context14));
    }
    buffer.writeln();
    buffer.write('''
      </dl>
    </section>''');
  }
  buffer.writeln();
  if (context2.hasPublicStaticMethods == true) {
    buffer.writeln();
    buffer.write('''
    <section class="summary offset-anchor" id="static-methods">
      <h2>Static Methods</h2>
      <dl class="callables">''');
    var context15 = context2.publicStaticMethodsSorted;
    for (var context16 in context15) {
      buffer.write('\n        ');
      buffer.write(_renderEnum_partial_callable_9(context16));
    }
    buffer.writeln();
    buffer.write('''
      </dl>
    </section>''');
  }
  buffer.writeln();
  buffer.write('''
  </div><!-- /.main-content -->

  <div id="dartdoc-sidebar-left" class="sidebar sidebar-offcanvas-left">
    ''');
  buffer.write(_renderEnum_partial_search_sidebar_10(context0));
  buffer.writeln();
  buffer.write('''
    <h5>''');
  buffer.writeEscaped(context0.parent!.name);
  buffer.write(' ');
  buffer.writeEscaped(context0.parent!.kind);
  buffer.write('''</h5>
    ''');
  buffer.write(context0.sidebarForLibrary);
  buffer.writeln();
  buffer.write('''
  </div>

  <div id="dartdoc-sidebar-right" class="sidebar sidebar-offcanvas-right">
    ''');
  buffer.write(context0.sidebarForContainer);
  buffer.writeln();
  buffer.write('''
  </div><!-- /.sidebar-offcanvas -->

''');
  buffer.write(_renderEnum_partial_footer_11(context0));
  buffer.writeln();

  return buffer.toString();
}

String _renderEnum_partial_head_0(_i1.EnumTemplateData context0) {
  final buffer = StringBuffer();
  buffer.write('''<!DOCTYPE html>
<html lang="en">
<head>
  <meta charset="utf-8">
  <meta http-equiv="X-UA-Compatible" content="IE=edge">
  <meta name="viewport" content="width=device-width, height=device-height, initial-scale=1, user-scalable=no">''');
  if (context0.includeVersion == true) {
    buffer.writeln();
    buffer.write('''
  <meta name="generator" content="made with love by dartdoc ''');
    buffer.writeEscaped(context0.version);
    buffer.write('''">''');
  }
  buffer.writeln();
  buffer.write('''
  <meta name="description" content="''');
  buffer.writeEscaped(context0.metaDescription);
  buffer.write('''">
  <title>''');
  buffer.writeEscaped(context0.title);
  buffer.write('''</title>''');
  var context7 = context0.relCanonicalPrefix;
  if (context7 != null) {
    buffer.writeln();
    buffer.write('''
  <link rel="canonical" href="''');
    buffer.write(context0.relCanonicalPrefix);
    buffer.write('''/''');
    buffer.write(context0.bareHref);
    buffer.write('''">''');
  }
  buffer.writeln();
  if (context0.useBaseHref == true) {
    var context8 = context0.htmlBase;
    buffer.writeln();
    buffer.write('''
  <!-- required because all the links are pseudo-absolute -->
  <base href="''');
    buffer.write(context0.htmlBase);
    buffer.write('''">''');
  }
  buffer.write('\n\n  ');
  buffer.writeln();
  buffer.write('''
  <link rel="preconnect" href="https://fonts.gstatic.com">
  <link href="https://fonts.googleapis.com/css2?family=Roboto+Mono:ital,wght@0,300;0,400;0,500;0,700;1,400&display=swap" rel="stylesheet">
  <link href="https://fonts.googleapis.com/icon?family=Material+Icons" rel="stylesheet">
  ''');
  buffer.writeln();
  buffer.write('''
  <link rel="stylesheet" href="''');
  if (context0.useBaseHref != true) {
    buffer.write('''%%__HTMLBASE_dartdoc_internal__%%''');
  }
  buffer.write('''static-assets/github.css?v1">
  <link rel="stylesheet" href="''');
  if (context0.useBaseHref != true) {
    buffer.write('''%%__HTMLBASE_dartdoc_internal__%%''');
  }
  buffer.write('''static-assets/styles.css?v1">
  <link rel="icon" href="''');
  if (context0.useBaseHref != true) {
    buffer.write('''%%__HTMLBASE_dartdoc_internal__%%''');
  }
  buffer.write('''static-assets/favicon.png?v1">

  ''');
  buffer.write(context0.customHeader);
  buffer.writeln();
  buffer.write('''
</head>

''');
  buffer.writeln();
  buffer.write('''
<body data-base-href="''');
  buffer.write(context0.htmlBase);
  buffer.write('''"
      data-using-base-href="''');
  buffer.write(context0.useBaseHref.toString());
  buffer.write('''">

<div id="overlay-under-drawer"></div>

<header id="title">
  <button id="sidenav-left-toggle" type="button">&nbsp;</button>
  <ol class="breadcrumbs gt-separated dark hidden-xs">''');
  var context9 = context0.navLinks;
  for (var context10 in context9) {
    buffer.writeln();
    buffer.write('''
    <li><a href="''');
    buffer.write(context10.href);
    buffer.write('''">''');
    buffer.writeEscaped(context10.name);
    buffer.write('''</a></li>''');
  }
  var context11 = context0.navLinksWithGenerics;
  for (var context12 in context11) {
    buffer.writeln();
    buffer.write('''
    <li><a href="''');
    buffer.write(context12.href);
    buffer.write('''">''');
    buffer.writeEscaped(context12.name);
    if (context12.hasGenericParameters == true) {
      buffer.write('''<span class="signature">''');
      buffer.write(context12.genericParameters);
      buffer.write('''</span>''');
    }
    buffer.write('''</a></li>''');
  }
  if (context0.hasHomepage != true) {
    buffer.writeln();
    buffer.write('''
    <li class="self-crumb">''');
    buffer.write(context0.layoutTitle);
    buffer.write('''</li>''');
  }
  if (context0.hasHomepage == true) {
    buffer.writeln();
    buffer.write('''
    <li><a href="''');
    buffer.write(context0.homepage);
    buffer.write('''">''');
    buffer.write(context0.layoutTitle);
    buffer.write('''</a></li>''');
  }
  buffer.writeln();
  buffer.write('''
  </ol>
  <div class="self-name">''');
  buffer.writeEscaped(context0.self.name);
  buffer.write('''</div>
  <form class="search navbar-right" role="search">
    <input type="text" id="search-box" autocomplete="off" disabled class="form-control typeahead" placeholder="Loading search...">
  </form>
</header>

<main>
''');

  return buffer.toString();
}

String _renderEnum_partial_source_link_1(_i12.Enum context1) {
  final buffer = StringBuffer();
  if (context1.hasSourceHref == true) {
    buffer.writeln();
    buffer.write('''
  <div id="external-links" class="btn-group"><a title="View source code" class="source-link" href="''');
    buffer.write(context1.sourceHref);
    buffer.write('''"><i class="material-icons">description</i></a></div>''');
  }
  buffer.writeln();

  return buffer.toString();
}

String _renderEnum_partial_feature_set_2(_i12.Enum context1) {
  final buffer = StringBuffer();
  if (context1.hasFeatureSet == true) {
    var context4 = context1.displayedLanguageFeatures;
    for (var context5 in context4) {
      buffer.write('\n    ');
      buffer.write(context5.featureLabel);
    }
  }
  buffer.writeln();

  return buffer.toString();
}

String _renderEnum_partial_categorization_3(_i12.Enum context1) {
  final buffer = StringBuffer();
  if (context1.hasCategoryNames == true) {
    var context4 = context1.displayedCategories;
    for (var context5 in context4) {
      buffer.write('\n    ');
      buffer.write(context5.categoryLabel);
    }
  }
  buffer.writeln();

  return buffer.toString();
}

String _renderEnum_partial_documentation_4(_i12.Enum context1) {
  final buffer = StringBuffer();
  if (context1.hasDocumentation == true) {
    buffer.writeln();
    buffer.write('''
<section class="desc markdown">
  ''');
    buffer.write(context1.documentationAsHtml);
    buffer.writeln();
    buffer.write('''
</section>''');
  }
  buffer.writeln();

  return buffer.toString();
}

String _renderEnum_partial_super_chain_5(
    _i12.Enum context1, _i1.EnumTemplateData context0) {
  final buffer = StringBuffer();
  if (context1.hasPublicSuperChainReversed == true) {
    buffer.writeln();
    buffer.write('''
  <dt>Inheritance</dt>
  <dd>
    <ul class="gt-separated dark ''');
    buffer.writeEscaped(context1.relationshipsClass);
    buffer.write('''">
      <li>''');
    buffer.write(context0.linkedObjectType);
    buffer.write('''</li>''');
    var context4 = context1.publicSuperChainReversed;
    for (var context5 in context4) {
      buffer.writeln();
      buffer.write('''
        <li>''');
      buffer.write(context5.linkedName);
      buffer.write('''</li>''');
    }
    buffer.writeln();
    buffer.write('''
      <li>''');
    buffer.write(context1.name);
    buffer.write('''</li>
    </ul>
  </dd>''');
  }
  buffer.writeln();

  return buffer.toString();
}

String _renderEnum_partial_interfaces_6(_i12.Enum context1) {
  final buffer = StringBuffer();
  if (context1.hasPublicInterfaces == true) {
    buffer.writeln();
    buffer.write('''
<dt>Implemented types</dt>
<dd>
    <ul class="comma-separated ''');
    buffer.writeEscaped(context1.relationshipsClass);
    buffer.write('''">''');
    var context4 = context1.publicInterfaces;
    for (var context5 in context4) {
      buffer.writeln();
      buffer.write('''
        <li>''');
      buffer.write(context5.linkedName);
      buffer.write('''</li>''');
    }
    buffer.writeln();
    buffer.write('''
    </ul>
</dd>''');
  }

  return buffer.toString();
}

String _renderEnum_partial_constant_7(_i9.Field context2) {
  final buffer = StringBuffer();
  buffer.write('''<dt id="''');
  buffer.writeEscaped(context2.htmlId);
  buffer.write('''" class="constant">
  <span class="name ''');
  if (context2.isDeprecated == true) {
    buffer.write('''deprecated''');
  }
  buffer.write('''">''');
  buffer.write(context2.linkedName);
  buffer.write('''</span>
  <span class="signature">&#8594; const ''');
  buffer.write(context2.modelType.linkedName);
  buffer.write('''</span>
  ''');
  buffer.write(
      __renderEnum_partial_constant_7_partial_categorization_0(context2));
  buffer.writeln();
  buffer.write('''
</dt>
<dd>
  ''');
  buffer.write(context2.oneLineDoc);
  buffer.write('\n  ');
  buffer.write(__renderEnum_partial_constant_7_partial_features_1(context2));
  buffer.writeln();
  buffer.write('''
  <div>
    <span class="signature"><code>''');
  buffer.write(context2.constantValueTruncated);
  buffer.write('''</code></span>
  </div>
</dd>
''');

  return buffer.toString();
}

String __renderEnum_partial_constant_7_partial_categorization_0(
    _i9.Field context2) {
  final buffer = StringBuffer();
  if (context2.hasCategoryNames == true) {
    var context7 = context2.displayedCategories;
    for (var context8 in context7) {
      buffer.write('\n    ');
      buffer.write(context8!.categoryLabel);
    }
  }
  buffer.writeln();

  return buffer.toString();
}

String __renderEnum_partial_constant_7_partial_features_1(_i9.Field context2) {
  final buffer = StringBuffer();
  if (context2.hasFeatures == true) {
    buffer.write('''<div class="features">''');
    buffer.write(context2.featuresAsString);
    buffer.write('''</div>''');
  }
  buffer.writeln();

  return buffer.toString();
}

String _renderEnum_partial_property_8(_i9.Field context2) {
  final buffer = StringBuffer();
  buffer.write('''<dt id="''');
  buffer.writeEscaped(context2.htmlId);
  buffer.write('''" class="property''');
  if (context2.isInherited == true) {
    buffer.write(''' inherited''');
  }
  buffer.write('''">
  <span class="name">''');
  buffer.write(context2.linkedName);
  buffer.write('''</span>
  <span class="signature">''');
  buffer.write(context2.arrow);
  buffer.write(' ');
  buffer.write(context2.modelType.linkedName);
  buffer.write('''</span> ''');
  buffer.write(
      __renderEnum_partial_property_8_partial_categorization_0(context2));
  buffer.writeln();
  buffer.write('''
</dt>
<dd''');
  if (context2.isInherited == true) {
    buffer.write(''' class="inherited"''');
  }
  buffer.write('''>
  ''');
  buffer.write(context2.oneLineDoc);
  buffer.write('\n  ');
  buffer.write(__renderEnum_partial_property_8_partial_features_1(context2));
  buffer.writeln();
  buffer.write('''
</dd>
''');

  return buffer.toString();
}

String __renderEnum_partial_property_8_partial_categorization_0(
    _i9.Field context2) {
  final buffer = StringBuffer();
  if (context2.hasCategoryNames == true) {
    var context7 = context2.displayedCategories;
    for (var context8 in context7) {
      buffer.write('\n    ');
      buffer.write(context8!.categoryLabel);
    }
  }
  buffer.writeln();

  return buffer.toString();
}

String __renderEnum_partial_property_8_partial_features_1(_i9.Field context2) {
  final buffer = StringBuffer();
  if (context2.hasFeatures == true) {
    buffer.write('''<div class="features">''');
    buffer.write(context2.featuresAsString);
    buffer.write('''</div>''');
  }
  buffer.writeln();

  return buffer.toString();
}

String _renderEnum_partial_callable_9(_i10.Method context2) {
  final buffer = StringBuffer();
  buffer.write('''<dt id="''');
  buffer.writeEscaped(context2.htmlId);
  buffer.write('''" class="callable''');
  if (context2.isInherited == true) {
    buffer.write(''' inherited''');
  }
  buffer.write('''">
  <span class="name''');
  if (context2.isDeprecated == true) {
    buffer.write(''' deprecated''');
  }
  buffer.write('''">''');
  buffer.write(context2.linkedName);
  buffer.write('''</span>''');
  buffer.write(context2.linkedGenericParameters);
  buffer.write('''<span class="signature">(<wbr>''');
  buffer.write(context2.linkedParamsNoMetadata);
  buffer.write(''')
    <span class="returntype parameter">&#8594; ''');
  buffer.write(context2.modelType.returnType.linkedName);
  buffer.write('''</span>
  </span>
  ''');
  buffer.write(
      __renderEnum_partial_callable_9_partial_categorization_0(context2));
  buffer.writeln();
  buffer.write('''
</dt>
<dd''');
  if (context2.isInherited == true) {
    buffer.write(''' class="inherited"''');
  }
  buffer.write('''>
  ''');
  buffer.write(context2.oneLineDoc);
  buffer.write('\n  ');
  buffer.write(__renderEnum_partial_callable_9_partial_features_1(context2));
  buffer.writeln();
  buffer.write('''
</dd>
''');

  return buffer.toString();
}

String __renderEnum_partial_callable_9_partial_categorization_0(
    _i10.Method context2) {
  final buffer = StringBuffer();
  if (context2.hasCategoryNames == true) {
    var context7 = context2.displayedCategories;
    for (var context8 in context7) {
      buffer.write('\n    ');
      buffer.write(context8!.categoryLabel);
    }
  }
  buffer.writeln();

  return buffer.toString();
}

String __renderEnum_partial_callable_9_partial_features_1(
    _i10.Method context2) {
  final buffer = StringBuffer();
  if (context2.hasFeatures == true) {
    buffer.write('''<div class="features">''');
    buffer.write(context2.featuresAsString);
    buffer.write('''</div>''');
  }
  buffer.writeln();

  return buffer.toString();
}

String _renderEnum_partial_search_sidebar_10(_i1.EnumTemplateData context0) {
  final buffer = StringBuffer();
  buffer.write('''<header id="header-search-sidebar" class="hidden-l">
  <form class="search-sidebar" role="search">
    <input type="text" id="search-sidebar" autocomplete="off" disabled class="form-control typeahead" placeholder="Loading search...">
  </form>
</header>

<ol class="breadcrumbs gt-separated dark hidden-l" id="sidebar-nav">''');
  var context5 = context0.navLinks;
  for (var context6 in context5) {
    buffer.writeln();
    buffer.write('''
  <li><a href="''');
    buffer.write(context6.href);
    buffer.write('''">''');
    buffer.writeEscaped(context6.name);
    buffer.write('''</a></li>''');
  }
  var context7 = context0.navLinksWithGenerics;
  for (var context8 in context7) {
    buffer.writeln();
    buffer.write('''
  <li><a href="''');
    buffer.write(context8.href);
    buffer.write('''">''');
    buffer.writeEscaped(context8.name);
    if (context8.hasGenericParameters == true) {
      buffer.write('''<span class="signature">''');
      buffer.write(context8.genericParameters);
      buffer.write('''</span>''');
    }
    buffer.write('''</a></li>''');
  }
  if (context0.hasHomepage != true) {
    buffer.writeln();
    buffer.write('''
  <li class="self-crumb">''');
    buffer.write(context0.layoutTitle);
    buffer.write('''</li>''');
  }
  if (context0.hasHomepage == true) {
    buffer.writeln();
    buffer.write('''
  <li><a href="''');
    buffer.write(context0.homepage);
    buffer.write('''">''');
    buffer.write(context0.layoutTitle);
    buffer.write('''</a></li>''');
  }
  buffer.writeln();
  buffer.write('''
</ol>

''');

  return buffer.toString();
}

String _renderEnum_partial_footer_11(_i1.EnumTemplateData context0) {
  final buffer = StringBuffer();
  buffer.write('''</main>

<footer>
  <span class="no-break">
    ''');
  buffer.writeEscaped(context0.defaultPackage.name);
  if (context0.hasFooterVersion == true) {
    buffer.write('\n      ');
    buffer.writeEscaped(context0.defaultPackage.version);
  }
  buffer.writeln();
  buffer.write('''
  </span>

  ''');
  buffer.write(context0.customInnerFooter);
  buffer.writeln();
  buffer.write('''
</footer>

''');
  buffer.writeln();
  buffer.writeln();
  buffer.write('''
<script src="''');
  if (context0.useBaseHref != true) {
    buffer.write('''%%__HTMLBASE_dartdoc_internal__%%''');
  }
  buffer.write('''static-assets/highlight.pack.js?v1"></script>
<script src="''');
  if (context0.useBaseHref != true) {
    buffer.write('''%%__HTMLBASE_dartdoc_internal__%%''');
  }
  buffer.write('''static-assets/script.js?v1"></script>

''');
  buffer.write(context0.customFooter);
  buffer.writeln();
  buffer.write('''

</body>

</html>
''');

  return buffer.toString();
}

String renderError(_i1.PackageTemplateData context0) {
  final buffer = StringBuffer();
  buffer.write(_renderError_partial_head_0(context0));
  buffer.writeln();
  buffer.write('''

  <div id="dartdoc-main-content" class="main-content">
    <h1>404: Something\'s gone wrong :-(</h1>

    <section class="desc">
      <p>You\'ve tried to visit a page that doesn\'t exist.  Luckily this site
         has other <a href="index.html">pages</a>.</p>
      <p>If you were looking for something specific, try searching:
      <form class="search-body" role="search">
        <input type="text" id="search-body" autocomplete="off" disabled class="form-control typeahead" placeholder="Loading search...">
      </form>
      </p>

    </section>
  </div> <!-- /.main-content -->

  <div id="dartdoc-sidebar-left" class="sidebar sidebar-offcanvas-left">
    ''');
  buffer.write(_renderError_partial_search_sidebar_1(context0));
  buffer.writeln();
  buffer.write('''
    <h5><span class="package-name">''');
  buffer.writeEscaped(context0.self.name);
  buffer.write('''</span> <span class="package-kind">''');
  buffer.writeEscaped(context0.self.kind);
  buffer.write('''</span></h5>
    ''');
  buffer.write(_renderError_partial_packages_2(context0));
  buffer.writeln();
  buffer.write('''
  </div>

  <div id="dartdoc-sidebar-right" class="sidebar sidebar-offcanvas-right">
  </div>

''');
  buffer.write(_renderError_partial_footer_3(context0));
  buffer.writeln();

  return buffer.toString();
}

String _renderError_partial_head_0(_i1.PackageTemplateData context0) {
  final buffer = StringBuffer();
  buffer.write('''<!DOCTYPE html>
<html lang="en">
<head>
  <meta charset="utf-8">
  <meta http-equiv="X-UA-Compatible" content="IE=edge">
  <meta name="viewport" content="width=device-width, height=device-height, initial-scale=1, user-scalable=no">''');
  if (context0.includeVersion == true) {
    buffer.writeln();
    buffer.write('''
  <meta name="generator" content="made with love by dartdoc ''');
    buffer.writeEscaped(context0.version);
    buffer.write('''">''');
  }
  buffer.writeln();
  buffer.write('''
  <meta name="description" content="''');
  buffer.writeEscaped(context0.metaDescription);
  buffer.write('''">
  <title>''');
  buffer.writeEscaped(context0.title);
  buffer.write('''</title>''');
  var context7 = context0.relCanonicalPrefix;
  if (context7 != null) {
    buffer.writeln();
    buffer.write('''
  <link rel="canonical" href="''');
    buffer.write(context0.relCanonicalPrefix);
    buffer.write('''/''');
    buffer.write(context0.bareHref);
    buffer.write('''">''');
  }
  buffer.writeln();
  if (context0.useBaseHref == true) {
    var context8 = context0.htmlBase;
    buffer.writeln();
    buffer.write('''
  <!-- required because all the links are pseudo-absolute -->
  <base href="''');
    buffer.write(context0.htmlBase);
    buffer.write('''">''');
  }
  buffer.write('\n\n  ');
  buffer.writeln();
  buffer.write('''
  <link rel="preconnect" href="https://fonts.gstatic.com">
  <link href="https://fonts.googleapis.com/css2?family=Roboto+Mono:ital,wght@0,300;0,400;0,500;0,700;1,400&display=swap" rel="stylesheet">
  <link href="https://fonts.googleapis.com/icon?family=Material+Icons" rel="stylesheet">
  ''');
  buffer.writeln();
  buffer.write('''
  <link rel="stylesheet" href="''');
  if (context0.useBaseHref != true) {
    buffer.write('''%%__HTMLBASE_dartdoc_internal__%%''');
  }
  buffer.write('''static-assets/github.css?v1">
  <link rel="stylesheet" href="''');
  if (context0.useBaseHref != true) {
    buffer.write('''%%__HTMLBASE_dartdoc_internal__%%''');
  }
  buffer.write('''static-assets/styles.css?v1">
  <link rel="icon" href="''');
  if (context0.useBaseHref != true) {
    buffer.write('''%%__HTMLBASE_dartdoc_internal__%%''');
  }
  buffer.write('''static-assets/favicon.png?v1">

  ''');
  buffer.write(context0.customHeader);
  buffer.writeln();
  buffer.write('''
</head>

''');
  buffer.writeln();
  buffer.write('''
<body data-base-href="''');
  buffer.write(context0.htmlBase);
  buffer.write('''"
      data-using-base-href="''');
  buffer.write(context0.useBaseHref.toString());
  buffer.write('''">

<div id="overlay-under-drawer"></div>

<header id="title">
  <button id="sidenav-left-toggle" type="button">&nbsp;</button>
  <ol class="breadcrumbs gt-separated dark hidden-xs">''');
  var context9 = context0.navLinks;
  for (var context10 in context9) {
    buffer.writeln();
    buffer.write('''
    <li><a href="''');
    buffer.write(context10.href);
    buffer.write('''">''');
    buffer.writeEscaped(context10.name);
    buffer.write('''</a></li>''');
  }
  var context11 = context0.navLinksWithGenerics;
  for (var context12 in context11) {
    buffer.writeln();
    buffer.write('''
    <li><a href="''');
    buffer.write(context12.href);
    buffer.write('''">''');
    buffer.writeEscaped(context12.name);
    if (context12.hasGenericParameters == true) {
      buffer.write('''<span class="signature">''');
      buffer.write(context12.genericParameters);
      buffer.write('''</span>''');
    }
    buffer.write('''</a></li>''');
  }
  if (context0.hasHomepage != true) {
    buffer.writeln();
    buffer.write('''
    <li class="self-crumb">''');
    buffer.write(context0.layoutTitle);
    buffer.write('''</li>''');
  }
  if (context0.hasHomepage == true) {
    buffer.writeln();
    buffer.write('''
    <li><a href="''');
    buffer.write(context0.homepage);
    buffer.write('''">''');
    buffer.write(context0.layoutTitle);
    buffer.write('''</a></li>''');
  }
  buffer.writeln();
  buffer.write('''
  </ol>
  <div class="self-name">''');
  buffer.writeEscaped(context0.self.name);
  buffer.write('''</div>
  <form class="search navbar-right" role="search">
    <input type="text" id="search-box" autocomplete="off" disabled class="form-control typeahead" placeholder="Loading search...">
  </form>
</header>

<main>
''');

  return buffer.toString();
}

String _renderError_partial_search_sidebar_1(_i1.PackageTemplateData context0) {
  final buffer = StringBuffer();
  buffer.write('''<header id="header-search-sidebar" class="hidden-l">
  <form class="search-sidebar" role="search">
    <input type="text" id="search-sidebar" autocomplete="off" disabled class="form-control typeahead" placeholder="Loading search...">
  </form>
</header>

<ol class="breadcrumbs gt-separated dark hidden-l" id="sidebar-nav">''');
  var context5 = context0.navLinks;
  for (var context6 in context5) {
    buffer.writeln();
    buffer.write('''
  <li><a href="''');
    buffer.write(context6.href);
    buffer.write('''">''');
    buffer.writeEscaped(context6.name);
    buffer.write('''</a></li>''');
  }
  var context7 = context0.navLinksWithGenerics;
  for (var context8 in context7) {
    buffer.writeln();
    buffer.write('''
  <li><a href="''');
    buffer.write(context8.href);
    buffer.write('''">''');
    buffer.writeEscaped(context8.name);
    if (context8.hasGenericParameters == true) {
      buffer.write('''<span class="signature">''');
      buffer.write(context8.genericParameters);
      buffer.write('''</span>''');
    }
    buffer.write('''</a></li>''');
  }
  if (context0.hasHomepage != true) {
    buffer.writeln();
    buffer.write('''
  <li class="self-crumb">''');
    buffer.write(context0.layoutTitle);
    buffer.write('''</li>''');
  }
  if (context0.hasHomepage == true) {
    buffer.writeln();
    buffer.write('''
  <li><a href="''');
    buffer.write(context0.homepage);
    buffer.write('''">''');
    buffer.write(context0.layoutTitle);
    buffer.write('''</a></li>''');
  }
  buffer.writeln();
  buffer.write('''
</ol>

''');

  return buffer.toString();
}

String _renderError_partial_packages_2(_i1.PackageTemplateData context0) {
  final buffer = StringBuffer();
  buffer.write('''<ol>''');
  var context12 = context0.localPackages;
  for (var context13 in context12) {
    if (context13.isFirstPackage == true) {
      if (context13.hasDocumentedCategories == true) {
        buffer.writeln();
        buffer.write('''
      <li class="section-title">Topics</li>''');
        var context14 = context13.documentedCategoriesSorted;
        for (var context15 in context14) {
          buffer.writeln();
          buffer.write('''
        <li>''');
          buffer.write(context15.linkedName);
          buffer.write('''</li>''');
        }
      }
      buffer.writeln();
      buffer.write('''
      <li class="section-title">Libraries</li>''');
    }
    if (context13.isFirstPackage != true) {
      buffer.writeln();
      buffer.write('''
      <li class="section-title">''');
      buffer.writeEscaped(context13.name);
      buffer.write('''</li>''');
    }
    var context16 = context13.defaultCategory;
    if (context16 != null) {
      var context17 = context16.publicLibrariesSorted;
      for (var context18 in context17) {
        buffer.writeln();
        buffer.write('''
      <li>''');
        buffer.write(context18.linkedName);
        buffer.write('''</li>''');
      }
    }
    var context19 = context13.categoriesWithPublicLibraries;
    for (var context20 in context19) {
      buffer.writeln();
      buffer.write('''
      <li class="section-subtitle">''');
      buffer.writeEscaped(context20.name);
      buffer.write('''</li>''');
      var context21 = context20.publicLibrariesSorted;
      for (var context22 in context21) {
        buffer.writeln();
        buffer.write('''
        <li class="section-subitem">''');
        buffer.write(context22.linkedName);
        buffer.write('''</li>''');
      }
    }
  }
  buffer.writeln();
  buffer.write('''
</ol>
''');

  return buffer.toString();
}

String _renderError_partial_footer_3(_i1.PackageTemplateData context0) {
  final buffer = StringBuffer();
  buffer.write('''</main>

<footer>
  <span class="no-break">
    ''');
  buffer.writeEscaped(context0.defaultPackage.name);
  if (context0.hasFooterVersion == true) {
    buffer.write('\n      ');
    buffer.writeEscaped(context0.defaultPackage.version);
  }
  buffer.writeln();
  buffer.write('''
  </span>

  ''');
  buffer.write(context0.customInnerFooter);
  buffer.writeln();
  buffer.write('''
</footer>

''');
  buffer.writeln();
  buffer.writeln();
  buffer.write('''
<script src="''');
  if (context0.useBaseHref != true) {
    buffer.write('''%%__HTMLBASE_dartdoc_internal__%%''');
  }
  buffer.write('''static-assets/highlight.pack.js?v1"></script>
<script src="''');
  if (context0.useBaseHref != true) {
    buffer.write('''%%__HTMLBASE_dartdoc_internal__%%''');
  }
  buffer.write('''static-assets/script.js?v1"></script>

''');
  buffer.write(context0.customFooter);
  buffer.writeln();
  buffer.write('''

</body>

</html>
''');

  return buffer.toString();
}

String renderExtension<T extends _i13.Extension>(
    _i1.ExtensionTemplateData<T> context0) {
  final buffer = StringBuffer();
  buffer.write(_renderExtension_partial_head_0(context0));
  buffer.writeln();
  buffer.write('''

<div id="dartdoc-main-content" class="main-content">''');
  var context1 = context0.self;
  buffer.writeln();
  buffer.write('''
    <div>''');
  buffer.write(_renderExtension_partial_source_link_1(context1));
  buffer.write('''<h1><span class="kind-class">''');
  buffer.write(context1.nameWithGenerics);
  buffer.write('''</span> ''');
  buffer.writeEscaped(context1.kind);
  buffer.write(' ');
  buffer.write(_renderExtension_partial_feature_set_2(context1));
  buffer.write(' ');
  buffer.write(_renderExtension_partial_categorization_3(context1));
  buffer.write('''</h1></div>''');
  buffer.writeln();
  var context2 = context0.extension;
  buffer.write('\n    ');
  buffer.write(_renderExtension_partial_documentation_4(context2));
  buffer.writeln();
  buffer.write('''
    <section>
        <dl class="dl-horizontal">
        <dt>on</dt>
        <dd>
            <ul class="comma-separated clazz-relationships">''');
  var context3 = context2.extendedType;
  buffer.writeln();
  buffer.write('''
            <li>''');
  buffer.write(context3.linkedName);
  buffer.write('''</li>''');
  buffer.writeln();
  buffer.write('''
            </ul>
        </dd>
        </dl>
    </section>
''');
  if (context2.hasPublicInstanceFields == true) {
    buffer.writeln();
    buffer.write('''
    <section class="summary offset-anchor" id="instance-properties">
        <h2>Properties</h2>

        <dl class="properties">''');
    var context4 = context2.publicInstanceFieldsSorted;
    for (var context5 in context4) {
      buffer.write('\n            ');
      buffer.write(_renderExtension_partial_property_5(context5));
    }
    buffer.writeln();
    buffer.write('''
        </dl>
    </section>''');
  }
  buffer.writeln();
  if (context2.hasPublicInstanceMethods == true) {
    buffer.writeln();
    buffer.write('''
    <section class="summary offset-anchor" id="instance-methods">
        <h2>Methods</h2>
        <dl class="callables">''');
    var context6 = context2.publicInstanceMethodsSorted;
    for (var context7 in context6) {
      buffer.write('\n            ');
      buffer.write(_renderExtension_partial_callable_6(context7));
    }
    buffer.writeln();
    buffer.write('''
        </dl>
    </section>''');
  }
  buffer.writeln();
  if (context2.hasPublicInstanceOperators == true) {
    buffer.writeln();
    buffer.write('''
    <section class="summary offset-anchor" id="operators">
        <h2>Operators</h2>
        <dl class="callables">''');
    var context8 = context2.publicInstanceOperatorsSorted;
    for (var context9 in context8) {
      buffer.write('\n            ');
      buffer.write(_renderExtension_partial_callable_6(context9));
    }
    buffer.writeln();
    buffer.write('''
        </dl>
    </section>''');
  }
  buffer.writeln();
  if (context2.hasPublicVariableStaticFields == true) {
    buffer.writeln();
    buffer.write('''
    <section class="summary offset-anchor" id="static-properties">
        <h2>Static Properties</h2>

        <dl class="properties">''');
    var context10 = context2.publicVariableStaticFieldsSorted;
    for (var context11 in context10) {
      buffer.write('\n            ');
      buffer.write(_renderExtension_partial_property_5(context11));
    }
    buffer.writeln();
    buffer.write('''
        </dl>
    </section>''');
  }
  buffer.writeln();
  if (context2.hasPublicStaticMethods == true) {
    buffer.writeln();
    buffer.write('''
    <section class="summary offset-anchor" id="static-methods">
        <h2>Static Methods</h2>
        <dl class="callables">''');
    var context12 = context2.publicStaticMethodsSorted;
    for (var context13 in context12) {
      buffer.write('\n            ');
      buffer.write(_renderExtension_partial_callable_6(context13));
    }
    buffer.writeln();
    buffer.write('''
        </dl>
    </section>''');
  }
  buffer.writeln();
  if (context2.hasPublicConstantFields == true) {
    buffer.writeln();
    buffer.write('''
    <section class="summary offset-anchor" id="constants">
        <h2>Constants</h2>

        <dl class="properties">''');
    var context14 = context2.publicConstantFieldsSorted;
    for (var context15 in context14) {
      buffer.write('\n            ');
      buffer.write(_renderExtension_partial_constant_7(context15));
    }
    buffer.writeln();
    buffer.write('''
        </dl>
    </section>''');
  }
  buffer.writeln();
  buffer.write('''

</div> <!-- /.main-content -->

<div id="dartdoc-sidebar-left" class="sidebar sidebar-offcanvas-left">
    ''');
  buffer.write(_renderExtension_partial_search_sidebar_8(context0));
  buffer.writeln();
  buffer.write('''
    <h5>''');
  buffer.writeEscaped(context0.parent!.name);
  buffer.write(' ');
  buffer.writeEscaped(context0.parent!.kind);
  buffer.write('''</h5>
    ''');
  buffer.write(context0.sidebarForLibrary);
  buffer.writeln();
  buffer.write('''
</div>

<div id="dartdoc-sidebar-right" class="sidebar sidebar-offcanvas-right">
    ''');
  buffer.write(context0.sidebarForContainer);
  buffer.writeln();
  buffer.write('''
</div><!--/.sidebar-offcanvas-->

''');
  buffer.write(_renderExtension_partial_footer_9(context0));
  buffer.writeln();

  return buffer.toString();
}

String _renderExtension_partial_head_0<T extends _i13.Extension>(
    _i1.ExtensionTemplateData<T> context0) {
  final buffer = StringBuffer();
  buffer.write('''<!DOCTYPE html>
<html lang="en">
<head>
  <meta charset="utf-8">
  <meta http-equiv="X-UA-Compatible" content="IE=edge">
  <meta name="viewport" content="width=device-width, height=device-height, initial-scale=1, user-scalable=no">''');
  if (context0.includeVersion == true) {
    buffer.writeln();
    buffer.write('''
  <meta name="generator" content="made with love by dartdoc ''');
    buffer.writeEscaped(context0.version);
    buffer.write('''">''');
  }
  buffer.writeln();
  buffer.write('''
  <meta name="description" content="''');
  buffer.writeEscaped(context0.metaDescription);
  buffer.write('''">
  <title>''');
  buffer.writeEscaped(context0.title);
  buffer.write('''</title>''');
  var context7 = context0.relCanonicalPrefix;
  if (context7 != null) {
    buffer.writeln();
    buffer.write('''
  <link rel="canonical" href="''');
    buffer.write(context0.relCanonicalPrefix);
    buffer.write('''/''');
    buffer.write(context0.bareHref);
    buffer.write('''">''');
  }
  buffer.writeln();
  if (context0.useBaseHref == true) {
    var context8 = context0.htmlBase;
    buffer.writeln();
    buffer.write('''
  <!-- required because all the links are pseudo-absolute -->
  <base href="''');
    buffer.write(context0.htmlBase);
    buffer.write('''">''');
  }
  buffer.write('\n\n  ');
  buffer.writeln();
  buffer.write('''
  <link rel="preconnect" href="https://fonts.gstatic.com">
  <link href="https://fonts.googleapis.com/css2?family=Roboto+Mono:ital,wght@0,300;0,400;0,500;0,700;1,400&display=swap" rel="stylesheet">
  <link href="https://fonts.googleapis.com/icon?family=Material+Icons" rel="stylesheet">
  ''');
  buffer.writeln();
  buffer.write('''
  <link rel="stylesheet" href="''');
  if (context0.useBaseHref != true) {
    buffer.write('''%%__HTMLBASE_dartdoc_internal__%%''');
  }
  buffer.write('''static-assets/github.css?v1">
  <link rel="stylesheet" href="''');
  if (context0.useBaseHref != true) {
    buffer.write('''%%__HTMLBASE_dartdoc_internal__%%''');
  }
  buffer.write('''static-assets/styles.css?v1">
  <link rel="icon" href="''');
  if (context0.useBaseHref != true) {
    buffer.write('''%%__HTMLBASE_dartdoc_internal__%%''');
  }
  buffer.write('''static-assets/favicon.png?v1">

  ''');
  buffer.write(context0.customHeader);
  buffer.writeln();
  buffer.write('''
</head>

''');
  buffer.writeln();
  buffer.write('''
<body data-base-href="''');
  buffer.write(context0.htmlBase);
  buffer.write('''"
      data-using-base-href="''');
  buffer.write(context0.useBaseHref.toString());
  buffer.write('''">

<div id="overlay-under-drawer"></div>

<header id="title">
  <button id="sidenav-left-toggle" type="button">&nbsp;</button>
  <ol class="breadcrumbs gt-separated dark hidden-xs">''');
  var context9 = context0.navLinks;
  for (var context10 in context9) {
    buffer.writeln();
    buffer.write('''
    <li><a href="''');
    buffer.write(context10.href);
    buffer.write('''">''');
    buffer.writeEscaped(context10.name);
    buffer.write('''</a></li>''');
  }
  var context11 = context0.navLinksWithGenerics;
  for (var context12 in context11) {
    buffer.writeln();
    buffer.write('''
    <li><a href="''');
    buffer.write(context12.href);
    buffer.write('''">''');
    buffer.writeEscaped(context12.name);
    if (context12.hasGenericParameters == true) {
      buffer.write('''<span class="signature">''');
      buffer.write(context12.genericParameters);
      buffer.write('''</span>''');
    }
    buffer.write('''</a></li>''');
  }
  if (context0.hasHomepage != true) {
    buffer.writeln();
    buffer.write('''
    <li class="self-crumb">''');
    buffer.write(context0.layoutTitle);
    buffer.write('''</li>''');
  }
  if (context0.hasHomepage == true) {
    buffer.writeln();
    buffer.write('''
    <li><a href="''');
    buffer.write(context0.homepage);
    buffer.write('''">''');
    buffer.write(context0.layoutTitle);
    buffer.write('''</a></li>''');
  }
  buffer.writeln();
  buffer.write('''
  </ol>
  <div class="self-name">''');
  buffer.writeEscaped(context0.self.name);
  buffer.write('''</div>
  <form class="search navbar-right" role="search">
    <input type="text" id="search-box" autocomplete="off" disabled class="form-control typeahead" placeholder="Loading search...">
  </form>
</header>

<main>
''');

  return buffer.toString();
}

String _renderExtension_partial_source_link_1(_i13.Extension context1) {
  final buffer = StringBuffer();
  if (context1.hasSourceHref == true) {
    buffer.writeln();
    buffer.write('''
  <div id="external-links" class="btn-group"><a title="View source code" class="source-link" href="''');
    buffer.write(context1.sourceHref);
    buffer.write('''"><i class="material-icons">description</i></a></div>''');
  }
  buffer.writeln();

  return buffer.toString();
}

String _renderExtension_partial_feature_set_2(_i13.Extension context1) {
  final buffer = StringBuffer();
  if (context1.hasFeatureSet == true) {
    var context4 = context1.displayedLanguageFeatures;
    for (var context5 in context4) {
      buffer.write('\n    ');
      buffer.write(context5.featureLabel);
    }
  }
  buffer.writeln();

  return buffer.toString();
}

String _renderExtension_partial_categorization_3(_i13.Extension context1) {
  final buffer = StringBuffer();
  if (context1.hasCategoryNames == true) {
    var context4 = context1.displayedCategories;
    for (var context5 in context4) {
      buffer.write('\n    ');
      buffer.write(context5.categoryLabel);
    }
  }
  buffer.writeln();

  return buffer.toString();
}

String _renderExtension_partial_documentation_4(_i13.Extension context1) {
  final buffer = StringBuffer();
  if (context1.hasDocumentation == true) {
    buffer.writeln();
    buffer.write('''
<section class="desc markdown">
  ''');
    buffer.write(context1.documentationAsHtml);
    buffer.writeln();
    buffer.write('''
</section>''');
  }
  buffer.writeln();

  return buffer.toString();
}

String _renderExtension_partial_property_5(_i9.Field context2) {
  final buffer = StringBuffer();
  buffer.write('''<dt id="''');
  buffer.writeEscaped(context2.htmlId);
  buffer.write('''" class="property''');
  if (context2.isInherited == true) {
    buffer.write(''' inherited''');
  }
  buffer.write('''">
  <span class="name">''');
  buffer.write(context2.linkedName);
  buffer.write('''</span>
  <span class="signature">''');
  buffer.write(context2.arrow);
  buffer.write(' ');
  buffer.write(context2.modelType.linkedName);
  buffer.write('''</span> ''');
  buffer.write(
      __renderExtension_partial_property_5_partial_categorization_0(context2));
  buffer.writeln();
  buffer.write('''
</dt>
<dd''');
  if (context2.isInherited == true) {
    buffer.write(''' class="inherited"''');
  }
  buffer.write('''>
  ''');
  buffer.write(context2.oneLineDoc);
  buffer.write('\n  ');
  buffer
      .write(__renderExtension_partial_property_5_partial_features_1(context2));
  buffer.writeln();
  buffer.write('''
</dd>
''');

  return buffer.toString();
}

String __renderExtension_partial_property_5_partial_categorization_0(
    _i9.Field context2) {
  final buffer = StringBuffer();
  if (context2.hasCategoryNames == true) {
    var context7 = context2.displayedCategories;
    for (var context8 in context7) {
      buffer.write('\n    ');
      buffer.write(context8!.categoryLabel);
    }
  }
  buffer.writeln();

  return buffer.toString();
}

String __renderExtension_partial_property_5_partial_features_1(
    _i9.Field context2) {
  final buffer = StringBuffer();
  if (context2.hasFeatures == true) {
    buffer.write('''<div class="features">''');
    buffer.write(context2.featuresAsString);
    buffer.write('''</div>''');
  }
  buffer.writeln();

  return buffer.toString();
}

String _renderExtension_partial_callable_6(_i10.Method context2) {
  final buffer = StringBuffer();
  buffer.write('''<dt id="''');
  buffer.writeEscaped(context2.htmlId);
  buffer.write('''" class="callable''');
  if (context2.isInherited == true) {
    buffer.write(''' inherited''');
  }
  buffer.write('''">
  <span class="name''');
  if (context2.isDeprecated == true) {
    buffer.write(''' deprecated''');
  }
  buffer.write('''">''');
  buffer.write(context2.linkedName);
  buffer.write('''</span>''');
  buffer.write(context2.linkedGenericParameters);
  buffer.write('''<span class="signature">(<wbr>''');
  buffer.write(context2.linkedParamsNoMetadata);
  buffer.write(''')
    <span class="returntype parameter">&#8594; ''');
  buffer.write(context2.modelType.returnType.linkedName);
  buffer.write('''</span>
  </span>
  ''');
  buffer.write(
      __renderExtension_partial_callable_6_partial_categorization_0(context2));
  buffer.writeln();
  buffer.write('''
</dt>
<dd''');
  if (context2.isInherited == true) {
    buffer.write(''' class="inherited"''');
  }
  buffer.write('''>
  ''');
  buffer.write(context2.oneLineDoc);
  buffer.write('\n  ');
  buffer
      .write(__renderExtension_partial_callable_6_partial_features_1(context2));
  buffer.writeln();
  buffer.write('''
</dd>
''');

  return buffer.toString();
}

String __renderExtension_partial_callable_6_partial_categorization_0(
    _i10.Method context2) {
  final buffer = StringBuffer();
  if (context2.hasCategoryNames == true) {
    var context7 = context2.displayedCategories;
    for (var context8 in context7) {
      buffer.write('\n    ');
      buffer.write(context8!.categoryLabel);
    }
  }
  buffer.writeln();

  return buffer.toString();
}

String __renderExtension_partial_callable_6_partial_features_1(
    _i10.Method context2) {
  final buffer = StringBuffer();
  if (context2.hasFeatures == true) {
    buffer.write('''<div class="features">''');
    buffer.write(context2.featuresAsString);
    buffer.write('''</div>''');
  }
  buffer.writeln();

  return buffer.toString();
}

String _renderExtension_partial_constant_7(_i9.Field context2) {
  final buffer = StringBuffer();
  buffer.write('''<dt id="''');
  buffer.writeEscaped(context2.htmlId);
  buffer.write('''" class="constant">
  <span class="name ''');
  if (context2.isDeprecated == true) {
    buffer.write('''deprecated''');
  }
  buffer.write('''">''');
  buffer.write(context2.linkedName);
  buffer.write('''</span>
  <span class="signature">&#8594; const ''');
  buffer.write(context2.modelType.linkedName);
  buffer.write('''</span>
  ''');
  buffer.write(
      __renderExtension_partial_constant_7_partial_categorization_0(context2));
  buffer.writeln();
  buffer.write('''
</dt>
<dd>
  ''');
  buffer.write(context2.oneLineDoc);
  buffer.write('\n  ');
  buffer
      .write(__renderExtension_partial_constant_7_partial_features_1(context2));
  buffer.writeln();
  buffer.write('''
  <div>
    <span class="signature"><code>''');
  buffer.write(context2.constantValueTruncated);
  buffer.write('''</code></span>
  </div>
</dd>
''');

  return buffer.toString();
}

String __renderExtension_partial_constant_7_partial_categorization_0(
    _i9.Field context2) {
  final buffer = StringBuffer();
  if (context2.hasCategoryNames == true) {
    var context7 = context2.displayedCategories;
    for (var context8 in context7) {
      buffer.write('\n    ');
      buffer.write(context8!.categoryLabel);
    }
  }
  buffer.writeln();

  return buffer.toString();
}

String __renderExtension_partial_constant_7_partial_features_1(
    _i9.Field context2) {
  final buffer = StringBuffer();
  if (context2.hasFeatures == true) {
    buffer.write('''<div class="features">''');
    buffer.write(context2.featuresAsString);
    buffer.write('''</div>''');
  }
  buffer.writeln();

  return buffer.toString();
}

String _renderExtension_partial_search_sidebar_8<T extends _i13.Extension>(
    _i1.ExtensionTemplateData<T> context0) {
  final buffer = StringBuffer();
  buffer.write('''<header id="header-search-sidebar" class="hidden-l">
  <form class="search-sidebar" role="search">
    <input type="text" id="search-sidebar" autocomplete="off" disabled class="form-control typeahead" placeholder="Loading search...">
  </form>
</header>

<ol class="breadcrumbs gt-separated dark hidden-l" id="sidebar-nav">''');
  var context5 = context0.navLinks;
  for (var context6 in context5) {
    buffer.writeln();
    buffer.write('''
  <li><a href="''');
    buffer.write(context6.href);
    buffer.write('''">''');
    buffer.writeEscaped(context6.name);
    buffer.write('''</a></li>''');
  }
  var context7 = context0.navLinksWithGenerics;
  for (var context8 in context7) {
    buffer.writeln();
    buffer.write('''
  <li><a href="''');
    buffer.write(context8.href);
    buffer.write('''">''');
    buffer.writeEscaped(context8.name);
    if (context8.hasGenericParameters == true) {
      buffer.write('''<span class="signature">''');
      buffer.write(context8.genericParameters);
      buffer.write('''</span>''');
    }
    buffer.write('''</a></li>''');
  }
  if (context0.hasHomepage != true) {
    buffer.writeln();
    buffer.write('''
  <li class="self-crumb">''');
    buffer.write(context0.layoutTitle);
    buffer.write('''</li>''');
  }
  if (context0.hasHomepage == true) {
    buffer.writeln();
    buffer.write('''
  <li><a href="''');
    buffer.write(context0.homepage);
    buffer.write('''">''');
    buffer.write(context0.layoutTitle);
    buffer.write('''</a></li>''');
  }
  buffer.writeln();
  buffer.write('''
</ol>

''');

  return buffer.toString();
}

String _renderExtension_partial_footer_9<T extends _i13.Extension>(
    _i1.ExtensionTemplateData<T> context0) {
  final buffer = StringBuffer();
  buffer.write('''</main>

<footer>
  <span class="no-break">
    ''');
  buffer.writeEscaped(context0.defaultPackage.name);
  if (context0.hasFooterVersion == true) {
    buffer.write('\n      ');
    buffer.writeEscaped(context0.defaultPackage.version);
  }
  buffer.writeln();
  buffer.write('''
  </span>

  ''');
  buffer.write(context0.customInnerFooter);
  buffer.writeln();
  buffer.write('''
</footer>

''');
  buffer.writeln();
  buffer.writeln();
  buffer.write('''
<script src="''');
  if (context0.useBaseHref != true) {
    buffer.write('''%%__HTMLBASE_dartdoc_internal__%%''');
  }
  buffer.write('''static-assets/highlight.pack.js?v1"></script>
<script src="''');
  if (context0.useBaseHref != true) {
    buffer.write('''%%__HTMLBASE_dartdoc_internal__%%''');
  }
  buffer.write('''static-assets/script.js?v1"></script>

''');
  buffer.write(context0.customFooter);
  buffer.writeln();
  buffer.write('''

</body>

</html>
''');

  return buffer.toString();
}

String renderFunction(_i1.FunctionTemplateData context0) {
  final buffer = StringBuffer();
  buffer.write(_renderFunction_partial_head_0(context0));
  buffer.writeln();
  buffer.write('''

  <div id="dartdoc-main-content" class="main-content">''');
  var context1 = context0.self;
  buffer.writeln();
  buffer.write('''
      <div>''');
  buffer.write(_renderFunction_partial_source_link_1(context1));
  buffer.write('''<h1><span class="kind-function">''');
  buffer.write(context1.nameWithGenerics);
  buffer.write('''</span> ''');
  buffer.writeEscaped(context1.kind);
  buffer.write(' ');
  buffer.write(_renderFunction_partial_feature_set_2(context1));
  buffer.write(' ');
  buffer.write(_renderFunction_partial_categorization_3(context1));
  buffer.write('''</h1></div>''');
  buffer.writeln();
  var context2 = context0.function;
  buffer.writeln();
  buffer.write('''
    <section class="multi-line-signature">
        ''');
  buffer.write(_renderFunction_partial_callable_multiline_4(context2));
  buffer.writeln();
  buffer.write('''
    </section>
    ''');
  buffer.write(_renderFunction_partial_documentation_5(context2));
  buffer.write('\n\n    ');
  buffer.write(_renderFunction_partial_source_code_6(context2));
  buffer.writeln();
  buffer.writeln();
  buffer.write('''
  </div> <!-- /.main-content -->

  <div id="dartdoc-sidebar-left" class="sidebar sidebar-offcanvas-left">
    ''');
  buffer.write(_renderFunction_partial_search_sidebar_7(context0));
  buffer.writeln();
  buffer.write('''
    <h5>''');
  buffer.writeEscaped(context0.parent!.name);
  buffer.write(' ');
  buffer.writeEscaped(context0.parent!.kind);
  buffer.write('''</h5>
    ''');
  buffer.write(context0.sidebarForLibrary);
  buffer.writeln();
  buffer.write('''
  </div><!--/.sidebar-offcanvas-left-->

  <div id="dartdoc-sidebar-right" class="sidebar sidebar-offcanvas-right">
  </div><!--/.sidebar-offcanvas-->

''');
  buffer.write(_renderFunction_partial_footer_8(context0));
  buffer.writeln();

  return buffer.toString();
}

String _renderFunction_partial_head_0(_i1.FunctionTemplateData context0) {
  final buffer = StringBuffer();
  buffer.write('''<!DOCTYPE html>
<html lang="en">
<head>
  <meta charset="utf-8">
  <meta http-equiv="X-UA-Compatible" content="IE=edge">
  <meta name="viewport" content="width=device-width, height=device-height, initial-scale=1, user-scalable=no">''');
  if (context0.includeVersion == true) {
    buffer.writeln();
    buffer.write('''
  <meta name="generator" content="made with love by dartdoc ''');
    buffer.writeEscaped(context0.version);
    buffer.write('''">''');
  }
  buffer.writeln();
  buffer.write('''
  <meta name="description" content="''');
  buffer.writeEscaped(context0.metaDescription);
  buffer.write('''">
  <title>''');
  buffer.writeEscaped(context0.title);
  buffer.write('''</title>''');
  var context7 = context0.relCanonicalPrefix;
  if (context7 != null) {
    buffer.writeln();
    buffer.write('''
  <link rel="canonical" href="''');
    buffer.write(context0.relCanonicalPrefix);
    buffer.write('''/''');
    buffer.write(context0.bareHref);
    buffer.write('''">''');
  }
  buffer.writeln();
  if (context0.useBaseHref == true) {
    var context8 = context0.htmlBase;
    buffer.writeln();
    buffer.write('''
  <!-- required because all the links are pseudo-absolute -->
  <base href="''');
    buffer.write(context0.htmlBase);
    buffer.write('''">''');
  }
  buffer.write('\n\n  ');
  buffer.writeln();
  buffer.write('''
  <link rel="preconnect" href="https://fonts.gstatic.com">
  <link href="https://fonts.googleapis.com/css2?family=Roboto+Mono:ital,wght@0,300;0,400;0,500;0,700;1,400&display=swap" rel="stylesheet">
  <link href="https://fonts.googleapis.com/icon?family=Material+Icons" rel="stylesheet">
  ''');
  buffer.writeln();
  buffer.write('''
  <link rel="stylesheet" href="''');
  if (context0.useBaseHref != true) {
    buffer.write('''%%__HTMLBASE_dartdoc_internal__%%''');
  }
  buffer.write('''static-assets/github.css?v1">
  <link rel="stylesheet" href="''');
  if (context0.useBaseHref != true) {
    buffer.write('''%%__HTMLBASE_dartdoc_internal__%%''');
  }
  buffer.write('''static-assets/styles.css?v1">
  <link rel="icon" href="''');
  if (context0.useBaseHref != true) {
    buffer.write('''%%__HTMLBASE_dartdoc_internal__%%''');
  }
  buffer.write('''static-assets/favicon.png?v1">

  ''');
  buffer.write(context0.customHeader);
  buffer.writeln();
  buffer.write('''
</head>

''');
  buffer.writeln();
  buffer.write('''
<body data-base-href="''');
  buffer.write(context0.htmlBase);
  buffer.write('''"
      data-using-base-href="''');
  buffer.write(context0.useBaseHref.toString());
  buffer.write('''">

<div id="overlay-under-drawer"></div>

<header id="title">
  <button id="sidenav-left-toggle" type="button">&nbsp;</button>
  <ol class="breadcrumbs gt-separated dark hidden-xs">''');
  var context9 = context0.navLinks;
  for (var context10 in context9) {
    buffer.writeln();
    buffer.write('''
    <li><a href="''');
    buffer.write(context10.href);
    buffer.write('''">''');
    buffer.writeEscaped(context10.name);
    buffer.write('''</a></li>''');
  }
  var context11 = context0.navLinksWithGenerics;
  for (var context12 in context11) {
    buffer.writeln();
    buffer.write('''
    <li><a href="''');
    buffer.write(context12.href);
    buffer.write('''">''');
    buffer.writeEscaped(context12.name);
    if (context12.hasGenericParameters == true) {
      buffer.write('''<span class="signature">''');
      buffer.write(context12.genericParameters);
      buffer.write('''</span>''');
    }
    buffer.write('''</a></li>''');
  }
  if (context0.hasHomepage != true) {
    buffer.writeln();
    buffer.write('''
    <li class="self-crumb">''');
    buffer.write(context0.layoutTitle);
    buffer.write('''</li>''');
  }
  if (context0.hasHomepage == true) {
    buffer.writeln();
    buffer.write('''
    <li><a href="''');
    buffer.write(context0.homepage);
    buffer.write('''">''');
    buffer.write(context0.layoutTitle);
    buffer.write('''</a></li>''');
  }
  buffer.writeln();
  buffer.write('''
  </ol>
  <div class="self-name">''');
  buffer.writeEscaped(context0.self.name);
  buffer.write('''</div>
  <form class="search navbar-right" role="search">
    <input type="text" id="search-box" autocomplete="off" disabled class="form-control typeahead" placeholder="Loading search...">
  </form>
</header>

<main>
''');

  return buffer.toString();
}

String _renderFunction_partial_source_link_1(_i6.ModelFunction context1) {
  final buffer = StringBuffer();
  if (context1.hasSourceHref == true) {
    buffer.writeln();
    buffer.write('''
  <div id="external-links" class="btn-group"><a title="View source code" class="source-link" href="''');
    buffer.write(context1.sourceHref);
    buffer.write('''"><i class="material-icons">description</i></a></div>''');
  }
  buffer.writeln();

  return buffer.toString();
}

String _renderFunction_partial_feature_set_2(_i6.ModelFunction context1) {
  final buffer = StringBuffer();
  if (context1.hasFeatureSet == true) {
    var context4 = context1.displayedLanguageFeatures;
    for (var context5 in context4) {
      buffer.write('\n    ');
      buffer.write(context5.featureLabel);
    }
  }
  buffer.writeln();

  return buffer.toString();
}

String _renderFunction_partial_categorization_3(_i6.ModelFunction context1) {
  final buffer = StringBuffer();
  if (context1.hasCategoryNames == true) {
    var context4 = context1.displayedCategories;
    for (var context5 in context4) {
      buffer.write('\n    ');
      buffer.write(context5.categoryLabel);
    }
  }
  buffer.writeln();

  return buffer.toString();
}

String _renderFunction_partial_callable_multiline_4(
    _i6.ModelFunction context1) {
  final buffer = StringBuffer();
  if (context1.hasAnnotations == true) {
    buffer.writeln();
    buffer.write('''
<div>
  <ol class="annotation-list">''');
    var context4 = context1.annotations;
    for (var context5 in context4) {
      buffer.writeln();
      buffer.write('''
    <li>''');
      buffer.write(context5.linkedNameWithParameters);
      buffer.write('''</li>''');
    }
    buffer.writeln();
    buffer.write('''
  </ol>
</div>''');
  }
  buffer.writeln();
  buffer.write('''

<span class="returntype">''');
  buffer.write(context1.modelType.returnType.linkedName);
  buffer.write('''</span>
''');
  buffer.write(
      __renderFunction_partial_callable_multiline_4_partial_name_summary_0(
          context1));
  buffer.write(context1.genericParameters);
  buffer.write('''(<wbr>''');
  if (context1.hasParameters == true) {
    buffer.write(context1.linkedParamsLines);
  }
  buffer.write(''')
''');

  return buffer.toString();
}

String __renderFunction_partial_callable_multiline_4_partial_name_summary_0(
    _i6.ModelFunction context1) {
  final buffer = StringBuffer();
  if (context1.isConst == true) {
    buffer.write('''const ''');
  }
  buffer.write('''<span class="name ''');
  if (context1.isDeprecated == true) {
    buffer.write('''deprecated''');
  }
  buffer.write('''">''');
  buffer.writeEscaped(context1.name);
  buffer.write('''</span>''');

  return buffer.toString();
}

String _renderFunction_partial_documentation_5(_i6.ModelFunction context1) {
  final buffer = StringBuffer();
  if (context1.hasDocumentation == true) {
    buffer.writeln();
    buffer.write('''
<section class="desc markdown">
  ''');
    buffer.write(context1.documentationAsHtml);
    buffer.writeln();
    buffer.write('''
</section>''');
  }
  buffer.writeln();

  return buffer.toString();
}

String _renderFunction_partial_source_code_6(_i6.ModelFunction context1) {
  final buffer = StringBuffer();
  if (context1.hasSourceCode == true) {
    buffer.writeln();
    buffer.write('''
<section class="summary source-code" id="source">
  <h2><span>Implementation</span></h2>
  <pre class="language-dart"><code class="language-dart">''');
    buffer.write(context1.sourceCode);
    buffer.write('''</code></pre>
</section>''');
  }
  buffer.writeln();

  return buffer.toString();
}

String _renderFunction_partial_search_sidebar_7(
    _i1.FunctionTemplateData context0) {
  final buffer = StringBuffer();
  buffer.write('''<header id="header-search-sidebar" class="hidden-l">
  <form class="search-sidebar" role="search">
    <input type="text" id="search-sidebar" autocomplete="off" disabled class="form-control typeahead" placeholder="Loading search...">
  </form>
</header>

<ol class="breadcrumbs gt-separated dark hidden-l" id="sidebar-nav">''');
  var context5 = context0.navLinks;
  for (var context6 in context5) {
    buffer.writeln();
    buffer.write('''
  <li><a href="''');
    buffer.write(context6.href);
    buffer.write('''">''');
    buffer.writeEscaped(context6.name);
    buffer.write('''</a></li>''');
  }
  var context7 = context0.navLinksWithGenerics;
  for (var context8 in context7) {
    buffer.writeln();
    buffer.write('''
  <li><a href="''');
    buffer.write(context8.href);
    buffer.write('''">''');
    buffer.writeEscaped(context8.name);
    if (context8.hasGenericParameters == true) {
      buffer.write('''<span class="signature">''');
      buffer.write(context8.genericParameters);
      buffer.write('''</span>''');
    }
    buffer.write('''</a></li>''');
  }
  if (context0.hasHomepage != true) {
    buffer.writeln();
    buffer.write('''
  <li class="self-crumb">''');
    buffer.write(context0.layoutTitle);
    buffer.write('''</li>''');
  }
  if (context0.hasHomepage == true) {
    buffer.writeln();
    buffer.write('''
  <li><a href="''');
    buffer.write(context0.homepage);
    buffer.write('''">''');
    buffer.write(context0.layoutTitle);
    buffer.write('''</a></li>''');
  }
  buffer.writeln();
  buffer.write('''
</ol>

''');

  return buffer.toString();
}

String _renderFunction_partial_footer_8(_i1.FunctionTemplateData context0) {
  final buffer = StringBuffer();
  buffer.write('''</main>

<footer>
  <span class="no-break">
    ''');
  buffer.writeEscaped(context0.defaultPackage.name);
  if (context0.hasFooterVersion == true) {
    buffer.write('\n      ');
    buffer.writeEscaped(context0.defaultPackage.version);
  }
  buffer.writeln();
  buffer.write('''
  </span>

  ''');
  buffer.write(context0.customInnerFooter);
  buffer.writeln();
  buffer.write('''
</footer>

''');
  buffer.writeln();
  buffer.writeln();
  buffer.write('''
<script src="''');
  if (context0.useBaseHref != true) {
    buffer.write('''%%__HTMLBASE_dartdoc_internal__%%''');
  }
  buffer.write('''static-assets/highlight.pack.js?v1"></script>
<script src="''');
  if (context0.useBaseHref != true) {
    buffer.write('''%%__HTMLBASE_dartdoc_internal__%%''');
  }
  buffer.write('''static-assets/script.js?v1"></script>

''');
  buffer.write(context0.customFooter);
  buffer.writeln();
  buffer.write('''

</body>

</html>
''');

  return buffer.toString();
}

String renderIndex(_i1.PackageTemplateData context0) {
  final buffer = StringBuffer();
  buffer.write(_renderIndex_partial_head_0(context0));
  buffer.writeln();
  buffer.write('''

  <div id="dartdoc-main-content" class="main-content">''');
  var context1 = context0.defaultPackage;
  buffer.write('\n      ');
  buffer.write(_renderIndex_partial_documentation_1(context1));
  buffer.writeln();
  var context2 = context0.localPackages;
  for (var context3 in context2) {
    buffer.writeln();
    buffer.write('''
      <section class="summary">''');
    if (context3.isFirstPackage == true) {
      buffer.writeln();
      buffer.write('''
          <h2>Libraries</h2>''');
    }
    if (context3.isFirstPackage != true) {
      buffer.writeln();
      buffer.write('''
          <h2>''');
      buffer.writeEscaped(context3.name);
      buffer.write('''</h2>''');
    }
    buffer.writeln();
    buffer.write('''
        <dl>''');
    var context4 = context3.defaultCategory;
    if (context4 != null) {
      var context5 = context4.publicLibrariesSorted;
      for (var context6 in context5) {
        buffer.write('\n          ');
        buffer.write(_renderIndex_partial_library_2(context6));
      }
    }
    var context7 = context3.categoriesWithPublicLibraries;
    for (var context8 in context7) {
      buffer.writeln();
      buffer.write('''
          <h3>''');
      buffer.writeEscaped(context8.name);
      buffer.write('''</h3>''');
      var context9 = context8.publicLibrariesSorted;
      for (var context10 in context9) {
        buffer.write('\n            ');
        buffer.write(_renderIndex_partial_library_2(context10));
      }
    }
    buffer.writeln();
    buffer.write('''
        </dl>
      </section>''');
  }
  buffer.writeln();
  buffer.write('''

  </div> <!-- /.main-content -->

  <div id="dartdoc-sidebar-left" class="sidebar sidebar-offcanvas-left">
    ''');
  buffer.write(_renderIndex_partial_search_sidebar_3(context0));
  buffer.writeln();
  buffer.write('''
    <h5 class="hidden-xs"><span class="package-name">''');
  buffer.writeEscaped(context0.self.name);
  buffer.write('''</span> <span class="package-kind">''');
  buffer.writeEscaped(context0.self.kind);
  buffer.write('''</span></h5>
    ''');
  buffer.write(_renderIndex_partial_packages_4(context0));
  buffer.writeln();
  buffer.write('''
  </div>

  <div id="dartdoc-sidebar-right" class="sidebar sidebar-offcanvas-right">
  </div>

''');
  buffer.write(_renderIndex_partial_footer_5(context0));
  buffer.writeln();

  return buffer.toString();
}

String _renderIndex_partial_head_0(_i1.PackageTemplateData context0) {
  final buffer = StringBuffer();
  buffer.write('''<!DOCTYPE html>
<html lang="en">
<head>
  <meta charset="utf-8">
  <meta http-equiv="X-UA-Compatible" content="IE=edge">
  <meta name="viewport" content="width=device-width, height=device-height, initial-scale=1, user-scalable=no">''');
  if (context0.includeVersion == true) {
    buffer.writeln();
    buffer.write('''
  <meta name="generator" content="made with love by dartdoc ''');
    buffer.writeEscaped(context0.version);
    buffer.write('''">''');
  }
  buffer.writeln();
  buffer.write('''
  <meta name="description" content="''');
  buffer.writeEscaped(context0.metaDescription);
  buffer.write('''">
  <title>''');
  buffer.writeEscaped(context0.title);
  buffer.write('''</title>''');
  var context7 = context0.relCanonicalPrefix;
  if (context7 != null) {
    buffer.writeln();
    buffer.write('''
  <link rel="canonical" href="''');
    buffer.write(context0.relCanonicalPrefix);
    buffer.write('''/''');
    buffer.write(context0.bareHref);
    buffer.write('''">''');
  }
  buffer.writeln();
  if (context0.useBaseHref == true) {
    var context8 = context0.htmlBase;
    buffer.writeln();
    buffer.write('''
  <!-- required because all the links are pseudo-absolute -->
  <base href="''');
    buffer.write(context0.htmlBase);
    buffer.write('''">''');
  }
  buffer.write('\n\n  ');
  buffer.writeln();
  buffer.write('''
  <link rel="preconnect" href="https://fonts.gstatic.com">
  <link href="https://fonts.googleapis.com/css2?family=Roboto+Mono:ital,wght@0,300;0,400;0,500;0,700;1,400&display=swap" rel="stylesheet">
  <link href="https://fonts.googleapis.com/icon?family=Material+Icons" rel="stylesheet">
  ''');
  buffer.writeln();
  buffer.write('''
  <link rel="stylesheet" href="''');
  if (context0.useBaseHref != true) {
    buffer.write('''%%__HTMLBASE_dartdoc_internal__%%''');
  }
  buffer.write('''static-assets/github.css?v1">
  <link rel="stylesheet" href="''');
  if (context0.useBaseHref != true) {
    buffer.write('''%%__HTMLBASE_dartdoc_internal__%%''');
  }
  buffer.write('''static-assets/styles.css?v1">
  <link rel="icon" href="''');
  if (context0.useBaseHref != true) {
    buffer.write('''%%__HTMLBASE_dartdoc_internal__%%''');
  }
  buffer.write('''static-assets/favicon.png?v1">

  ''');
  buffer.write(context0.customHeader);
  buffer.writeln();
  buffer.write('''
</head>

''');
  buffer.writeln();
  buffer.write('''
<body data-base-href="''');
  buffer.write(context0.htmlBase);
  buffer.write('''"
      data-using-base-href="''');
  buffer.write(context0.useBaseHref.toString());
  buffer.write('''">

<div id="overlay-under-drawer"></div>

<header id="title">
  <button id="sidenav-left-toggle" type="button">&nbsp;</button>
  <ol class="breadcrumbs gt-separated dark hidden-xs">''');
  var context9 = context0.navLinks;
  for (var context10 in context9) {
    buffer.writeln();
    buffer.write('''
    <li><a href="''');
    buffer.write(context10.href);
    buffer.write('''">''');
    buffer.writeEscaped(context10.name);
    buffer.write('''</a></li>''');
  }
  var context11 = context0.navLinksWithGenerics;
  for (var context12 in context11) {
    buffer.writeln();
    buffer.write('''
    <li><a href="''');
    buffer.write(context12.href);
    buffer.write('''">''');
    buffer.writeEscaped(context12.name);
    if (context12.hasGenericParameters == true) {
      buffer.write('''<span class="signature">''');
      buffer.write(context12.genericParameters);
      buffer.write('''</span>''');
    }
    buffer.write('''</a></li>''');
  }
  if (context0.hasHomepage != true) {
    buffer.writeln();
    buffer.write('''
    <li class="self-crumb">''');
    buffer.write(context0.layoutTitle);
    buffer.write('''</li>''');
  }
  if (context0.hasHomepage == true) {
    buffer.writeln();
    buffer.write('''
    <li><a href="''');
    buffer.write(context0.homepage);
    buffer.write('''">''');
    buffer.write(context0.layoutTitle);
    buffer.write('''</a></li>''');
  }
  buffer.writeln();
  buffer.write('''
  </ol>
  <div class="self-name">''');
  buffer.writeEscaped(context0.self.name);
  buffer.write('''</div>
  <form class="search navbar-right" role="search">
    <input type="text" id="search-box" autocomplete="off" disabled class="form-control typeahead" placeholder="Loading search...">
  </form>
</header>

<main>
''');

  return buffer.toString();
}

String _renderIndex_partial_documentation_1(_i14.Package context1) {
  final buffer = StringBuffer();
  if (context1.hasDocumentation == true) {
    buffer.writeln();
    buffer.write('''
<section class="desc markdown">
  ''');
    buffer.write(context1.documentationAsHtml);
    buffer.writeln();
    buffer.write('''
</section>''');
  }
  buffer.writeln();

  return buffer.toString();
}

String _renderIndex_partial_library_2(_i3.Library context3) {
  final buffer = StringBuffer();
  buffer.write('''<dt id="''');
  buffer.writeEscaped(context3.htmlId);
  buffer.write('''">
  <span class="name">''');
  buffer.write(context3.linkedName);
  buffer.write('''</span> ''');
  buffer.write(
      __renderIndex_partial_library_2_partial_categorization_0(context3));
  buffer.writeln();
  buffer.write('''
</dt>
<dd>''');
  if (context3.isDocumented == true) {
    buffer.write(context3.oneLineDoc);
  }
  buffer.writeln();
  buffer.write('''
</dd>
''');

  return buffer.toString();
}

String __renderIndex_partial_library_2_partial_categorization_0(
    _i3.Library context3) {
  final buffer = StringBuffer();
  if (context3.hasCategoryNames == true) {
    var context8 = context3.displayedCategories;
    for (var context9 in context8) {
      buffer.write('\n    ');
      buffer.write(context9.categoryLabel);
    }
  }
  buffer.writeln();

  return buffer.toString();
}

String _renderIndex_partial_search_sidebar_3(_i1.PackageTemplateData context0) {
  final buffer = StringBuffer();
  buffer.write('''<header id="header-search-sidebar" class="hidden-l">
  <form class="search-sidebar" role="search">
    <input type="text" id="search-sidebar" autocomplete="off" disabled class="form-control typeahead" placeholder="Loading search...">
  </form>
</header>

<ol class="breadcrumbs gt-separated dark hidden-l" id="sidebar-nav">''');
  var context5 = context0.navLinks;
  for (var context6 in context5) {
    buffer.writeln();
    buffer.write('''
  <li><a href="''');
    buffer.write(context6.href);
    buffer.write('''">''');
    buffer.writeEscaped(context6.name);
    buffer.write('''</a></li>''');
  }
  var context7 = context0.navLinksWithGenerics;
  for (var context8 in context7) {
    buffer.writeln();
    buffer.write('''
  <li><a href="''');
    buffer.write(context8.href);
    buffer.write('''">''');
    buffer.writeEscaped(context8.name);
    if (context8.hasGenericParameters == true) {
      buffer.write('''<span class="signature">''');
      buffer.write(context8.genericParameters);
      buffer.write('''</span>''');
    }
    buffer.write('''</a></li>''');
  }
  if (context0.hasHomepage != true) {
    buffer.writeln();
    buffer.write('''
  <li class="self-crumb">''');
    buffer.write(context0.layoutTitle);
    buffer.write('''</li>''');
  }
  if (context0.hasHomepage == true) {
    buffer.writeln();
    buffer.write('''
  <li><a href="''');
    buffer.write(context0.homepage);
    buffer.write('''">''');
    buffer.write(context0.layoutTitle);
    buffer.write('''</a></li>''');
  }
  buffer.writeln();
  buffer.write('''
</ol>

''');

  return buffer.toString();
}

String _renderIndex_partial_packages_4(_i1.PackageTemplateData context0) {
  final buffer = StringBuffer();
  buffer.write('''<ol>''');
  var context12 = context0.localPackages;
  for (var context13 in context12) {
    if (context13.isFirstPackage == true) {
      if (context13.hasDocumentedCategories == true) {
        buffer.writeln();
        buffer.write('''
      <li class="section-title">Topics</li>''');
        var context14 = context13.documentedCategoriesSorted;
        for (var context15 in context14) {
          buffer.writeln();
          buffer.write('''
        <li>''');
          buffer.write(context15.linkedName);
          buffer.write('''</li>''');
        }
      }
      buffer.writeln();
      buffer.write('''
      <li class="section-title">Libraries</li>''');
    }
    if (context13.isFirstPackage != true) {
      buffer.writeln();
      buffer.write('''
      <li class="section-title">''');
      buffer.writeEscaped(context13.name);
      buffer.write('''</li>''');
    }
    var context16 = context13.defaultCategory;
    if (context16 != null) {
      var context17 = context16.publicLibrariesSorted;
      for (var context18 in context17) {
        buffer.writeln();
        buffer.write('''
      <li>''');
        buffer.write(context18.linkedName);
        buffer.write('''</li>''');
      }
    }
    var context19 = context13.categoriesWithPublicLibraries;
    for (var context20 in context19) {
      buffer.writeln();
      buffer.write('''
      <li class="section-subtitle">''');
      buffer.writeEscaped(context20.name);
      buffer.write('''</li>''');
      var context21 = context20.publicLibrariesSorted;
      for (var context22 in context21) {
        buffer.writeln();
        buffer.write('''
        <li class="section-subitem">''');
        buffer.write(context22.linkedName);
        buffer.write('''</li>''');
      }
    }
  }
  buffer.writeln();
  buffer.write('''
</ol>
''');

  return buffer.toString();
}

String _renderIndex_partial_footer_5(_i1.PackageTemplateData context0) {
  final buffer = StringBuffer();
  buffer.write('''</main>

<footer>
  <span class="no-break">
    ''');
  buffer.writeEscaped(context0.defaultPackage.name);
  if (context0.hasFooterVersion == true) {
    buffer.write('\n      ');
    buffer.writeEscaped(context0.defaultPackage.version);
  }
  buffer.writeln();
  buffer.write('''
  </span>

  ''');
  buffer.write(context0.customInnerFooter);
  buffer.writeln();
  buffer.write('''
</footer>

''');
  buffer.writeln();
  buffer.writeln();
  buffer.write('''
<script src="''');
  if (context0.useBaseHref != true) {
    buffer.write('''%%__HTMLBASE_dartdoc_internal__%%''');
  }
  buffer.write('''static-assets/highlight.pack.js?v1"></script>
<script src="''');
  if (context0.useBaseHref != true) {
    buffer.write('''%%__HTMLBASE_dartdoc_internal__%%''');
  }
  buffer.write('''static-assets/script.js?v1"></script>

''');
  buffer.write(context0.customFooter);
  buffer.writeln();
  buffer.write('''

</body>

</html>
''');

  return buffer.toString();
}

String renderLibrary(_i1.LibraryTemplateData context0) {
  final buffer = StringBuffer();
  buffer.write(_renderLibrary_partial_head_0(context0));
  buffer.writeln();
  buffer.write('''

  <div id="dartdoc-main-content" class="main-content">''');
  var context1 = context0.self;
  buffer.writeln();
  buffer.write('''
      <div>''');
  buffer.write(_renderLibrary_partial_source_link_1(context1));
  buffer.write('''<h1><span class="kind-library">''');
  buffer.write(context1.name);
  buffer.write('''</span> ''');
  buffer.writeEscaped(context1.kind);
  buffer.write(' ');
  buffer.write(_renderLibrary_partial_feature_set_2(context1));
  buffer.write(' ');
  buffer.write(_renderLibrary_partial_categorization_3(context1));
  buffer.write('''</h1></div>''');
  buffer.writeln();
  var context2 = context0.library;
  buffer.write('\n    ');
  buffer.write(_renderLibrary_partial_documentation_4(context2));
  buffer.writeln();
  var context3 = context0.library;
  if (context3.hasPublicClasses == true) {
    buffer.writeln();
    buffer.write('''
    <section class="summary offset-anchor" id="classes">
      <h2>Classes</h2>

      <dl>''');
    var context4 = context3.library;
    var context5 = context4.publicClassesSorted;
    for (var context6 in context5) {
      buffer.write('\n        ');
      buffer.write(_renderLibrary_partial_container_5(context6));
    }
    buffer.writeln();
    buffer.write('''
      </dl>
    </section>''');
  }
  buffer.writeln();
  var context7 = context0.library;
  if (context7.hasPublicMixins == true) {
    buffer.writeln();
    buffer.write('''
    <section class="summary offset-anchor" id="mixins">
      <h2>Mixins</h2>

      <dl>''');
    var context8 = context7.library;
    var context9 = context8.publicMixinsSorted;
    for (var context10 in context9) {
      buffer.write('\n        ');
      buffer.write(_renderLibrary_partial_container_5(context10));
    }
    buffer.writeln();
    buffer.write('''
      </dl>
    </section>''');
  }
  buffer.writeln();
  var context11 = context0.library;
  if (context11.hasPublicExtensions == true) {
    buffer.writeln();
    buffer.write('''
    <section class="summary offset-anchor" id="extensions">
      <h2>Extensions</h2>

      <dl>''');
    var context12 = context11.library;
    var context13 = context12.publicExtensionsSorted;
    for (var context14 in context13) {
      buffer.write('\n        ');
      buffer.write(_renderLibrary_partial_extension_6(context14));
    }
    buffer.writeln();
    buffer.write('''
      </dl>
    </section>''');
  }
  buffer.writeln();
  var context15 = context0.library;
  if (context15.hasPublicConstants == true) {
    buffer.writeln();
    buffer.write('''
    <section class="summary offset-anchor" id="constants">
      <h2>Constants</h2>

      <dl class="properties">''');
    var context16 = context15.library;
    var context17 = context16.publicConstantsSorted;
    for (var context18 in context17) {
      buffer.write('\n        ');
      buffer.write(_renderLibrary_partial_constant_7(context18));
    }
    buffer.writeln();
    buffer.write('''
      </dl>
    </section>''');
  }
  buffer.writeln();
  var context19 = context0.library;
  if (context19.hasPublicProperties == true) {
    buffer.writeln();
    buffer.write('''
    <section class="summary offset-anchor" id="properties">
      <h2>Properties</h2>

      <dl class="properties">''');
    var context20 = context19.library;
    var context21 = context20.publicPropertiesSorted;
    for (var context22 in context21) {
      buffer.write('\n        ');
      buffer.write(_renderLibrary_partial_property_8(context22));
    }
    buffer.writeln();
    buffer.write('''
      </dl>
    </section>''');
  }
  buffer.writeln();
  var context23 = context0.library;
  if (context23.hasPublicFunctions == true) {
    buffer.writeln();
    buffer.write('''
    <section class="summary offset-anchor" id="functions">
      <h2>Functions</h2>

      <dl class="callables">''');
    var context24 = context23.library;
    var context25 = context24.publicFunctionsSorted;
    for (var context26 in context25) {
      buffer.write('\n        ');
      buffer.write(_renderLibrary_partial_callable_9(context26));
    }
    buffer.writeln();
    buffer.write('''
      </dl>
    </section>''');
  }
  buffer.writeln();
  var context27 = context0.library;
  if (context27.hasPublicEnums == true) {
    buffer.writeln();
    buffer.write('''
    <section class="summary offset-anchor" id="enums">
      <h2>Enums</h2>

      <dl>''');
    var context28 = context27.library;
    var context29 = context28.publicEnumsSorted;
    for (var context30 in context29) {
      buffer.write('\n        ');
      buffer.write(_renderLibrary_partial_container_5(context30));
    }
    buffer.writeln();
    buffer.write('''
      </dl>
    </section>''');
  }
  buffer.writeln();
  var context31 = context0.library;
  if (context31.hasPublicTypedefs == true) {
    buffer.writeln();
    buffer.write('''
    <section class="summary offset-anchor" id="typedefs">
      <h2>Typedefs</h2>

      <dl>''');
    var context32 = context31.library;
    var context33 = context32.publicTypedefsSorted;
    for (var context34 in context33) {
      buffer.write('\n          ');
      buffer.write(_renderLibrary_partial_typedef_10(context34));
    }
    buffer.writeln();
    buffer.write('''
      </dl>
    </section>''');
  }
  buffer.writeln();
  var context35 = context0.library;
  if (context35.hasPublicExceptions == true) {
    buffer.writeln();
    buffer.write('''
    <section class="summary offset-anchor" id="exceptions">
      <h2>Exceptions / Errors</h2>

      <dl>''');
    var context36 = context35.library;
    var context37 = context36.publicExceptionsSorted;
    for (var context38 in context37) {
      buffer.write('\n        ');
      buffer.write(_renderLibrary_partial_container_5(context38));
    }
    buffer.writeln();
    buffer.write('''
      </dl>
    </section>''');
  }
  buffer.writeln();
  buffer.write('''

  </div> <!-- /.main-content -->

  <div id="dartdoc-sidebar-left" class="sidebar sidebar-offcanvas-left">
    ''');
  buffer.write(_renderLibrary_partial_search_sidebar_11(context0));
  buffer.writeln();
  buffer.write('''
    <h5><span class="package-name">''');
  buffer.writeEscaped(context0.parent!.name);
  buffer.write('''</span> <span class="package-kind">''');
  buffer.writeEscaped(context0.parent!.kind);
  buffer.write('''</span></h5>
    ''');
  buffer.write(_renderLibrary_partial_packages_12(context0));
  buffer.writeln();
  buffer.write('''
  </div>

  <div id="dartdoc-sidebar-right" class="sidebar sidebar-offcanvas-right">
    <h5>''');
  buffer.writeEscaped(context0.self.name);
  buffer.write(' ');
  buffer.writeEscaped(context0.self.kind);
  buffer.write('''</h5>
    ''');
  buffer.write(context0.sidebarForLibrary);
  buffer.writeln();
  buffer.write('''
  </div><!--/sidebar-offcanvas-right-->

''');
  buffer.write(_renderLibrary_partial_footer_13(context0));
  buffer.writeln();

  return buffer.toString();
}

String _renderLibrary_partial_head_0(_i1.LibraryTemplateData context0) {
  final buffer = StringBuffer();
  buffer.write('''<!DOCTYPE html>
<html lang="en">
<head>
  <meta charset="utf-8">
  <meta http-equiv="X-UA-Compatible" content="IE=edge">
  <meta name="viewport" content="width=device-width, height=device-height, initial-scale=1, user-scalable=no">''');
  if (context0.includeVersion == true) {
    buffer.writeln();
    buffer.write('''
  <meta name="generator" content="made with love by dartdoc ''');
    buffer.writeEscaped(context0.version);
    buffer.write('''">''');
  }
  buffer.writeln();
  buffer.write('''
  <meta name="description" content="''');
  buffer.writeEscaped(context0.metaDescription);
  buffer.write('''">
  <title>''');
  buffer.writeEscaped(context0.title);
  buffer.write('''</title>''');
  var context7 = context0.relCanonicalPrefix;
  if (context7 != null) {
    buffer.writeln();
    buffer.write('''
  <link rel="canonical" href="''');
    buffer.write(context0.relCanonicalPrefix);
    buffer.write('''/''');
    buffer.write(context0.bareHref);
    buffer.write('''">''');
  }
  buffer.writeln();
  if (context0.useBaseHref == true) {
    var context8 = context0.htmlBase;
    buffer.writeln();
    buffer.write('''
  <!-- required because all the links are pseudo-absolute -->
  <base href="''');
    buffer.write(context0.htmlBase);
    buffer.write('''">''');
  }
  buffer.write('\n\n  ');
  buffer.writeln();
  buffer.write('''
  <link rel="preconnect" href="https://fonts.gstatic.com">
  <link href="https://fonts.googleapis.com/css2?family=Roboto+Mono:ital,wght@0,300;0,400;0,500;0,700;1,400&display=swap" rel="stylesheet">
  <link href="https://fonts.googleapis.com/icon?family=Material+Icons" rel="stylesheet">
  ''');
  buffer.writeln();
  buffer.write('''
  <link rel="stylesheet" href="''');
  if (context0.useBaseHref != true) {
    buffer.write('''%%__HTMLBASE_dartdoc_internal__%%''');
  }
  buffer.write('''static-assets/github.css?v1">
  <link rel="stylesheet" href="''');
  if (context0.useBaseHref != true) {
    buffer.write('''%%__HTMLBASE_dartdoc_internal__%%''');
  }
  buffer.write('''static-assets/styles.css?v1">
  <link rel="icon" href="''');
  if (context0.useBaseHref != true) {
    buffer.write('''%%__HTMLBASE_dartdoc_internal__%%''');
  }
  buffer.write('''static-assets/favicon.png?v1">

  ''');
  buffer.write(context0.customHeader);
  buffer.writeln();
  buffer.write('''
</head>

''');
  buffer.writeln();
  buffer.write('''
<body data-base-href="''');
  buffer.write(context0.htmlBase);
  buffer.write('''"
      data-using-base-href="''');
  buffer.write(context0.useBaseHref.toString());
  buffer.write('''">

<div id="overlay-under-drawer"></div>

<header id="title">
  <button id="sidenav-left-toggle" type="button">&nbsp;</button>
  <ol class="breadcrumbs gt-separated dark hidden-xs">''');
  var context9 = context0.navLinks;
  for (var context10 in context9) {
    buffer.writeln();
    buffer.write('''
    <li><a href="''');
    buffer.write(context10.href);
    buffer.write('''">''');
    buffer.writeEscaped(context10.name);
    buffer.write('''</a></li>''');
  }
  var context11 = context0.navLinksWithGenerics;
  for (var context12 in context11) {
    buffer.writeln();
    buffer.write('''
    <li><a href="''');
    buffer.write(context12.href);
    buffer.write('''">''');
    buffer.writeEscaped(context12.name);
    if (context12.hasGenericParameters == true) {
      buffer.write('''<span class="signature">''');
      buffer.write(context12.genericParameters);
      buffer.write('''</span>''');
    }
    buffer.write('''</a></li>''');
  }
  if (context0.hasHomepage != true) {
    buffer.writeln();
    buffer.write('''
    <li class="self-crumb">''');
    buffer.write(context0.layoutTitle);
    buffer.write('''</li>''');
  }
  if (context0.hasHomepage == true) {
    buffer.writeln();
    buffer.write('''
    <li><a href="''');
    buffer.write(context0.homepage);
    buffer.write('''">''');
    buffer.write(context0.layoutTitle);
    buffer.write('''</a></li>''');
  }
  buffer.writeln();
  buffer.write('''
  </ol>
  <div class="self-name">''');
  buffer.writeEscaped(context0.self.name);
  buffer.write('''</div>
  <form class="search navbar-right" role="search">
    <input type="text" id="search-box" autocomplete="off" disabled class="form-control typeahead" placeholder="Loading search...">
  </form>
</header>

<main>
''');

  return buffer.toString();
}

String _renderLibrary_partial_source_link_1(_i3.Library context1) {
  final buffer = StringBuffer();
  if (context1.hasSourceHref == true) {
    buffer.writeln();
    buffer.write('''
  <div id="external-links" class="btn-group"><a title="View source code" class="source-link" href="''');
    buffer.write(context1.sourceHref);
    buffer.write('''"><i class="material-icons">description</i></a></div>''');
  }
  buffer.writeln();

  return buffer.toString();
}

String _renderLibrary_partial_feature_set_2(_i3.Library context1) {
  final buffer = StringBuffer();
  if (context1.hasFeatureSet == true) {
    var context4 = context1.displayedLanguageFeatures;
    for (var context5 in context4) {
      buffer.write('\n    ');
      buffer.write(context5.featureLabel);
    }
  }
  buffer.writeln();

  return buffer.toString();
}

String _renderLibrary_partial_categorization_3(_i3.Library context1) {
  final buffer = StringBuffer();
  if (context1.hasCategoryNames == true) {
    var context4 = context1.displayedCategories;
    for (var context5 in context4) {
      buffer.write('\n    ');
      buffer.write(context5.categoryLabel);
    }
  }
  buffer.writeln();

  return buffer.toString();
}

String _renderLibrary_partial_documentation_4(_i3.Library context1) {
  final buffer = StringBuffer();
  if (context1.hasDocumentation == true) {
    buffer.writeln();
    buffer.write('''
<section class="desc markdown">
  ''');
    buffer.write(context1.documentationAsHtml);
    buffer.writeln();
    buffer.write('''
</section>''');
  }
  buffer.writeln();

  return buffer.toString();
}

String _renderLibrary_partial_container_5(_i4.Container context3) {
  final buffer = StringBuffer();
  buffer.write('''<dt id="''');
  buffer.writeEscaped(context3.htmlId);
  buffer.write('''">
  <span class="name ''');
  if (context3.isDeprecated == true) {
    buffer.write('''deprecated''');
  }
  buffer.write('''">''');
  buffer.write(context3.linkedName);
  buffer.write(context3.linkedGenericParameters);
  buffer.write('''</span> ''');
  buffer.write(
      __renderLibrary_partial_container_5_partial_categorization_0(context3));
  buffer.writeln();
  buffer.write('''
</dt>
<dd>
  ''');
  buffer.write(context3.oneLineDoc);
  buffer.writeln();
  buffer.write('''
</dd>
''');

  return buffer.toString();
}

String __renderLibrary_partial_container_5_partial_categorization_0(
    _i4.Container context3) {
  final buffer = StringBuffer();
  if (context3.hasCategoryNames == true) {
    var context8 = context3.displayedCategories;
    for (var context9 in context8) {
      buffer.write('\n    ');
      buffer.write(context9.categoryLabel);
    }
  }
  buffer.writeln();

  return buffer.toString();
}

String _renderLibrary_partial_extension_6(_i13.Extension context3) {
  final buffer = StringBuffer();
  buffer.write('''<dt id="''');
  buffer.writeEscaped(context3.htmlId);
  buffer.write('''">
    <span class="name ''');
  if (context3.isDeprecated == true) {
    buffer.write('''deprecated''');
  }
  buffer.write('''">''');
  buffer.write(context3.linkedName);
  buffer.write('''</span> ''');
  buffer.write(
      __renderLibrary_partial_extension_6_partial_categorization_0(context3));
  buffer.writeln();
  buffer.write('''
</dt>
<dd>
    ''');
  buffer.write(context3.oneLineDoc);
  buffer.writeln();
  buffer.write('''
</dd>

''');

  return buffer.toString();
}

String __renderLibrary_partial_extension_6_partial_categorization_0(
    _i13.Extension context3) {
  final buffer = StringBuffer();
  if (context3.hasCategoryNames == true) {
    var context8 = context3.displayedCategories;
    for (var context9 in context8) {
      buffer.write('\n    ');
      buffer.write(context9.categoryLabel);
    }
  }
  buffer.writeln();

  return buffer.toString();
}

String _renderLibrary_partial_constant_7(_i5.TopLevelVariable context3) {
  final buffer = StringBuffer();
  buffer.write('''<dt id="''');
  buffer.writeEscaped(context3.htmlId);
  buffer.write('''" class="constant">
  <span class="name ''');
  if (context3.isDeprecated == true) {
    buffer.write('''deprecated''');
  }
  buffer.write('''">''');
  buffer.write(context3.linkedName);
  buffer.write('''</span>
  <span class="signature">&#8594; const ''');
  buffer.write(context3.modelType.linkedName);
  buffer.write('''</span>
  ''');
  buffer.write(
      __renderLibrary_partial_constant_7_partial_categorization_0(context3));
  buffer.writeln();
  buffer.write('''
</dt>
<dd>
  ''');
  buffer.write(context3.oneLineDoc);
  buffer.write('\n  ');
  buffer.write(__renderLibrary_partial_constant_7_partial_features_1(context3));
  buffer.writeln();
  buffer.write('''
  <div>
    <span class="signature"><code>''');
  buffer.write(context3.constantValueTruncated);
  buffer.write('''</code></span>
  </div>
</dd>
''');

  return buffer.toString();
}

String __renderLibrary_partial_constant_7_partial_categorization_0(
    _i5.TopLevelVariable context3) {
  final buffer = StringBuffer();
  if (context3.hasCategoryNames == true) {
    var context8 = context3.displayedCategories;
    for (var context9 in context8) {
      buffer.write('\n    ');
      buffer.write(context9.categoryLabel);
    }
  }
  buffer.writeln();

  return buffer.toString();
}

String __renderLibrary_partial_constant_7_partial_features_1(
    _i5.TopLevelVariable context3) {
  final buffer = StringBuffer();
  if (context3.hasFeatures == true) {
    buffer.write('''<div class="features">''');
    buffer.write(context3.featuresAsString);
    buffer.write('''</div>''');
  }
  buffer.writeln();

  return buffer.toString();
}

String _renderLibrary_partial_property_8(_i5.TopLevelVariable context3) {
  final buffer = StringBuffer();
  buffer.write('''<dt id="''');
  buffer.writeEscaped(context3.htmlId);
  buffer.write('''" class="property''');
  if (context3.isInherited == true) {
    buffer.write(''' inherited''');
  }
  buffer.write('''">
  <span class="name">''');
  buffer.write(context3.linkedName);
  buffer.write('''</span>
  <span class="signature">''');
  buffer.write(context3.arrow);
  buffer.write(' ');
  buffer.write(context3.modelType.linkedName);
  buffer.write('''</span> ''');
  buffer.write(
      __renderLibrary_partial_property_8_partial_categorization_0(context3));
  buffer.writeln();
  buffer.write('''
</dt>
<dd''');
  if (context3.isInherited == true) {
    buffer.write(''' class="inherited"''');
  }
  buffer.write('''>
  ''');
  buffer.write(context3.oneLineDoc);
  buffer.write('\n  ');
  buffer.write(__renderLibrary_partial_property_8_partial_features_1(context3));
  buffer.writeln();
  buffer.write('''
</dd>
''');

  return buffer.toString();
}

String __renderLibrary_partial_property_8_partial_categorization_0(
    _i5.TopLevelVariable context3) {
  final buffer = StringBuffer();
  if (context3.hasCategoryNames == true) {
    var context8 = context3.displayedCategories;
    for (var context9 in context8) {
      buffer.write('\n    ');
      buffer.write(context9.categoryLabel);
    }
  }
  buffer.writeln();

  return buffer.toString();
}

String __renderLibrary_partial_property_8_partial_features_1(
    _i5.TopLevelVariable context3) {
  final buffer = StringBuffer();
  if (context3.hasFeatures == true) {
    buffer.write('''<div class="features">''');
    buffer.write(context3.featuresAsString);
    buffer.write('''</div>''');
  }
  buffer.writeln();

  return buffer.toString();
}

String _renderLibrary_partial_callable_9(_i6.ModelFunctionTyped context3) {
  final buffer = StringBuffer();
  buffer.write('''<dt id="''');
  buffer.writeEscaped(context3.htmlId);
  buffer.write('''" class="callable''');
  if (context3.isInherited == true) {
    buffer.write(''' inherited''');
  }
  buffer.write('''">
  <span class="name''');
  if (context3.isDeprecated == true) {
    buffer.write(''' deprecated''');
  }
  buffer.write('''">''');
  buffer.write(context3.linkedName);
  buffer.write('''</span>''');
  buffer.write(context3.linkedGenericParameters);
  buffer.write('''<span class="signature">(<wbr>''');
  buffer.write(context3.linkedParamsNoMetadata);
  buffer.write(''')
    <span class="returntype parameter">&#8594; ''');
  buffer.write(context3.modelType.returnType.linkedName);
  buffer.write('''</span>
  </span>
  ''');
  buffer.write(
      __renderLibrary_partial_callable_9_partial_categorization_0(context3));
  buffer.writeln();
  buffer.write('''
</dt>
<dd''');
  if (context3.isInherited == true) {
    buffer.write(''' class="inherited"''');
  }
  buffer.write('''>
  ''');
  buffer.write(context3.oneLineDoc);
  buffer.write('\n  ');
  buffer.write(__renderLibrary_partial_callable_9_partial_features_1(context3));
  buffer.writeln();
  buffer.write('''
</dd>
''');

  return buffer.toString();
}

String __renderLibrary_partial_callable_9_partial_categorization_0(
    _i6.ModelFunctionTyped context3) {
  final buffer = StringBuffer();
  if (context3.hasCategoryNames == true) {
    var context8 = context3.displayedCategories;
    for (var context9 in context8) {
      buffer.write('\n    ');
      buffer.write(context9!.categoryLabel);
    }
  }
  buffer.writeln();

  return buffer.toString();
}

String __renderLibrary_partial_callable_9_partial_features_1(
    _i6.ModelFunctionTyped context3) {
  final buffer = StringBuffer();
  if (context3.hasFeatures == true) {
    buffer.write('''<div class="features">''');
    buffer.write(context3.featuresAsString);
    buffer.write('''</div>''');
  }
  buffer.writeln();

  return buffer.toString();
}

String _renderLibrary_partial_typedef_10(_i7.Typedef context3) {
  final buffer = StringBuffer();
  if (context3.isCallable == true) {
    var context5 = context3.asCallable;
    buffer.writeln();
    buffer.write('''
  <dt id="''');
    buffer.writeEscaped(context5.htmlId);
    buffer.write('''" class="callable''');
    if (context5.isInherited == true) {
      buffer.write(''' inherited''');
    }
    buffer.write('''">
    <span class="name''');
    if (context5.isDeprecated == true) {
      buffer.write(''' deprecated''');
    }
    buffer.write('''">''');
    buffer.write(context5.linkedName);
    buffer.write('''</span>''');
    buffer.write(context5.linkedGenericParameters);
    buffer.write('''<span class="signature">
      <span class="returntype parameter">= ''');
    buffer.write(context5.modelType.linkedName);
    buffer.write('''</span>
    </span>
    ''');
    buffer.write(
        __renderLibrary_partial_typedef_10_partial_categorization_0(context5));
    buffer.writeln();
    buffer.write('''
  </dt>
  <dd''');
    if (context5.isInherited == true) {
      buffer.write(''' class="inherited"''');
    }
    buffer.write('''>
    ''');
    buffer.write(context5.oneLineDoc);
    buffer.write('\n    ');
    buffer
        .write(__renderLibrary_partial_typedef_10_partial_features_1(context5));
    buffer.writeln();
    buffer.write('''
  </dd>''');
  }
  if (context3.isCallable != true) {
    buffer.write('\n  ');
    buffer.write(__renderLibrary_partial_typedef_10_partial_type_2(context3));
  }
  buffer.writeln();

  return buffer.toString();
}

String __renderLibrary_partial_typedef_10_partial_categorization_0(
    _i7.FunctionTypedef context4) {
  final buffer = StringBuffer();
  if (context4.hasCategoryNames == true) {
    var context9 = context4.displayedCategories;
    for (var context10 in context9) {
      buffer.write('\n    ');
      buffer.write(context10.categoryLabel);
    }
  }
  buffer.writeln();

  return buffer.toString();
}

String __renderLibrary_partial_typedef_10_partial_features_1(
    _i7.FunctionTypedef context4) {
  final buffer = StringBuffer();
  if (context4.hasFeatures == true) {
    buffer.write('''<div class="features">''');
    buffer.write(context4.featuresAsString);
    buffer.write('''</div>''');
  }
  buffer.writeln();

  return buffer.toString();
}

String __renderLibrary_partial_typedef_10_partial_type_2(_i7.Typedef context3) {
  final buffer = StringBuffer();
  buffer.write('''<dt id="''');
  buffer.writeEscaped(context3.htmlId);
  buffer.write('''" class="''');
  if (context3.isInherited == true) {
    buffer.write(''' inherited''');
  }
  buffer.write('''">
  <span class="name''');
  if (context3.isDeprecated == true) {
    buffer.write(''' deprecated''');
  }
  buffer.write('''">''');
  buffer.write(context3.linkedName);
  buffer.write('''</span>''');
  buffer.write(context3.linkedGenericParameters);
  buffer.writeln();
  buffer.write('''
    = ''');
  buffer.write(context3.modelType.linkedName);
  buffer.writeln();
  buffer.write('''
  </span>
  ''');
  buffer.write(
      ___renderLibrary_partial_typedef_10_partial_type_2_partial_categorization_0(
          context3));
  buffer.writeln();
  buffer.write('''
</dt>
<dd''');
  if (context3.isInherited == true) {
    buffer.write(''' class="inherited"''');
  }
  buffer.write('''>
  ''');
  buffer.write(context3.oneLineDoc);
  buffer.write('\n  ');
  buffer.write(
      ___renderLibrary_partial_typedef_10_partial_type_2_partial_features_1(
          context3));
  buffer.writeln();
  buffer.write('''
</dd>
''');

  return buffer.toString();
}

String
    ___renderLibrary_partial_typedef_10_partial_type_2_partial_categorization_0(
        _i7.Typedef context3) {
  final buffer = StringBuffer();
  if (context3.hasCategoryNames == true) {
    var context10 = context3.displayedCategories;
    for (var context11 in context10) {
      buffer.write('\n    ');
      buffer.write(context11.categoryLabel);
    }
  }
  buffer.writeln();

  return buffer.toString();
}

String ___renderLibrary_partial_typedef_10_partial_type_2_partial_features_1(
    _i7.Typedef context3) {
  final buffer = StringBuffer();
  if (context3.hasFeatures == true) {
    buffer.write('''<div class="features">''');
    buffer.write(context3.featuresAsString);
    buffer.write('''</div>''');
  }
  buffer.writeln();

  return buffer.toString();
}

String _renderLibrary_partial_search_sidebar_11(
    _i1.LibraryTemplateData context0) {
  final buffer = StringBuffer();
  buffer.write('''<header id="header-search-sidebar" class="hidden-l">
  <form class="search-sidebar" role="search">
    <input type="text" id="search-sidebar" autocomplete="off" disabled class="form-control typeahead" placeholder="Loading search...">
  </form>
</header>

<ol class="breadcrumbs gt-separated dark hidden-l" id="sidebar-nav">''');
  var context5 = context0.navLinks;
  for (var context6 in context5) {
    buffer.writeln();
    buffer.write('''
  <li><a href="''');
    buffer.write(context6.href);
    buffer.write('''">''');
    buffer.writeEscaped(context6.name);
    buffer.write('''</a></li>''');
  }
  var context7 = context0.navLinksWithGenerics;
  for (var context8 in context7) {
    buffer.writeln();
    buffer.write('''
  <li><a href="''');
    buffer.write(context8.href);
    buffer.write('''">''');
    buffer.writeEscaped(context8.name);
    if (context8.hasGenericParameters == true) {
      buffer.write('''<span class="signature">''');
      buffer.write(context8.genericParameters);
      buffer.write('''</span>''');
    }
    buffer.write('''</a></li>''');
  }
  if (context0.hasHomepage != true) {
    buffer.writeln();
    buffer.write('''
  <li class="self-crumb">''');
    buffer.write(context0.layoutTitle);
    buffer.write('''</li>''');
  }
  if (context0.hasHomepage == true) {
    buffer.writeln();
    buffer.write('''
  <li><a href="''');
    buffer.write(context0.homepage);
    buffer.write('''">''');
    buffer.write(context0.layoutTitle);
    buffer.write('''</a></li>''');
  }
  buffer.writeln();
  buffer.write('''
</ol>

''');

  return buffer.toString();
}

String _renderLibrary_partial_packages_12(_i1.LibraryTemplateData context0) {
  final buffer = StringBuffer();
  buffer.write('''<ol>''');
  var context12 = context0.localPackages;
  for (var context13 in context12) {
    if (context13.isFirstPackage == true) {
      if (context13.hasDocumentedCategories == true) {
        buffer.writeln();
        buffer.write('''
      <li class="section-title">Topics</li>''');
        var context14 = context13.documentedCategoriesSorted;
        for (var context15 in context14) {
          buffer.writeln();
          buffer.write('''
        <li>''');
          buffer.write(context15.linkedName);
          buffer.write('''</li>''');
        }
      }
      buffer.writeln();
      buffer.write('''
      <li class="section-title">Libraries</li>''');
    }
    if (context13.isFirstPackage != true) {
      buffer.writeln();
      buffer.write('''
      <li class="section-title">''');
      buffer.writeEscaped(context13.name);
      buffer.write('''</li>''');
    }
    var context16 = context13.defaultCategory;
    if (context16 != null) {
      var context17 = context16.publicLibrariesSorted;
      for (var context18 in context17) {
        buffer.writeln();
        buffer.write('''
      <li>''');
        buffer.write(context18.linkedName);
        buffer.write('''</li>''');
      }
    }
    var context19 = context13.categoriesWithPublicLibraries;
    for (var context20 in context19) {
      buffer.writeln();
      buffer.write('''
      <li class="section-subtitle">''');
      buffer.writeEscaped(context20.name);
      buffer.write('''</li>''');
      var context21 = context20.publicLibrariesSorted;
      for (var context22 in context21) {
        buffer.writeln();
        buffer.write('''
        <li class="section-subitem">''');
        buffer.write(context22.linkedName);
        buffer.write('''</li>''');
      }
    }
  }
  buffer.writeln();
  buffer.write('''
</ol>
''');

  return buffer.toString();
}

String _renderLibrary_partial_footer_13(_i1.LibraryTemplateData context0) {
  final buffer = StringBuffer();
  buffer.write('''</main>

<footer>
  <span class="no-break">
    ''');
  buffer.writeEscaped(context0.defaultPackage.name);
  if (context0.hasFooterVersion == true) {
    buffer.write('\n      ');
    buffer.writeEscaped(context0.defaultPackage.version);
  }
  buffer.writeln();
  buffer.write('''
  </span>

  ''');
  buffer.write(context0.customInnerFooter);
  buffer.writeln();
  buffer.write('''
</footer>

''');
  buffer.writeln();
  buffer.writeln();
  buffer.write('''
<script src="''');
  if (context0.useBaseHref != true) {
    buffer.write('''%%__HTMLBASE_dartdoc_internal__%%''');
  }
  buffer.write('''static-assets/highlight.pack.js?v1"></script>
<script src="''');
  if (context0.useBaseHref != true) {
    buffer.write('''%%__HTMLBASE_dartdoc_internal__%%''');
  }
  buffer.write('''static-assets/script.js?v1"></script>

''');
  buffer.write(context0.customFooter);
  buffer.writeln();
  buffer.write('''

</body>

</html>
''');

  return buffer.toString();
}

String renderMethod(_i1.MethodTemplateData context0) {
  final buffer = StringBuffer();
  buffer.write(_renderMethod_partial_head_0(context0));
  buffer.writeln();
  buffer.write('''

  <div id="dartdoc-main-content" class="main-content">''');
  var context1 = context0.self;
  buffer.writeln();
  buffer.write('''
      <div>''');
  buffer.write(_renderMethod_partial_source_link_1(context1));
  buffer.write('''<h1><span class="kind-method">''');
  buffer.write(context1.nameWithGenerics);
  buffer.write('''</span> ''');
  buffer.writeEscaped(context1.kind);
  buffer.write(' ');
  buffer.write(_renderMethod_partial_feature_set_2(context1));
  buffer.write('''</h1></div>''');
  buffer.writeln();
  var context2 = context0.method;
  buffer.writeln();
  buffer.write('''
    <section class="multi-line-signature">
      ''');
  buffer.write(_renderMethod_partial_callable_multiline_3(context2));
  buffer.write('\n      ');
  buffer.write(_renderMethod_partial_features_4(context2));
  buffer.writeln();
  buffer.write('''
    </section>
    ''');
  buffer.write(_renderMethod_partial_documentation_5(context2));
  buffer.write('\n\n    ');
  buffer.write(_renderMethod_partial_source_code_6(context2));
  buffer.writeln();
  buffer.writeln();
  buffer.write('''
  </div> <!-- /.main-content -->

  <div id="dartdoc-sidebar-left" class="sidebar sidebar-offcanvas-left">
    ''');
  buffer.write(_renderMethod_partial_search_sidebar_7(context0));
  buffer.writeln();
  buffer.write('''
    <h5>''');
  buffer.writeEscaped(context0.parent!.name);
  buffer.write(' ');
  buffer.writeEscaped(context0.parent!.kind);
  buffer.write('''</h5>
    ''');
  buffer.write(context0.sidebarForContainer);
  buffer.writeln();
  buffer.write('''
  </div><!--/.sidebar-offcanvas-->

  <div id="dartdoc-sidebar-right" class="sidebar sidebar-offcanvas-right">
  </div><!--/.sidebar-offcanvas-->

''');
  buffer.write(_renderMethod_partial_footer_8(context0));
  buffer.writeln();

  return buffer.toString();
}

String _renderMethod_partial_head_0(_i1.MethodTemplateData context0) {
  final buffer = StringBuffer();
  buffer.write('''<!DOCTYPE html>
<html lang="en">
<head>
  <meta charset="utf-8">
  <meta http-equiv="X-UA-Compatible" content="IE=edge">
  <meta name="viewport" content="width=device-width, height=device-height, initial-scale=1, user-scalable=no">''');
  if (context0.includeVersion == true) {
    buffer.writeln();
    buffer.write('''
  <meta name="generator" content="made with love by dartdoc ''');
    buffer.writeEscaped(context0.version);
    buffer.write('''">''');
  }
  buffer.writeln();
  buffer.write('''
  <meta name="description" content="''');
  buffer.writeEscaped(context0.metaDescription);
  buffer.write('''">
  <title>''');
  buffer.writeEscaped(context0.title);
  buffer.write('''</title>''');
  var context7 = context0.relCanonicalPrefix;
  if (context7 != null) {
    buffer.writeln();
    buffer.write('''
  <link rel="canonical" href="''');
    buffer.write(context0.relCanonicalPrefix);
    buffer.write('''/''');
    buffer.write(context0.bareHref);
    buffer.write('''">''');
  }
  buffer.writeln();
  if (context0.useBaseHref == true) {
    var context8 = context0.htmlBase;
    buffer.writeln();
    buffer.write('''
  <!-- required because all the links are pseudo-absolute -->
  <base href="''');
    buffer.write(context0.htmlBase);
    buffer.write('''">''');
  }
  buffer.write('\n\n  ');
  buffer.writeln();
  buffer.write('''
  <link rel="preconnect" href="https://fonts.gstatic.com">
  <link href="https://fonts.googleapis.com/css2?family=Roboto+Mono:ital,wght@0,300;0,400;0,500;0,700;1,400&display=swap" rel="stylesheet">
  <link href="https://fonts.googleapis.com/icon?family=Material+Icons" rel="stylesheet">
  ''');
  buffer.writeln();
  buffer.write('''
  <link rel="stylesheet" href="''');
  if (context0.useBaseHref != true) {
    buffer.write('''%%__HTMLBASE_dartdoc_internal__%%''');
  }
  buffer.write('''static-assets/github.css?v1">
  <link rel="stylesheet" href="''');
  if (context0.useBaseHref != true) {
    buffer.write('''%%__HTMLBASE_dartdoc_internal__%%''');
  }
  buffer.write('''static-assets/styles.css?v1">
  <link rel="icon" href="''');
  if (context0.useBaseHref != true) {
    buffer.write('''%%__HTMLBASE_dartdoc_internal__%%''');
  }
  buffer.write('''static-assets/favicon.png?v1">

  ''');
  buffer.write(context0.customHeader);
  buffer.writeln();
  buffer.write('''
</head>

''');
  buffer.writeln();
  buffer.write('''
<body data-base-href="''');
  buffer.write(context0.htmlBase);
  buffer.write('''"
      data-using-base-href="''');
  buffer.write(context0.useBaseHref.toString());
  buffer.write('''">

<div id="overlay-under-drawer"></div>

<header id="title">
  <button id="sidenav-left-toggle" type="button">&nbsp;</button>
  <ol class="breadcrumbs gt-separated dark hidden-xs">''');
  var context9 = context0.navLinks;
  for (var context10 in context9) {
    buffer.writeln();
    buffer.write('''
    <li><a href="''');
    buffer.write(context10.href);
    buffer.write('''">''');
    buffer.writeEscaped(context10.name);
    buffer.write('''</a></li>''');
  }
  var context11 = context0.navLinksWithGenerics;
  for (var context12 in context11) {
    buffer.writeln();
    buffer.write('''
    <li><a href="''');
    buffer.write(context12.href);
    buffer.write('''">''');
    buffer.writeEscaped(context12.name);
    if (context12.hasGenericParameters == true) {
      buffer.write('''<span class="signature">''');
      buffer.write(context12.genericParameters);
      buffer.write('''</span>''');
    }
    buffer.write('''</a></li>''');
  }
  if (context0.hasHomepage != true) {
    buffer.writeln();
    buffer.write('''
    <li class="self-crumb">''');
    buffer.write(context0.layoutTitle);
    buffer.write('''</li>''');
  }
  if (context0.hasHomepage == true) {
    buffer.writeln();
    buffer.write('''
    <li><a href="''');
    buffer.write(context0.homepage);
    buffer.write('''">''');
    buffer.write(context0.layoutTitle);
    buffer.write('''</a></li>''');
  }
  buffer.writeln();
  buffer.write('''
  </ol>
  <div class="self-name">''');
  buffer.writeEscaped(context0.self.name);
  buffer.write('''</div>
  <form class="search navbar-right" role="search">
    <input type="text" id="search-box" autocomplete="off" disabled class="form-control typeahead" placeholder="Loading search...">
  </form>
</header>

<main>
''');

  return buffer.toString();
}

String _renderMethod_partial_source_link_1(_i10.Method context1) {
  final buffer = StringBuffer();
  if (context1.hasSourceHref == true) {
    buffer.writeln();
    buffer.write('''
  <div id="external-links" class="btn-group"><a title="View source code" class="source-link" href="''');
    buffer.write(context1.sourceHref);
    buffer.write('''"><i class="material-icons">description</i></a></div>''');
  }
  buffer.writeln();

  return buffer.toString();
}

String _renderMethod_partial_feature_set_2(_i10.Method context1) {
  final buffer = StringBuffer();
  if (context1.hasFeatureSet == true) {
    var context4 = context1.displayedLanguageFeatures;
    for (var context5 in context4) {
      buffer.write('\n    ');
      buffer.write(context5.featureLabel);
    }
  }
  buffer.writeln();

  return buffer.toString();
}

String _renderMethod_partial_callable_multiline_3(_i10.Method context1) {
  final buffer = StringBuffer();
  if (context1.hasAnnotations == true) {
    buffer.writeln();
    buffer.write('''
<div>
  <ol class="annotation-list">''');
    var context4 = context1.annotations;
    for (var context5 in context4) {
      buffer.writeln();
      buffer.write('''
    <li>''');
      buffer.write(context5.linkedNameWithParameters);
      buffer.write('''</li>''');
    }
    buffer.writeln();
    buffer.write('''
  </ol>
</div>''');
  }
  buffer.writeln();
  buffer.write('''

<span class="returntype">''');
  buffer.write(context1.modelType.returnType.linkedName);
  buffer.write('''</span>
''');
  buffer.write(
      __renderMethod_partial_callable_multiline_3_partial_name_summary_0(
          context1));
  buffer.write(context1.genericParameters);
  buffer.write('''(<wbr>''');
  if (context1.hasParameters == true) {
    buffer.write(context1.linkedParamsLines);
  }
  buffer.write(''')
''');

  return buffer.toString();
}

String __renderMethod_partial_callable_multiline_3_partial_name_summary_0(
    _i10.Method context1) {
  final buffer = StringBuffer();
  if (context1.isConst == true) {
    buffer.write('''const ''');
  }
  buffer.write('''<span class="name ''');
  if (context1.isDeprecated == true) {
    buffer.write('''deprecated''');
  }
  buffer.write('''">''');
  buffer.writeEscaped(context1.name);
  buffer.write('''</span>''');

  return buffer.toString();
}

String _renderMethod_partial_features_4(_i10.Method context1) {
  final buffer = StringBuffer();
  if (context1.hasFeatures == true) {
    buffer.write('''<div class="features">''');
    buffer.write(context1.featuresAsString);
    buffer.write('''</div>''');
  }
  buffer.writeln();

  return buffer.toString();
}

String _renderMethod_partial_documentation_5(_i10.Method context1) {
  final buffer = StringBuffer();
  if (context1.hasDocumentation == true) {
    buffer.writeln();
    buffer.write('''
<section class="desc markdown">
  ''');
    buffer.write(context1.documentationAsHtml);
    buffer.writeln();
    buffer.write('''
</section>''');
  }
  buffer.writeln();

  return buffer.toString();
}

String _renderMethod_partial_source_code_6(_i10.Method context1) {
  final buffer = StringBuffer();
  if (context1.hasSourceCode == true) {
    buffer.writeln();
    buffer.write('''
<section class="summary source-code" id="source">
  <h2><span>Implementation</span></h2>
  <pre class="language-dart"><code class="language-dart">''');
    buffer.write(context1.sourceCode);
    buffer.write('''</code></pre>
</section>''');
  }
  buffer.writeln();

  return buffer.toString();
}

String _renderMethod_partial_search_sidebar_7(_i1.MethodTemplateData context0) {
  final buffer = StringBuffer();
  buffer.write('''<header id="header-search-sidebar" class="hidden-l">
  <form class="search-sidebar" role="search">
    <input type="text" id="search-sidebar" autocomplete="off" disabled class="form-control typeahead" placeholder="Loading search...">
  </form>
</header>

<ol class="breadcrumbs gt-separated dark hidden-l" id="sidebar-nav">''');
  var context5 = context0.navLinks;
  for (var context6 in context5) {
    buffer.writeln();
    buffer.write('''
  <li><a href="''');
    buffer.write(context6.href);
    buffer.write('''">''');
    buffer.writeEscaped(context6.name);
    buffer.write('''</a></li>''');
  }
  var context7 = context0.navLinksWithGenerics;
  for (var context8 in context7) {
    buffer.writeln();
    buffer.write('''
  <li><a href="''');
    buffer.write(context8.href);
    buffer.write('''">''');
    buffer.writeEscaped(context8.name);
    if (context8.hasGenericParameters == true) {
      buffer.write('''<span class="signature">''');
      buffer.write(context8.genericParameters);
      buffer.write('''</span>''');
    }
    buffer.write('''</a></li>''');
  }
  if (context0.hasHomepage != true) {
    buffer.writeln();
    buffer.write('''
  <li class="self-crumb">''');
    buffer.write(context0.layoutTitle);
    buffer.write('''</li>''');
  }
  if (context0.hasHomepage == true) {
    buffer.writeln();
    buffer.write('''
  <li><a href="''');
    buffer.write(context0.homepage);
    buffer.write('''">''');
    buffer.write(context0.layoutTitle);
    buffer.write('''</a></li>''');
  }
  buffer.writeln();
  buffer.write('''
</ol>

''');

  return buffer.toString();
}

String _renderMethod_partial_footer_8(_i1.MethodTemplateData context0) {
  final buffer = StringBuffer();
  buffer.write('''</main>

<footer>
  <span class="no-break">
    ''');
  buffer.writeEscaped(context0.defaultPackage.name);
  if (context0.hasFooterVersion == true) {
    buffer.write('\n      ');
    buffer.writeEscaped(context0.defaultPackage.version);
  }
  buffer.writeln();
  buffer.write('''
  </span>

  ''');
  buffer.write(context0.customInnerFooter);
  buffer.writeln();
  buffer.write('''
</footer>

''');
  buffer.writeln();
  buffer.writeln();
  buffer.write('''
<script src="''');
  if (context0.useBaseHref != true) {
    buffer.write('''%%__HTMLBASE_dartdoc_internal__%%''');
  }
  buffer.write('''static-assets/highlight.pack.js?v1"></script>
<script src="''');
  if (context0.useBaseHref != true) {
    buffer.write('''%%__HTMLBASE_dartdoc_internal__%%''');
  }
  buffer.write('''static-assets/script.js?v1"></script>

''');
  buffer.write(context0.customFooter);
  buffer.writeln();
  buffer.write('''

</body>

</html>
''');

  return buffer.toString();
}

String renderMixin(_i1.MixinTemplateData context0) {
  final buffer = StringBuffer();
  buffer.write(_renderMixin_partial_head_0(context0));
  buffer.writeln();
  buffer.write('''

  <div id="dartdoc-main-content" class="main-content">''');
  var context1 = context0.self;
  buffer.writeln();
  buffer.write('''
      <div>''');
  buffer.write(_renderMixin_partial_source_link_1(context1));
  buffer.write('''<h1><span class="kind-mixin">''');
  buffer.write(context1.nameWithGenerics);
  buffer.write('''</span> ''');
  buffer.writeEscaped(context1.kind);
  buffer.write(' ');
  buffer.write(_renderMixin_partial_feature_set_2(context1));
  buffer.write(' ');
  buffer.write(_renderMixin_partial_categorization_3(context1));
  buffer.write('''</h1></div>''');
  buffer.writeln();
  var context2 = context0.mixin;
  buffer.write('\n    ');
  buffer.write(_renderMixin_partial_documentation_4(context2));
  buffer.writeln();
  if (context2.hasModifiers == true) {
    buffer.writeln();
    buffer.write('''
    <section>
      <dl class="dl-horizontal">''');
    if (context2.hasPublicSuperclassConstraints == true) {
      buffer.writeln();
      buffer.write('''
        <dt>Superclass Constraints</dt>
        <dd><ul class="comma-separated dark mixin-relationships">''');
      var context3 = context2.publicSuperclassConstraints;
      for (var context4 in context3) {
        buffer.writeln();
        buffer.write('''
          <li>''');
        buffer.write(context4.linkedName);
        buffer.write('''</li>''');
      }
      buffer.writeln();
      buffer.write('''
        </ul></dd>''');
    }
    buffer.write('\n\n        ');
    buffer.write(_renderMixin_partial_super_chain_5(context2, context0));
    buffer.write('\n        ');
    buffer.write(_renderMixin_partial_interfaces_6(context2));
    buffer.writeln();
    if (context2.hasPublicImplementors == true) {
      buffer.writeln();
      buffer.write('''
        <dt>Mixin Applications</dt>
        <dd>
          <ul class="comma-separated mixin-relationships">''');
      var context5 = context2.publicImplementorsSorted;
      for (var context6 in context5) {
        buffer.writeln();
        buffer.write('''
            <li>''');
        buffer.write(context6.linkedName);
        buffer.write('''</li>''');
      }
      buffer.writeln();
      buffer.write('''
          </ul>
        </dd>''');
    }
    buffer.writeln();
    if (context2.hasAnnotations == true) {
      buffer.writeln();
      buffer.write('''
        <dt>Annotations</dt>
        <dd><ul class="annotation-list mixin-relationships">''');
      var context7 = context2.annotations;
      for (var context8 in context7) {
        buffer.writeln();
        buffer.write('''
          <li>''');
        buffer.write(context8.linkedNameWithParameters);
        buffer.write('''</li>''');
      }
      buffer.writeln();
      buffer.write('''
        </ul></dd>''');
    }
    buffer.writeln();
    buffer.write('''
      </dl>
    </section>''');
  }
  buffer.writeln();
  if (context2.hasPublicInstanceFields == true) {
    buffer.writeln();
    buffer.write('''
    <section class="summary offset-anchor''');
    if (context2.publicInheritedInstanceFields == true) {
      buffer.write(''' inherited''');
    }
    buffer.write('''" id="instance-properties">
      <h2>Properties</h2>

      <dl class="properties">''');
    var context9 = context2.publicInstanceFields;
    for (var context10 in context9) {
      buffer.write('\n        ');
      buffer.write(_renderMixin_partial_property_7(context10));
    }
    buffer.writeln();
    buffer.write('''
      </dl>
    </section>''');
  }
  buffer.writeln();
  if (context2.hasPublicInstanceMethods == true) {
    buffer.writeln();
    buffer.write('''
    <section class="summary offset-anchor''');
    if (context2.publicInheritedInstanceMethods == true) {
      buffer.write(''' inherited''');
    }
    buffer.write('''" id="instance-methods">
      <h2>Methods</h2>
      <dl class="callables">''');
    var context11 = context2.publicInstanceMethods;
    for (var context12 in context11) {
      buffer.write('\n        ');
      buffer.write(_renderMixin_partial_callable_8(context12));
    }
    buffer.writeln();
    buffer.write('''
      </dl>
    </section>''');
  }
  buffer.writeln();
  if (context2.hasPublicInstanceOperators == true) {
    buffer.writeln();
    buffer.write('''
    <section class="summary offset-anchor''');
    if (context2.publicInheritedInstanceOperators == true) {
      buffer.write(''' inherited''');
    }
    buffer.write('''" id="operators">
      <h2>Operators</h2>
      <dl class="callables">''');
    var context13 = context2.publicInstanceOperatorsSorted;
    for (var context14 in context13) {
      buffer.write('\n        ');
      buffer.write(_renderMixin_partial_callable_8(context14));
    }
    buffer.writeln();
    buffer.write('''
      </dl>
    </section>''');
  }
  buffer.writeln();
  if (context2.hasPublicVariableStaticFields == true) {
    buffer.writeln();
    buffer.write('''
    <section class="summary offset-anchor" id="static-properties">
      <h2>Static Properties</h2>

      <dl class="properties">''');
    var context15 = context2.publicVariableStaticFieldsSorted;
    for (var context16 in context15) {
      buffer.write('\n        ');
      buffer.write(_renderMixin_partial_property_7(context16));
    }
    buffer.writeln();
    buffer.write('''
      </dl>
    </section>''');
  }
  buffer.writeln();
  if (context2.hasPublicStaticMethods == true) {
    buffer.writeln();
    buffer.write('''
    <section class="summary offset-anchor" id="static-methods">
      <h2>Static Methods</h2>
      <dl class="callables">''');
    var context17 = context2.publicStaticMethods;
    for (var context18 in context17) {
      buffer.write('\n        ');
      buffer.write(_renderMixin_partial_callable_8(context18));
    }
    buffer.writeln();
    buffer.write('''
      </dl>
    </section>''');
  }
  buffer.writeln();
  if (context2.hasPublicConstantFields == true) {
    buffer.writeln();
    buffer.write('''
    <section class="summary offset-anchor" id="constants">
      <h2>Constants</h2>

      <dl class="properties">''');
    var context19 = context2.publicConstantFieldsSorted;
    for (var context20 in context19) {
      buffer.write('\n        ');
      buffer.write(_renderMixin_partial_constant_9(context20));
    }
    buffer.writeln();
    buffer.write('''
      </dl>
    </section>''');
  }
  buffer.writeln();
  buffer.write('''
  </div> <!-- /.main-content -->

  <div id="dartdoc-sidebar-left" class="sidebar sidebar-offcanvas-left">
    ''');
  buffer.write(_renderMixin_partial_search_sidebar_10(context0));
  buffer.writeln();
  buffer.write('''
    <h5>''');
  buffer.writeEscaped(context0.parent!.name);
  buffer.write(' ');
  buffer.writeEscaped(context0.parent!.kind);
  buffer.write('''</h5>
    ''');
  buffer.write(context0.sidebarForLibrary);
  buffer.writeln();
  buffer.write('''
  </div>

  <div id="dartdoc-sidebar-right" class="sidebar sidebar-offcanvas-right">
    ''');
  buffer.write(context0.sidebarForContainer);
  buffer.writeln();
  buffer.write('''
  </div><!--/.sidebar-offcanvas-->

''');
  buffer.write(_renderMixin_partial_footer_11(context0));
  buffer.writeln();

  return buffer.toString();
}

String _renderMixin_partial_head_0(_i1.MixinTemplateData context0) {
  final buffer = StringBuffer();
  buffer.write('''<!DOCTYPE html>
<html lang="en">
<head>
  <meta charset="utf-8">
  <meta http-equiv="X-UA-Compatible" content="IE=edge">
  <meta name="viewport" content="width=device-width, height=device-height, initial-scale=1, user-scalable=no">''');
  if (context0.includeVersion == true) {
    buffer.writeln();
    buffer.write('''
  <meta name="generator" content="made with love by dartdoc ''');
    buffer.writeEscaped(context0.version);
    buffer.write('''">''');
  }
  buffer.writeln();
  buffer.write('''
  <meta name="description" content="''');
  buffer.writeEscaped(context0.metaDescription);
  buffer.write('''">
  <title>''');
  buffer.writeEscaped(context0.title);
  buffer.write('''</title>''');
  var context7 = context0.relCanonicalPrefix;
  if (context7 != null) {
    buffer.writeln();
    buffer.write('''
  <link rel="canonical" href="''');
    buffer.write(context0.relCanonicalPrefix);
    buffer.write('''/''');
    buffer.write(context0.bareHref);
    buffer.write('''">''');
  }
  buffer.writeln();
  if (context0.useBaseHref == true) {
    var context8 = context0.htmlBase;
    buffer.writeln();
    buffer.write('''
  <!-- required because all the links are pseudo-absolute -->
  <base href="''');
    buffer.write(context0.htmlBase);
    buffer.write('''">''');
  }
  buffer.write('\n\n  ');
  buffer.writeln();
  buffer.write('''
  <link rel="preconnect" href="https://fonts.gstatic.com">
  <link href="https://fonts.googleapis.com/css2?family=Roboto+Mono:ital,wght@0,300;0,400;0,500;0,700;1,400&display=swap" rel="stylesheet">
  <link href="https://fonts.googleapis.com/icon?family=Material+Icons" rel="stylesheet">
  ''');
  buffer.writeln();
  buffer.write('''
  <link rel="stylesheet" href="''');
  if (context0.useBaseHref != true) {
    buffer.write('''%%__HTMLBASE_dartdoc_internal__%%''');
  }
  buffer.write('''static-assets/github.css?v1">
  <link rel="stylesheet" href="''');
  if (context0.useBaseHref != true) {
    buffer.write('''%%__HTMLBASE_dartdoc_internal__%%''');
  }
  buffer.write('''static-assets/styles.css?v1">
  <link rel="icon" href="''');
  if (context0.useBaseHref != true) {
    buffer.write('''%%__HTMLBASE_dartdoc_internal__%%''');
  }
  buffer.write('''static-assets/favicon.png?v1">

  ''');
  buffer.write(context0.customHeader);
  buffer.writeln();
  buffer.write('''
</head>

''');
  buffer.writeln();
  buffer.write('''
<body data-base-href="''');
  buffer.write(context0.htmlBase);
  buffer.write('''"
      data-using-base-href="''');
  buffer.write(context0.useBaseHref.toString());
  buffer.write('''">

<div id="overlay-under-drawer"></div>

<header id="title">
  <button id="sidenav-left-toggle" type="button">&nbsp;</button>
  <ol class="breadcrumbs gt-separated dark hidden-xs">''');
  var context9 = context0.navLinks;
  for (var context10 in context9) {
    buffer.writeln();
    buffer.write('''
    <li><a href="''');
    buffer.write(context10.href);
    buffer.write('''">''');
    buffer.writeEscaped(context10.name);
    buffer.write('''</a></li>''');
  }
  var context11 = context0.navLinksWithGenerics;
  for (var context12 in context11) {
    buffer.writeln();
    buffer.write('''
    <li><a href="''');
    buffer.write(context12.href);
    buffer.write('''">''');
    buffer.writeEscaped(context12.name);
    if (context12.hasGenericParameters == true) {
      buffer.write('''<span class="signature">''');
      buffer.write(context12.genericParameters);
      buffer.write('''</span>''');
    }
    buffer.write('''</a></li>''');
  }
  if (context0.hasHomepage != true) {
    buffer.writeln();
    buffer.write('''
    <li class="self-crumb">''');
    buffer.write(context0.layoutTitle);
    buffer.write('''</li>''');
  }
  if (context0.hasHomepage == true) {
    buffer.writeln();
    buffer.write('''
    <li><a href="''');
    buffer.write(context0.homepage);
    buffer.write('''">''');
    buffer.write(context0.layoutTitle);
    buffer.write('''</a></li>''');
  }
  buffer.writeln();
  buffer.write('''
  </ol>
  <div class="self-name">''');
  buffer.writeEscaped(context0.self.name);
  buffer.write('''</div>
  <form class="search navbar-right" role="search">
    <input type="text" id="search-box" autocomplete="off" disabled class="form-control typeahead" placeholder="Loading search...">
  </form>
</header>

<main>
''');

  return buffer.toString();
}

String _renderMixin_partial_source_link_1(_i15.Mixin context1) {
  final buffer = StringBuffer();
  if (context1.hasSourceHref == true) {
    buffer.writeln();
    buffer.write('''
  <div id="external-links" class="btn-group"><a title="View source code" class="source-link" href="''');
    buffer.write(context1.sourceHref);
    buffer.write('''"><i class="material-icons">description</i></a></div>''');
  }
  buffer.writeln();

  return buffer.toString();
}

String _renderMixin_partial_feature_set_2(_i15.Mixin context1) {
  final buffer = StringBuffer();
  if (context1.hasFeatureSet == true) {
    var context4 = context1.displayedLanguageFeatures;
    for (var context5 in context4) {
      buffer.write('\n    ');
      buffer.write(context5.featureLabel);
    }
  }
  buffer.writeln();

  return buffer.toString();
}

String _renderMixin_partial_categorization_3(_i15.Mixin context1) {
  final buffer = StringBuffer();
  if (context1.hasCategoryNames == true) {
    var context4 = context1.displayedCategories;
    for (var context5 in context4) {
      buffer.write('\n    ');
      buffer.write(context5.categoryLabel);
    }
  }
  buffer.writeln();

  return buffer.toString();
}

String _renderMixin_partial_documentation_4(_i15.Mixin context1) {
  final buffer = StringBuffer();
  if (context1.hasDocumentation == true) {
    buffer.writeln();
    buffer.write('''
<section class="desc markdown">
  ''');
    buffer.write(context1.documentationAsHtml);
    buffer.writeln();
    buffer.write('''
</section>''');
  }
  buffer.writeln();

  return buffer.toString();
}

String _renderMixin_partial_super_chain_5(
    _i15.Mixin context1, _i1.MixinTemplateData context0) {
  final buffer = StringBuffer();
  if (context1.hasPublicSuperChainReversed == true) {
    buffer.writeln();
    buffer.write('''
  <dt>Inheritance</dt>
  <dd>
    <ul class="gt-separated dark ''');
    buffer.writeEscaped(context1.relationshipsClass);
    buffer.write('''">
      <li>''');
    buffer.write(context0.linkedObjectType);
    buffer.write('''</li>''');
    var context4 = context1.publicSuperChainReversed;
    for (var context5 in context4) {
      buffer.writeln();
      buffer.write('''
        <li>''');
      buffer.write(context5.linkedName);
      buffer.write('''</li>''');
    }
    buffer.writeln();
    buffer.write('''
      <li>''');
    buffer.write(context1.name);
    buffer.write('''</li>
    </ul>
  </dd>''');
  }
  buffer.writeln();

  return buffer.toString();
}

String _renderMixin_partial_interfaces_6(_i15.Mixin context1) {
  final buffer = StringBuffer();
  if (context1.hasPublicInterfaces == true) {
    buffer.writeln();
    buffer.write('''
<dt>Implemented types</dt>
<dd>
    <ul class="comma-separated ''');
    buffer.writeEscaped(context1.relationshipsClass);
    buffer.write('''">''');
    var context4 = context1.publicInterfaces;
    for (var context5 in context4) {
      buffer.writeln();
      buffer.write('''
        <li>''');
      buffer.write(context5.linkedName);
      buffer.write('''</li>''');
    }
    buffer.writeln();
    buffer.write('''
    </ul>
</dd>''');
  }

  return buffer.toString();
}

String _renderMixin_partial_property_7(_i9.Field context2) {
  final buffer = StringBuffer();
  buffer.write('''<dt id="''');
  buffer.writeEscaped(context2.htmlId);
  buffer.write('''" class="property''');
  if (context2.isInherited == true) {
    buffer.write(''' inherited''');
  }
  buffer.write('''">
  <span class="name">''');
  buffer.write(context2.linkedName);
  buffer.write('''</span>
  <span class="signature">''');
  buffer.write(context2.arrow);
  buffer.write(' ');
  buffer.write(context2.modelType.linkedName);
  buffer.write('''</span> ''');
  buffer.write(
      __renderMixin_partial_property_7_partial_categorization_0(context2));
  buffer.writeln();
  buffer.write('''
</dt>
<dd''');
  if (context2.isInherited == true) {
    buffer.write(''' class="inherited"''');
  }
  buffer.write('''>
  ''');
  buffer.write(context2.oneLineDoc);
  buffer.write('\n  ');
  buffer.write(__renderMixin_partial_property_7_partial_features_1(context2));
  buffer.writeln();
  buffer.write('''
</dd>
''');

  return buffer.toString();
}

String __renderMixin_partial_property_7_partial_categorization_0(
    _i9.Field context2) {
  final buffer = StringBuffer();
  if (context2.hasCategoryNames == true) {
    var context7 = context2.displayedCategories;
    for (var context8 in context7) {
      buffer.write('\n    ');
      buffer.write(context8!.categoryLabel);
    }
  }
  buffer.writeln();

  return buffer.toString();
}

String __renderMixin_partial_property_7_partial_features_1(_i9.Field context2) {
  final buffer = StringBuffer();
  if (context2.hasFeatures == true) {
    buffer.write('''<div class="features">''');
    buffer.write(context2.featuresAsString);
    buffer.write('''</div>''');
  }
  buffer.writeln();

  return buffer.toString();
}

String _renderMixin_partial_callable_8(_i10.Method context2) {
  final buffer = StringBuffer();
  buffer.write('''<dt id="''');
  buffer.writeEscaped(context2.htmlId);
  buffer.write('''" class="callable''');
  if (context2.isInherited == true) {
    buffer.write(''' inherited''');
  }
  buffer.write('''">
  <span class="name''');
  if (context2.isDeprecated == true) {
    buffer.write(''' deprecated''');
  }
  buffer.write('''">''');
  buffer.write(context2.linkedName);
  buffer.write('''</span>''');
  buffer.write(context2.linkedGenericParameters);
  buffer.write('''<span class="signature">(<wbr>''');
  buffer.write(context2.linkedParamsNoMetadata);
  buffer.write(''')
    <span class="returntype parameter">&#8594; ''');
  buffer.write(context2.modelType.returnType.linkedName);
  buffer.write('''</span>
  </span>
  ''');
  buffer.write(
      __renderMixin_partial_callable_8_partial_categorization_0(context2));
  buffer.writeln();
  buffer.write('''
</dt>
<dd''');
  if (context2.isInherited == true) {
    buffer.write(''' class="inherited"''');
  }
  buffer.write('''>
  ''');
  buffer.write(context2.oneLineDoc);
  buffer.write('\n  ');
  buffer.write(__renderMixin_partial_callable_8_partial_features_1(context2));
  buffer.writeln();
  buffer.write('''
</dd>
''');

  return buffer.toString();
}

String __renderMixin_partial_callable_8_partial_categorization_0(
    _i10.Method context2) {
  final buffer = StringBuffer();
  if (context2.hasCategoryNames == true) {
    var context7 = context2.displayedCategories;
    for (var context8 in context7) {
      buffer.write('\n    ');
      buffer.write(context8!.categoryLabel);
    }
  }
  buffer.writeln();

  return buffer.toString();
}

String __renderMixin_partial_callable_8_partial_features_1(
    _i10.Method context2) {
  final buffer = StringBuffer();
  if (context2.hasFeatures == true) {
    buffer.write('''<div class="features">''');
    buffer.write(context2.featuresAsString);
    buffer.write('''</div>''');
  }
  buffer.writeln();

  return buffer.toString();
}

String _renderMixin_partial_constant_9(_i9.Field context2) {
  final buffer = StringBuffer();
  buffer.write('''<dt id="''');
  buffer.writeEscaped(context2.htmlId);
  buffer.write('''" class="constant">
  <span class="name ''');
  if (context2.isDeprecated == true) {
    buffer.write('''deprecated''');
  }
  buffer.write('''">''');
  buffer.write(context2.linkedName);
  buffer.write('''</span>
  <span class="signature">&#8594; const ''');
  buffer.write(context2.modelType.linkedName);
  buffer.write('''</span>
  ''');
  buffer.write(
      __renderMixin_partial_constant_9_partial_categorization_0(context2));
  buffer.writeln();
  buffer.write('''
</dt>
<dd>
  ''');
  buffer.write(context2.oneLineDoc);
  buffer.write('\n  ');
  buffer.write(__renderMixin_partial_constant_9_partial_features_1(context2));
  buffer.writeln();
  buffer.write('''
  <div>
    <span class="signature"><code>''');
  buffer.write(context2.constantValueTruncated);
  buffer.write('''</code></span>
  </div>
</dd>
''');

  return buffer.toString();
}

String __renderMixin_partial_constant_9_partial_categorization_0(
    _i9.Field context2) {
  final buffer = StringBuffer();
  if (context2.hasCategoryNames == true) {
    var context7 = context2.displayedCategories;
    for (var context8 in context7) {
      buffer.write('\n    ');
      buffer.write(context8!.categoryLabel);
    }
  }
  buffer.writeln();

  return buffer.toString();
}

String __renderMixin_partial_constant_9_partial_features_1(_i9.Field context2) {
  final buffer = StringBuffer();
  if (context2.hasFeatures == true) {
    buffer.write('''<div class="features">''');
    buffer.write(context2.featuresAsString);
    buffer.write('''</div>''');
  }
  buffer.writeln();

  return buffer.toString();
}

String _renderMixin_partial_search_sidebar_10(_i1.MixinTemplateData context0) {
  final buffer = StringBuffer();
  buffer.write('''<header id="header-search-sidebar" class="hidden-l">
  <form class="search-sidebar" role="search">
    <input type="text" id="search-sidebar" autocomplete="off" disabled class="form-control typeahead" placeholder="Loading search...">
  </form>
</header>

<ol class="breadcrumbs gt-separated dark hidden-l" id="sidebar-nav">''');
  var context5 = context0.navLinks;
  for (var context6 in context5) {
    buffer.writeln();
    buffer.write('''
  <li><a href="''');
    buffer.write(context6.href);
    buffer.write('''">''');
    buffer.writeEscaped(context6.name);
    buffer.write('''</a></li>''');
  }
  var context7 = context0.navLinksWithGenerics;
  for (var context8 in context7) {
    buffer.writeln();
    buffer.write('''
  <li><a href="''');
    buffer.write(context8.href);
    buffer.write('''">''');
    buffer.writeEscaped(context8.name);
    if (context8.hasGenericParameters == true) {
      buffer.write('''<span class="signature">''');
      buffer.write(context8.genericParameters);
      buffer.write('''</span>''');
    }
    buffer.write('''</a></li>''');
  }
  if (context0.hasHomepage != true) {
    buffer.writeln();
    buffer.write('''
  <li class="self-crumb">''');
    buffer.write(context0.layoutTitle);
    buffer.write('''</li>''');
  }
  if (context0.hasHomepage == true) {
    buffer.writeln();
    buffer.write('''
  <li><a href="''');
    buffer.write(context0.homepage);
    buffer.write('''">''');
    buffer.write(context0.layoutTitle);
    buffer.write('''</a></li>''');
  }
  buffer.writeln();
  buffer.write('''
</ol>

''');

  return buffer.toString();
}

String _renderMixin_partial_footer_11(_i1.MixinTemplateData context0) {
  final buffer = StringBuffer();
  buffer.write('''</main>

<footer>
  <span class="no-break">
    ''');
  buffer.writeEscaped(context0.defaultPackage.name);
  if (context0.hasFooterVersion == true) {
    buffer.write('\n      ');
    buffer.writeEscaped(context0.defaultPackage.version);
  }
  buffer.writeln();
  buffer.write('''
  </span>

  ''');
  buffer.write(context0.customInnerFooter);
  buffer.writeln();
  buffer.write('''
</footer>

''');
  buffer.writeln();
  buffer.writeln();
  buffer.write('''
<script src="''');
  if (context0.useBaseHref != true) {
    buffer.write('''%%__HTMLBASE_dartdoc_internal__%%''');
  }
  buffer.write('''static-assets/highlight.pack.js?v1"></script>
<script src="''');
  if (context0.useBaseHref != true) {
    buffer.write('''%%__HTMLBASE_dartdoc_internal__%%''');
  }
  buffer.write('''static-assets/script.js?v1"></script>

''');
  buffer.write(context0.customFooter);
  buffer.writeln();
  buffer.write('''

</body>

</html>
''');

  return buffer.toString();
}

String renderProperty(_i1.PropertyTemplateData context0) {
  final buffer = StringBuffer();
  buffer.write(_renderProperty_partial_head_0(context0));
  buffer.writeln();
  buffer.write('''

  <div id="dartdoc-main-content" class="main-content">''');
  var context1 = context0.self;
  buffer.writeln();
  buffer.write('''
      <div>''');
  buffer.write(_renderProperty_partial_source_link_1(context1));
  buffer.write('''<h1><span class="kind-property">''');
  buffer.writeEscaped(context1.name);
  buffer.write('''</span> ''');
  buffer.writeEscaped(context1.kind);
  buffer.write(' ');
  buffer.write(_renderProperty_partial_feature_set_2(context1));
  buffer.write('''</h1></div>''');
  buffer.writeln();
  var context2 = context0.self;
  if (context2.hasNoGetterSetter == true) {
    buffer.writeln();
    buffer.write('''
        <section class="multi-line-signature">
          ''');
    buffer.write(context2.modelType.linkedName);
    buffer.write('\n          ');
    buffer.write(_renderProperty_partial_name_summary_3(context2));
    buffer.write('\n          ');
    buffer.write(_renderProperty_partial_features_4(context2));
    buffer.writeln();
    buffer.write('''
        </section>
        ''');
    buffer.write(_renderProperty_partial_documentation_5(context2));
    buffer.write('\n        ');
    buffer.write(_renderProperty_partial_source_code_6(context2));
  }
  buffer.writeln();
  if (context2.hasGetterOrSetter == true) {
    if (context2.hasGetter == true) {
      buffer.write('\n        ');
      buffer.write(_renderProperty_partial_accessor_getter_7(context2));
    }
    buffer.writeln();
    if (context2.hasSetter == true) {
      buffer.write('\n        ');
      buffer.write(_renderProperty_partial_accessor_setter_8(context2));
    }
  }
  buffer.writeln();
  buffer.write('''
  </div> <!-- /.main-content -->

  <div id="dartdoc-sidebar-left" class="sidebar sidebar-offcanvas-left">
    ''');
  buffer.write(_renderProperty_partial_search_sidebar_9(context0));
  buffer.writeln();
  buffer.write('''
    <h5>''');
  buffer.writeEscaped(context0.parent!.name);
  buffer.write(' ');
  buffer.writeEscaped(context0.parent!.kind);
  buffer.write('''</h5>
    ''');
  buffer.write(context0.sidebarForContainer);
  buffer.writeln();
  buffer.write('''
  </div><!--/.sidebar-offcanvas-->

  <div id="dartdoc-sidebar-right" class="sidebar sidebar-offcanvas-right">
  </div><!--/.sidebar-offcanvas-->

''');
  buffer.write(_renderProperty_partial_footer_10(context0));
  buffer.writeln();

  return buffer.toString();
}

String _renderProperty_partial_head_0(_i1.PropertyTemplateData context0) {
  final buffer = StringBuffer();
  buffer.write('''<!DOCTYPE html>
<html lang="en">
<head>
  <meta charset="utf-8">
  <meta http-equiv="X-UA-Compatible" content="IE=edge">
  <meta name="viewport" content="width=device-width, height=device-height, initial-scale=1, user-scalable=no">''');
  if (context0.includeVersion == true) {
    buffer.writeln();
    buffer.write('''
  <meta name="generator" content="made with love by dartdoc ''');
    buffer.writeEscaped(context0.version);
    buffer.write('''">''');
  }
  buffer.writeln();
  buffer.write('''
  <meta name="description" content="''');
  buffer.writeEscaped(context0.metaDescription);
  buffer.write('''">
  <title>''');
  buffer.writeEscaped(context0.title);
  buffer.write('''</title>''');
  var context7 = context0.relCanonicalPrefix;
  if (context7 != null) {
    buffer.writeln();
    buffer.write('''
  <link rel="canonical" href="''');
    buffer.write(context0.relCanonicalPrefix);
    buffer.write('''/''');
    buffer.write(context0.bareHref);
    buffer.write('''">''');
  }
  buffer.writeln();
  if (context0.useBaseHref == true) {
    var context8 = context0.htmlBase;
    buffer.writeln();
    buffer.write('''
  <!-- required because all the links are pseudo-absolute -->
  <base href="''');
    buffer.write(context0.htmlBase);
    buffer.write('''">''');
  }
  buffer.write('\n\n  ');
  buffer.writeln();
  buffer.write('''
  <link rel="preconnect" href="https://fonts.gstatic.com">
  <link href="https://fonts.googleapis.com/css2?family=Roboto+Mono:ital,wght@0,300;0,400;0,500;0,700;1,400&display=swap" rel="stylesheet">
  <link href="https://fonts.googleapis.com/icon?family=Material+Icons" rel="stylesheet">
  ''');
  buffer.writeln();
  buffer.write('''
  <link rel="stylesheet" href="''');
  if (context0.useBaseHref != true) {
    buffer.write('''%%__HTMLBASE_dartdoc_internal__%%''');
  }
  buffer.write('''static-assets/github.css?v1">
  <link rel="stylesheet" href="''');
  if (context0.useBaseHref != true) {
    buffer.write('''%%__HTMLBASE_dartdoc_internal__%%''');
  }
  buffer.write('''static-assets/styles.css?v1">
  <link rel="icon" href="''');
  if (context0.useBaseHref != true) {
    buffer.write('''%%__HTMLBASE_dartdoc_internal__%%''');
  }
  buffer.write('''static-assets/favicon.png?v1">

  ''');
  buffer.write(context0.customHeader);
  buffer.writeln();
  buffer.write('''
</head>

''');
  buffer.writeln();
  buffer.write('''
<body data-base-href="''');
  buffer.write(context0.htmlBase);
  buffer.write('''"
      data-using-base-href="''');
  buffer.write(context0.useBaseHref.toString());
  buffer.write('''">

<div id="overlay-under-drawer"></div>

<header id="title">
  <button id="sidenav-left-toggle" type="button">&nbsp;</button>
  <ol class="breadcrumbs gt-separated dark hidden-xs">''');
  var context9 = context0.navLinks;
  for (var context10 in context9) {
    buffer.writeln();
    buffer.write('''
    <li><a href="''');
    buffer.write(context10.href);
    buffer.write('''">''');
    buffer.writeEscaped(context10.name);
    buffer.write('''</a></li>''');
  }
  var context11 = context0.navLinksWithGenerics;
  for (var context12 in context11) {
    buffer.writeln();
    buffer.write('''
    <li><a href="''');
    buffer.write(context12.href);
    buffer.write('''">''');
    buffer.writeEscaped(context12.name);
    if (context12.hasGenericParameters == true) {
      buffer.write('''<span class="signature">''');
      buffer.write(context12.genericParameters);
      buffer.write('''</span>''');
    }
    buffer.write('''</a></li>''');
  }
  if (context0.hasHomepage != true) {
    buffer.writeln();
    buffer.write('''
    <li class="self-crumb">''');
    buffer.write(context0.layoutTitle);
    buffer.write('''</li>''');
  }
  if (context0.hasHomepage == true) {
    buffer.writeln();
    buffer.write('''
    <li><a href="''');
    buffer.write(context0.homepage);
    buffer.write('''">''');
    buffer.write(context0.layoutTitle);
    buffer.write('''</a></li>''');
  }
  buffer.writeln();
  buffer.write('''
  </ol>
  <div class="self-name">''');
  buffer.writeEscaped(context0.self.name);
  buffer.write('''</div>
  <form class="search navbar-right" role="search">
    <input type="text" id="search-box" autocomplete="off" disabled class="form-control typeahead" placeholder="Loading search...">
  </form>
</header>

<main>
''');

  return buffer.toString();
}

String _renderProperty_partial_source_link_1(_i9.Field context1) {
  final buffer = StringBuffer();
  if (context1.hasSourceHref == true) {
    buffer.writeln();
    buffer.write('''
  <div id="external-links" class="btn-group"><a title="View source code" class="source-link" href="''');
    buffer.write(context1.sourceHref);
    buffer.write('''"><i class="material-icons">description</i></a></div>''');
  }
  buffer.writeln();

  return buffer.toString();
}

String _renderProperty_partial_feature_set_2(_i9.Field context1) {
  final buffer = StringBuffer();
  if (context1.hasFeatureSet == true) {
    var context4 = context1.displayedLanguageFeatures;
    for (var context5 in context4) {
      buffer.write('\n    ');
      buffer.write(context5.featureLabel);
    }
  }
  buffer.writeln();

  return buffer.toString();
}

String _renderProperty_partial_name_summary_3(_i9.Field context1) {
  final buffer = StringBuffer();
  if (context1.isConst == true) {
    buffer.write('''const ''');
  }
  buffer.write('''<span class="name ''');
  if (context1.isDeprecated == true) {
    buffer.write('''deprecated''');
  }
  buffer.write('''">''');
  buffer.writeEscaped(context1.name);
  buffer.write('''</span>''');

  return buffer.toString();
}

String _renderProperty_partial_features_4(_i9.Field context1) {
  final buffer = StringBuffer();
  if (context1.hasFeatures == true) {
    buffer.write('''<div class="features">''');
    buffer.write(context1.featuresAsString);
    buffer.write('''</div>''');
  }
  buffer.writeln();

  return buffer.toString();
}

String _renderProperty_partial_documentation_5(_i9.Field context1) {
  final buffer = StringBuffer();
  if (context1.hasDocumentation == true) {
    buffer.writeln();
    buffer.write('''
<section class="desc markdown">
  ''');
    buffer.write(context1.documentationAsHtml);
    buffer.writeln();
    buffer.write('''
</section>''');
  }
  buffer.writeln();

  return buffer.toString();
}

String _renderProperty_partial_source_code_6(_i9.Field context1) {
  final buffer = StringBuffer();
  if (context1.hasSourceCode == true) {
    buffer.writeln();
    buffer.write('''
<section class="summary source-code" id="source">
  <h2><span>Implementation</span></h2>
  <pre class="language-dart"><code class="language-dart">''');
    buffer.write(context1.sourceCode);
    buffer.write('''</code></pre>
</section>''');
  }
  buffer.writeln();

  return buffer.toString();
}

String _renderProperty_partial_accessor_getter_7(_i9.Field context1) {
  final buffer = StringBuffer();
  var context3 = context1.getter;
  if (context3 != null) {
    buffer.writeln();
    buffer.write('''
<section id="getter">

<section class="multi-line-signature">
  <span class="returntype">''');
    buffer.write(context3.modelType.returnType.linkedName);
    buffer.write('''</span>
  ''');
    buffer.write(
        __renderProperty_partial_accessor_getter_7_partial_name_summary_0(
            context3));
    buffer.write('\n  ');
    buffer.write(__renderProperty_partial_accessor_getter_7_partial_features_1(
        context3));
    buffer.writeln();
    buffer.write('''
</section>

''');
    buffer.write(
        __renderProperty_partial_accessor_getter_7_partial_documentation_2(
            context3));
    buffer.writeln();
    buffer.write(
        __renderProperty_partial_accessor_getter_7_partial_source_code_3(
            context3));
    buffer.writeln();
    buffer.write('''
</section>''');
  }
  buffer.writeln();

  return buffer.toString();
}

String __renderProperty_partial_accessor_getter_7_partial_name_summary_0(
    _i16.ContainerAccessor context2) {
  final buffer = StringBuffer();
  if (context2.isConst == true) {
    buffer.write('''const ''');
  }
  buffer.write('''<span class="name ''');
  if (context2.isDeprecated == true) {
    buffer.write('''deprecated''');
  }
  buffer.write('''">''');
  buffer.writeEscaped(context2.name);
  buffer.write('''</span>''');

  return buffer.toString();
}

String __renderProperty_partial_accessor_getter_7_partial_features_1(
    _i16.ContainerAccessor context2) {
  final buffer = StringBuffer();
  if (context2.hasFeatures == true) {
    buffer.write('''<div class="features">''');
    buffer.write(context2.featuresAsString);
    buffer.write('''</div>''');
  }
  buffer.writeln();

  return buffer.toString();
}

String __renderProperty_partial_accessor_getter_7_partial_documentation_2(
    _i16.ContainerAccessor context2) {
  final buffer = StringBuffer();
  if (context2.hasDocumentation == true) {
    buffer.writeln();
    buffer.write('''
<section class="desc markdown">
  ''');
    buffer.write(context2.documentationAsHtml);
    buffer.writeln();
    buffer.write('''
</section>''');
  }
  buffer.writeln();

  return buffer.toString();
}

String __renderProperty_partial_accessor_getter_7_partial_source_code_3(
    _i16.ContainerAccessor context2) {
  final buffer = StringBuffer();
  if (context2.hasSourceCode == true) {
    buffer.writeln();
    buffer.write('''
<section class="summary source-code" id="source">
  <h2><span>Implementation</span></h2>
  <pre class="language-dart"><code class="language-dart">''');
    buffer.write(context2.sourceCode);
    buffer.write('''</code></pre>
</section>''');
  }
  buffer.writeln();

  return buffer.toString();
}

String _renderProperty_partial_accessor_setter_8(_i9.Field context1) {
  final buffer = StringBuffer();
  var context3 = context1.setter;
  if (context3 != null) {
    buffer.writeln();
    buffer.write('''
<section id="setter">

<section class="multi-line-signature">
  <span class="returntype">void</span>
  ''');
    buffer.write(
        __renderProperty_partial_accessor_setter_8_partial_name_summary_0(
            context3));
    buffer.write('''<span class="signature">(<wbr>''');
    buffer.write(context3.linkedParamsNoMetadata);
    buffer.write(''')</span>
  ''');
    buffer.write(__renderProperty_partial_accessor_setter_8_partial_features_1(
        context3));
    buffer.writeln();
    buffer.write('''
</section>

''');
    buffer.write(
        __renderProperty_partial_accessor_setter_8_partial_documentation_2(
            context3));
    buffer.writeln();
    buffer.write(
        __renderProperty_partial_accessor_setter_8_partial_source_code_3(
            context3));
    buffer.writeln();
    buffer.write('''
</section>''');
  }
  buffer.writeln();

  return buffer.toString();
}

String __renderProperty_partial_accessor_setter_8_partial_name_summary_0(
    _i16.ContainerAccessor context2) {
  final buffer = StringBuffer();
  if (context2.isConst == true) {
    buffer.write('''const ''');
  }
  buffer.write('''<span class="name ''');
  if (context2.isDeprecated == true) {
    buffer.write('''deprecated''');
  }
  buffer.write('''">''');
  buffer.writeEscaped(context2.name);
  buffer.write('''</span>''');

  return buffer.toString();
}

String __renderProperty_partial_accessor_setter_8_partial_features_1(
    _i16.ContainerAccessor context2) {
  final buffer = StringBuffer();
  if (context2.hasFeatures == true) {
    buffer.write('''<div class="features">''');
    buffer.write(context2.featuresAsString);
    buffer.write('''</div>''');
  }
  buffer.writeln();

  return buffer.toString();
}

String __renderProperty_partial_accessor_setter_8_partial_documentation_2(
    _i16.ContainerAccessor context2) {
  final buffer = StringBuffer();
  if (context2.hasDocumentation == true) {
    buffer.writeln();
    buffer.write('''
<section class="desc markdown">
  ''');
    buffer.write(context2.documentationAsHtml);
    buffer.writeln();
    buffer.write('''
</section>''');
  }
  buffer.writeln();

  return buffer.toString();
}

String __renderProperty_partial_accessor_setter_8_partial_source_code_3(
    _i16.ContainerAccessor context2) {
  final buffer = StringBuffer();
  if (context2.hasSourceCode == true) {
    buffer.writeln();
    buffer.write('''
<section class="summary source-code" id="source">
  <h2><span>Implementation</span></h2>
  <pre class="language-dart"><code class="language-dart">''');
    buffer.write(context2.sourceCode);
    buffer.write('''</code></pre>
</section>''');
  }
  buffer.writeln();

  return buffer.toString();
}

String _renderProperty_partial_search_sidebar_9(
    _i1.PropertyTemplateData context0) {
  final buffer = StringBuffer();
  buffer.write('''<header id="header-search-sidebar" class="hidden-l">
  <form class="search-sidebar" role="search">
    <input type="text" id="search-sidebar" autocomplete="off" disabled class="form-control typeahead" placeholder="Loading search...">
  </form>
</header>

<ol class="breadcrumbs gt-separated dark hidden-l" id="sidebar-nav">''');
  var context5 = context0.navLinks;
  for (var context6 in context5) {
    buffer.writeln();
    buffer.write('''
  <li><a href="''');
    buffer.write(context6.href);
    buffer.write('''">''');
    buffer.writeEscaped(context6.name);
    buffer.write('''</a></li>''');
  }
  var context7 = context0.navLinksWithGenerics;
  for (var context8 in context7) {
    buffer.writeln();
    buffer.write('''
  <li><a href="''');
    buffer.write(context8.href);
    buffer.write('''">''');
    buffer.writeEscaped(context8.name);
    if (context8.hasGenericParameters == true) {
      buffer.write('''<span class="signature">''');
      buffer.write(context8.genericParameters);
      buffer.write('''</span>''');
    }
    buffer.write('''</a></li>''');
  }
  if (context0.hasHomepage != true) {
    buffer.writeln();
    buffer.write('''
  <li class="self-crumb">''');
    buffer.write(context0.layoutTitle);
    buffer.write('''</li>''');
  }
  if (context0.hasHomepage == true) {
    buffer.writeln();
    buffer.write('''
  <li><a href="''');
    buffer.write(context0.homepage);
    buffer.write('''">''');
    buffer.write(context0.layoutTitle);
    buffer.write('''</a></li>''');
  }
  buffer.writeln();
  buffer.write('''
</ol>

''');

  return buffer.toString();
}

String _renderProperty_partial_footer_10(_i1.PropertyTemplateData context0) {
  final buffer = StringBuffer();
  buffer.write('''</main>

<footer>
  <span class="no-break">
    ''');
  buffer.writeEscaped(context0.defaultPackage.name);
  if (context0.hasFooterVersion == true) {
    buffer.write('\n      ');
    buffer.writeEscaped(context0.defaultPackage.version);
  }
  buffer.writeln();
  buffer.write('''
  </span>

  ''');
  buffer.write(context0.customInnerFooter);
  buffer.writeln();
  buffer.write('''
</footer>

''');
  buffer.writeln();
  buffer.writeln();
  buffer.write('''
<script src="''');
  if (context0.useBaseHref != true) {
    buffer.write('''%%__HTMLBASE_dartdoc_internal__%%''');
  }
  buffer.write('''static-assets/highlight.pack.js?v1"></script>
<script src="''');
  if (context0.useBaseHref != true) {
    buffer.write('''%%__HTMLBASE_dartdoc_internal__%%''');
  }
  buffer.write('''static-assets/script.js?v1"></script>

''');
  buffer.write(context0.customFooter);
  buffer.writeln();
  buffer.write('''

</body>

</html>
''');

  return buffer.toString();
}

String renderSidebarForContainer<T extends _i17.Documentable>(
    _i1.TemplateDataWithContainer<T> context0) {
  final buffer = StringBuffer();
  buffer.write('''<ol>''');
  var context1 = context0.container;
  buffer.writeln();
  if (context1.isClass == true) {
    if (context1.hasPublicConstructors == true) {
      buffer.writeln();
      buffer.write('''
    <li class="section-title"><a href="''');
      buffer.write(context1.href);
      buffer.write('''#constructors">Constructors</a></li>''');
      var context2 = context1.publicConstructorsSorted;
      for (var context3 in context2) {
        buffer.writeln();
        buffer.write('''
    <li><a''');
        if (context3.isDeprecated == true) {
          buffer.write(''' class="deprecated"''');
        }
        buffer.write(''' href="''');
        buffer.write(context3.href);
        buffer.write('''">''');
        buffer.writeEscaped(context3.shortName);
        buffer.write('''</a></li>''');
      }
    }
  }
  buffer.writeln();
  if (context1.isEnum == true) {
    if (context1.hasPublicConstantFields == true) {
      buffer.writeln();
      buffer.write('''
    <li class="section-title"><a href="''');
      buffer.write(context1.href);
      buffer.write('''#constants">Constants</a></li>''');
      var context4 = context1.publicConstantFieldsSorted;
      for (var context5 in context4) {
        buffer.writeln();
        buffer.write('''
    <li>''');
        buffer.write(context5.linkedName);
        buffer.write('''</li>''');
      }
    }
  }
  buffer.writeln();
  if (context1.isClassOrEnum == true) {
    if (context1.hasPublicInstanceFields == true) {
      buffer.writeln();
      buffer.write('''
    <li class="section-title''');
      if (context1.publicInheritedInstanceFields == true) {
        buffer.write(''' inherited''');
      }
      buffer.write('''">
      <a href="''');
      buffer.write(context1.href);
      buffer.write('''#instance-properties">Properties</a>
    </li>''');
      var context6 = context1.publicInstanceFieldsSorted;
      for (var context7 in context6) {
        buffer.writeln();
        buffer.write('''
    <li''');
        if (context7.isInherited == true) {
          buffer.write(''' class="inherited"''');
        }
        buffer.write('''>''');
        buffer.write(context7.linkedName);
        buffer.write('''</li>''');
      }
    }
    buffer.writeln();
    if (context1.hasPublicInstanceMethods == true) {
      buffer.writeln();
      buffer.write('''
    <li class="section-title''');
      if (context1.publicInheritedInstanceMethods == true) {
        buffer.write(''' inherited''');
      }
      buffer.write('''"><a href="''');
      buffer.write(context1.href);
      buffer.write('''#instance-methods">Methods</a></li>''');
      var context8 = context1.publicInstanceMethodsSorted;
      for (var context9 in context8) {
        buffer.writeln();
        buffer.write('''
    <li''');
        if (context9.isInherited == true) {
          buffer.write(''' class="inherited"''');
        }
        buffer.write('''>''');
        buffer.write(context9.linkedName);
        buffer.write('''</li>''');
      }
    }
    buffer.writeln();
    if (context1.hasPublicInstanceOperators == true) {
      buffer.writeln();
      buffer.write('''
    <li class="section-title''');
      if (context1.publicInheritedInstanceOperators == true) {
        buffer.write(''' inherited''');
      }
      buffer.write('''"><a href="''');
      buffer.write(context1.href);
      buffer.write('''#operators">Operators</a></li>''');
      var context10 = context1.publicInstanceOperatorsSorted;
      for (var context11 in context10) {
        buffer.writeln();
        buffer.write('''
    <li''');
        if (context11.isInherited == true) {
          buffer.write(''' class="inherited"''');
        }
        buffer.write('''>''');
        buffer.write(context11.linkedName);
        buffer.write('''</li>''');
      }
    }
  }
  buffer.writeln();
  if (context1.isExtension == true) {
    if (context1.hasPublicInstanceFields == true) {
      buffer.writeln();
      buffer.write('''
    <li class="section-title"> <a href="''');
      buffer.write(context1.href);
      buffer.write('''#instance-properties">Properties</a>
    </li>''');
      var context12 = context1.publicInstanceFieldsSorted;
      for (var context13 in context12) {
        buffer.writeln();
        buffer.write('''
    <li>''');
        buffer.write(context13.linkedName);
        buffer.write('''</li>''');
      }
    }
    buffer.writeln();
    if (context1.hasPublicInstanceMethods == true) {
      buffer.writeln();
      buffer.write('''
    <li class="section-title"><a href="''');
      buffer.write(context1.href);
      buffer.write('''#instance-methods">Methods</a></li>''');
      var context14 = context1.publicInstanceMethodsSorted;
      for (var context15 in context14) {
        buffer.writeln();
        buffer.write('''
    <li>''');
        buffer.write(context15.linkedName);
        buffer.write('''</li>''');
      }
    }
    buffer.writeln();
    if (context1.hasPublicInstanceOperators == true) {
      buffer.writeln();
      buffer.write('''
    <li class="section-title"><a href="''');
      buffer.write(context1.href);
      buffer.write('''#operators">Operators</a></li>''');
      var context16 = context1.publicInstanceOperatorsSorted;
      for (var context17 in context16) {
        buffer.writeln();
        buffer.write('''
    <li>''');
        buffer.write(context17.linkedName);
        buffer.write('''</li>''');
      }
    }
  }
  buffer.writeln();
  if (context1.isClassOrExtension == true) {
    if (context1.hasPublicVariableStaticFields == true) {
      buffer.writeln();
      buffer.write('''
    <li class="section-title"><a href="''');
      buffer.write(context1.href);
      buffer.write('''#static-properties">Static properties</a></li>''');
      var context18 = context1.publicVariableStaticFieldsSorted;
      for (var context19 in context18) {
        buffer.writeln();
        buffer.write('''
    <li>''');
        buffer.write(context19.linkedName);
        buffer.write('''</li>''');
      }
    }
    buffer.writeln();
    if (context1.hasPublicStaticMethods == true) {
      buffer.writeln();
      buffer.write('''
    <li class="section-title"><a href="''');
      buffer.write(context1.href);
      buffer.write('''#static-methods">Static methods</a></li>''');
      var context20 = context1.publicStaticMethodsSorted;
      for (var context21 in context20) {
        buffer.writeln();
        buffer.write('''
    <li>''');
        buffer.write(context21.linkedName);
        buffer.write('''</li>''');
      }
    }
    buffer.writeln();
    if (context1.hasPublicConstantFields == true) {
      buffer.writeln();
      buffer.write('''
    <li class="section-title"><a href="''');
      buffer.write(context1.href);
      buffer.write('''#constants">Constants</a></li>''');
      var context22 = context1.publicConstantFieldsSorted;
      for (var context23 in context22) {
        buffer.writeln();
        buffer.write('''
    <li>''');
        buffer.write(context23.linkedName);
        buffer.write('''</li>''');
      }
    }
  }
  buffer.writeln();
  buffer.write('''
</ol>
''');

  return buffer.toString();
}

String renderSidebarForLibrary<T extends _i17.Documentable>(
    _i1.TemplateDataWithLibrary<T> context0) {
  final buffer = StringBuffer();
  buffer.write('''<ol>''');
  var context1 = context0.library;
  if (context1.hasPublicClasses == true) {
    buffer.writeln();
    buffer.write('''
  <li class="section-title"><a href="''');
    buffer.write(context1.href);
    buffer.write('''#classes">Classes</a></li>''');
    var context2 = context1.publicClassesSorted;
    for (var context3 in context2) {
      buffer.writeln();
      buffer.write('''
  <li>''');
      buffer.write(context3.linkedName);
      buffer.write('''</li>''');
    }
  }
  buffer.writeln();
  if (context1.hasPublicExtensions == true) {
    buffer.writeln();
    buffer.write('''
  <li class="section-title"><a href="''');
    buffer.write(context1.href);
    buffer.write('''#extensions">Extensions</a></li>''');
    var context4 = context1.publicExtensionsSorted;
    for (var context5 in context4) {
      buffer.writeln();
      buffer.write('''
  <li>''');
      buffer.write(context5.linkedName);
      buffer.write('''</li>''');
    }
  }
  buffer.writeln();
  if (context1.hasPublicMixins == true) {
    buffer.writeln();
    buffer.write('''
  <li class="section-title"><a href="''');
    buffer.write(context1.href);
    buffer.write('''#mixins">Mixins</a></li>''');
    var context6 = context1.publicMixinsSorted;
    for (var context7 in context6) {
      buffer.writeln();
      buffer.write('''
  <li>''');
      buffer.write(context7.linkedName);
      buffer.write('''</li>''');
    }
  }
  buffer.writeln();
  if (context1.hasPublicConstants == true) {
    buffer.writeln();
    buffer.write('''
  <li class="section-title"><a href="''');
    buffer.write(context1.href);
    buffer.write('''#constants">Constants</a></li>''');
    var context8 = context1.publicConstantsSorted;
    for (var context9 in context8) {
      buffer.writeln();
      buffer.write('''
  <li>''');
      buffer.write(context9.linkedName);
      buffer.write('''</li>''');
    }
  }
  buffer.writeln();
  if (context1.hasPublicProperties == true) {
    buffer.writeln();
    buffer.write('''
  <li class="section-title"><a href="''');
    buffer.write(context1.href);
    buffer.write('''#properties">Properties</a></li>''');
    var context10 = context1.publicPropertiesSorted;
    for (var context11 in context10) {
      buffer.writeln();
      buffer.write('''
  <li>''');
      buffer.write(context11.linkedName);
      buffer.write('''</li>''');
    }
  }
  buffer.writeln();
  if (context1.hasPublicFunctions == true) {
    buffer.writeln();
    buffer.write('''
  <li class="section-title"><a href="''');
    buffer.write(context1.href);
    buffer.write('''#functions">Functions</a></li>''');
    var context12 = context1.publicFunctionsSorted;
    for (var context13 in context12) {
      buffer.writeln();
      buffer.write('''
  <li>''');
      buffer.write(context13.linkedName);
      buffer.write('''</li>''');
    }
  }
  buffer.writeln();
  if (context1.hasPublicEnums == true) {
    buffer.writeln();
    buffer.write('''
  <li class="section-title"><a href="''');
    buffer.write(context1.href);
    buffer.write('''#enums">Enums</a></li>''');
    var context14 = context1.publicEnumsSorted;
    for (var context15 in context14) {
      buffer.writeln();
      buffer.write('''
  <li>''');
      buffer.write(context15.linkedName);
      buffer.write('''</li>''');
    }
  }
  buffer.writeln();
  if (context1.hasPublicTypedefs == true) {
    buffer.writeln();
    buffer.write('''
  <li class="section-title"><a href="''');
    buffer.write(context1.href);
    buffer.write('''#typedefs">Typedefs</a></li>''');
    var context16 = context1.publicTypedefsSorted;
    for (var context17 in context16) {
      buffer.writeln();
      buffer.write('''
  <li>''');
      buffer.write(context17.linkedName);
      buffer.write('''</li>''');
    }
  }
  buffer.writeln();
  if (context1.hasPublicExceptions == true) {
    buffer.writeln();
    buffer.write('''
  <li class="section-title"><a href="''');
    buffer.write(context1.href);
    buffer.write('''#exceptions">Exceptions</a></li>''');
    var context18 = context1.publicExceptionsSorted;
    for (var context19 in context18) {
      buffer.writeln();
      buffer.write('''
  <li>''');
      buffer.write(context19.linkedName);
      buffer.write('''</li>''');
    }
  }
  buffer.writeln();
  buffer.write('''
</ol>
''');

  return buffer.toString();
}

String renderTopLevelProperty(_i1.TopLevelPropertyTemplateData context0) {
  final buffer = StringBuffer();
  buffer.write(_renderTopLevelProperty_partial_head_0(context0));
  buffer.writeln();
  buffer.write('''

  <div id="dartdoc-main-content" class="main-content">''');
  var context1 = context0.self;
  buffer.writeln();
  buffer.write('''
      <div>''');
  buffer.write(_renderTopLevelProperty_partial_source_link_1(context1));
  buffer.write('''<h1><span class="kind-top-level-property">''');
  buffer.write(context1.name);
  buffer.write('''</span> ''');
  buffer.writeEscaped(context1.kind);
  buffer.write(' ');
  buffer.write(_renderTopLevelProperty_partial_feature_set_2(context1));
  buffer.write(' ');
  buffer.write(_renderTopLevelProperty_partial_categorization_3(context1));
  buffer.write('''</h1></div>
''');
  if (context1.hasNoGetterSetter == true) {
    buffer.writeln();
    buffer.write('''
        <section class="multi-line-signature">
          ''');
    buffer.write(context1.modelType.linkedName);
    buffer.write('\n          ');
    buffer.write(_renderTopLevelProperty_partial_name_summary_4(context1));
    buffer.write('\n          ');
    buffer.write(_renderTopLevelProperty_partial_features_5(context1));
    buffer.writeln();
    buffer.write('''
        </section>
        ''');
    buffer.write(_renderTopLevelProperty_partial_documentation_6(context1));
    buffer.write('\n        ');
    buffer.write(_renderTopLevelProperty_partial_source_code_7(context1));
  }
  buffer.writeln();
  if (context1.hasExplicitGetter == true) {
    buffer.write('\n        ');
    buffer.write(_renderTopLevelProperty_partial_accessor_getter_8(context1));
  }
  buffer.writeln();
  if (context1.hasExplicitSetter == true) {
    buffer.write('\n        ');
    buffer.write(_renderTopLevelProperty_partial_accessor_setter_9(context1));
  }
  buffer.writeln();
  buffer.write('''
  </div> <!-- /.main-content -->

  <div id="dartdoc-sidebar-left" class="sidebar sidebar-offcanvas-left">
    ''');
  buffer.write(_renderTopLevelProperty_partial_search_sidebar_10(context0));
  buffer.writeln();
  buffer.write('''
    <h5>''');
  buffer.writeEscaped(context0.parent!.name);
  buffer.write(' ');
  buffer.writeEscaped(context0.parent!.kind);
  buffer.write('''</h5>
    ''');
  buffer.write(context0.sidebarForLibrary);
  buffer.writeln();
  buffer.write('''
  </div><!--/.sidebar-offcanvas-left-->

  <div id="dartdoc-sidebar-right" class="sidebar sidebar-offcanvas-right">
  </div><!--/.sidebar-offcanvas-->

''');
  buffer.write(_renderTopLevelProperty_partial_footer_11(context0));
  buffer.writeln();

  return buffer.toString();
}

String _renderTopLevelProperty_partial_head_0(
    _i1.TopLevelPropertyTemplateData context0) {
  final buffer = StringBuffer();
  buffer.write('''<!DOCTYPE html>
<html lang="en">
<head>
  <meta charset="utf-8">
  <meta http-equiv="X-UA-Compatible" content="IE=edge">
  <meta name="viewport" content="width=device-width, height=device-height, initial-scale=1, user-scalable=no">''');
  if (context0.includeVersion == true) {
    buffer.writeln();
    buffer.write('''
  <meta name="generator" content="made with love by dartdoc ''');
    buffer.writeEscaped(context0.version);
    buffer.write('''">''');
  }
  buffer.writeln();
  buffer.write('''
  <meta name="description" content="''');
  buffer.writeEscaped(context0.metaDescription);
  buffer.write('''">
  <title>''');
  buffer.writeEscaped(context0.title);
  buffer.write('''</title>''');
  var context7 = context0.relCanonicalPrefix;
  if (context7 != null) {
    buffer.writeln();
    buffer.write('''
  <link rel="canonical" href="''');
    buffer.write(context0.relCanonicalPrefix);
    buffer.write('''/''');
    buffer.write(context0.bareHref);
    buffer.write('''">''');
  }
  buffer.writeln();
  if (context0.useBaseHref == true) {
    var context8 = context0.htmlBase;
    buffer.writeln();
    buffer.write('''
  <!-- required because all the links are pseudo-absolute -->
  <base href="''');
    buffer.write(context0.htmlBase);
    buffer.write('''">''');
  }
  buffer.write('\n\n  ');
  buffer.writeln();
  buffer.write('''
  <link rel="preconnect" href="https://fonts.gstatic.com">
  <link href="https://fonts.googleapis.com/css2?family=Roboto+Mono:ital,wght@0,300;0,400;0,500;0,700;1,400&display=swap" rel="stylesheet">
  <link href="https://fonts.googleapis.com/icon?family=Material+Icons" rel="stylesheet">
  ''');
  buffer.writeln();
  buffer.write('''
  <link rel="stylesheet" href="''');
  if (context0.useBaseHref != true) {
    buffer.write('''%%__HTMLBASE_dartdoc_internal__%%''');
  }
  buffer.write('''static-assets/github.css?v1">
  <link rel="stylesheet" href="''');
  if (context0.useBaseHref != true) {
    buffer.write('''%%__HTMLBASE_dartdoc_internal__%%''');
  }
  buffer.write('''static-assets/styles.css?v1">
  <link rel="icon" href="''');
  if (context0.useBaseHref != true) {
    buffer.write('''%%__HTMLBASE_dartdoc_internal__%%''');
  }
  buffer.write('''static-assets/favicon.png?v1">

  ''');
  buffer.write(context0.customHeader);
  buffer.writeln();
  buffer.write('''
</head>

''');
  buffer.writeln();
  buffer.write('''
<body data-base-href="''');
  buffer.write(context0.htmlBase);
  buffer.write('''"
      data-using-base-href="''');
  buffer.write(context0.useBaseHref.toString());
  buffer.write('''">

<div id="overlay-under-drawer"></div>

<header id="title">
  <button id="sidenav-left-toggle" type="button">&nbsp;</button>
  <ol class="breadcrumbs gt-separated dark hidden-xs">''');
  var context9 = context0.navLinks;
  for (var context10 in context9) {
    buffer.writeln();
    buffer.write('''
    <li><a href="''');
    buffer.write(context10.href);
    buffer.write('''">''');
    buffer.writeEscaped(context10.name);
    buffer.write('''</a></li>''');
  }
  var context11 = context0.navLinksWithGenerics;
  for (var context12 in context11) {
    buffer.writeln();
    buffer.write('''
    <li><a href="''');
    buffer.write(context12.href);
    buffer.write('''">''');
    buffer.writeEscaped(context12.name);
    if (context12.hasGenericParameters == true) {
      buffer.write('''<span class="signature">''');
      buffer.write(context12.genericParameters);
      buffer.write('''</span>''');
    }
    buffer.write('''</a></li>''');
  }
  if (context0.hasHomepage != true) {
    buffer.writeln();
    buffer.write('''
    <li class="self-crumb">''');
    buffer.write(context0.layoutTitle);
    buffer.write('''</li>''');
  }
  if (context0.hasHomepage == true) {
    buffer.writeln();
    buffer.write('''
    <li><a href="''');
    buffer.write(context0.homepage);
    buffer.write('''">''');
    buffer.write(context0.layoutTitle);
    buffer.write('''</a></li>''');
  }
  buffer.writeln();
  buffer.write('''
  </ol>
  <div class="self-name">''');
  buffer.writeEscaped(context0.self.name);
  buffer.write('''</div>
  <form class="search navbar-right" role="search">
    <input type="text" id="search-box" autocomplete="off" disabled class="form-control typeahead" placeholder="Loading search...">
  </form>
</header>

<main>
''');

  return buffer.toString();
}

String _renderTopLevelProperty_partial_source_link_1(
    _i5.TopLevelVariable context1) {
  final buffer = StringBuffer();
  if (context1.hasSourceHref == true) {
    buffer.writeln();
    buffer.write('''
  <div id="external-links" class="btn-group"><a title="View source code" class="source-link" href="''');
    buffer.write(context1.sourceHref);
    buffer.write('''"><i class="material-icons">description</i></a></div>''');
  }
  buffer.writeln();

  return buffer.toString();
}

String _renderTopLevelProperty_partial_feature_set_2(
    _i5.TopLevelVariable context1) {
  final buffer = StringBuffer();
  if (context1.hasFeatureSet == true) {
    var context4 = context1.displayedLanguageFeatures;
    for (var context5 in context4) {
      buffer.write('\n    ');
      buffer.write(context5.featureLabel);
    }
  }
  buffer.writeln();

  return buffer.toString();
}

String _renderTopLevelProperty_partial_categorization_3(
    _i5.TopLevelVariable context1) {
  final buffer = StringBuffer();
  if (context1.hasCategoryNames == true) {
    var context4 = context1.displayedCategories;
    for (var context5 in context4) {
      buffer.write('\n    ');
      buffer.write(context5.categoryLabel);
    }
  }
  buffer.writeln();

  return buffer.toString();
}

String _renderTopLevelProperty_partial_name_summary_4(
    _i5.TopLevelVariable context1) {
  final buffer = StringBuffer();
  if (context1.isConst == true) {
    buffer.write('''const ''');
  }
  buffer.write('''<span class="name ''');
  if (context1.isDeprecated == true) {
    buffer.write('''deprecated''');
  }
  buffer.write('''">''');
  buffer.writeEscaped(context1.name);
  buffer.write('''</span>''');

  return buffer.toString();
}

String _renderTopLevelProperty_partial_features_5(
    _i5.TopLevelVariable context1) {
  final buffer = StringBuffer();
  if (context1.hasFeatures == true) {
    buffer.write('''<div class="features">''');
    buffer.write(context1.featuresAsString);
    buffer.write('''</div>''');
  }
  buffer.writeln();

  return buffer.toString();
}

String _renderTopLevelProperty_partial_documentation_6(
    _i5.TopLevelVariable context1) {
  final buffer = StringBuffer();
  if (context1.hasDocumentation == true) {
    buffer.writeln();
    buffer.write('''
<section class="desc markdown">
  ''');
    buffer.write(context1.documentationAsHtml);
    buffer.writeln();
    buffer.write('''
</section>''');
  }
  buffer.writeln();

  return buffer.toString();
}

String _renderTopLevelProperty_partial_source_code_7(
    _i5.TopLevelVariable context1) {
  final buffer = StringBuffer();
  if (context1.hasSourceCode == true) {
    buffer.writeln();
    buffer.write('''
<section class="summary source-code" id="source">
  <h2><span>Implementation</span></h2>
  <pre class="language-dart"><code class="language-dart">''');
    buffer.write(context1.sourceCode);
    buffer.write('''</code></pre>
</section>''');
  }
  buffer.writeln();

  return buffer.toString();
}

String _renderTopLevelProperty_partial_accessor_getter_8(
    _i5.TopLevelVariable context1) {
  final buffer = StringBuffer();
  var context3 = context1.getter;
  if (context3 != null) {
    buffer.writeln();
    buffer.write('''
<section id="getter">

<section class="multi-line-signature">
  <span class="returntype">''');
    buffer.write(context3.modelType.returnType.linkedName);
    buffer.write('''</span>
  ''');
    buffer.write(
        __renderTopLevelProperty_partial_accessor_getter_8_partial_name_summary_0(
            context3));
    buffer.write('\n  ');
    buffer.write(
        __renderTopLevelProperty_partial_accessor_getter_8_partial_features_1(
            context3));
    buffer.writeln();
    buffer.write('''
</section>

''');
    buffer.write(
        __renderTopLevelProperty_partial_accessor_getter_8_partial_documentation_2(
            context3));
    buffer.writeln();
    buffer.write(
        __renderTopLevelProperty_partial_accessor_getter_8_partial_source_code_3(
            context3));
    buffer.writeln();
    buffer.write('''
</section>''');
  }
  buffer.writeln();

  return buffer.toString();
}

String
    __renderTopLevelProperty_partial_accessor_getter_8_partial_name_summary_0(
        _i16.Accessor context2) {
  final buffer = StringBuffer();
  if (context2.isConst == true) {
    buffer.write('''const ''');
  }
  buffer.write('''<span class="name ''');
  if (context2.isDeprecated == true) {
    buffer.write('''deprecated''');
  }
  buffer.write('''">''');
  buffer.writeEscaped(context2.name);
  buffer.write('''</span>''');

  return buffer.toString();
}

String __renderTopLevelProperty_partial_accessor_getter_8_partial_features_1(
    _i16.Accessor context2) {
  final buffer = StringBuffer();
  if (context2.hasFeatures == true) {
    buffer.write('''<div class="features">''');
    buffer.write(context2.featuresAsString);
    buffer.write('''</div>''');
  }
  buffer.writeln();

  return buffer.toString();
}

String
    __renderTopLevelProperty_partial_accessor_getter_8_partial_documentation_2(
        _i16.Accessor context2) {
  final buffer = StringBuffer();
  if (context2.hasDocumentation == true) {
    buffer.writeln();
    buffer.write('''
<section class="desc markdown">
  ''');
    buffer.write(context2.documentationAsHtml);
    buffer.writeln();
    buffer.write('''
</section>''');
  }
  buffer.writeln();

  return buffer.toString();
}

String __renderTopLevelProperty_partial_accessor_getter_8_partial_source_code_3(
    _i16.Accessor context2) {
  final buffer = StringBuffer();
  if (context2.hasSourceCode == true) {
    buffer.writeln();
    buffer.write('''
<section class="summary source-code" id="source">
  <h2><span>Implementation</span></h2>
  <pre class="language-dart"><code class="language-dart">''');
    buffer.write(context2.sourceCode);
    buffer.write('''</code></pre>
</section>''');
  }
  buffer.writeln();

  return buffer.toString();
}

String _renderTopLevelProperty_partial_accessor_setter_9(
    _i5.TopLevelVariable context1) {
  final buffer = StringBuffer();
  var context3 = context1.setter;
  if (context3 != null) {
    buffer.writeln();
    buffer.write('''
<section id="setter">

<section class="multi-line-signature">
  <span class="returntype">void</span>
  ''');
    buffer.write(
        __renderTopLevelProperty_partial_accessor_setter_9_partial_name_summary_0(
            context3));
    buffer.write('''<span class="signature">(<wbr>''');
    buffer.write(context3.linkedParamsNoMetadata);
    buffer.write(''')</span>
  ''');
    buffer.write(
        __renderTopLevelProperty_partial_accessor_setter_9_partial_features_1(
            context3));
    buffer.writeln();
    buffer.write('''
</section>

''');
    buffer.write(
        __renderTopLevelProperty_partial_accessor_setter_9_partial_documentation_2(
            context3));
    buffer.writeln();
    buffer.write(
        __renderTopLevelProperty_partial_accessor_setter_9_partial_source_code_3(
            context3));
    buffer.writeln();
    buffer.write('''
</section>''');
  }
  buffer.writeln();

  return buffer.toString();
}

String
    __renderTopLevelProperty_partial_accessor_setter_9_partial_name_summary_0(
        _i16.Accessor context2) {
  final buffer = StringBuffer();
  if (context2.isConst == true) {
    buffer.write('''const ''');
  }
  buffer.write('''<span class="name ''');
  if (context2.isDeprecated == true) {
    buffer.write('''deprecated''');
  }
  buffer.write('''">''');
  buffer.writeEscaped(context2.name);
  buffer.write('''</span>''');

  return buffer.toString();
}

String __renderTopLevelProperty_partial_accessor_setter_9_partial_features_1(
    _i16.Accessor context2) {
  final buffer = StringBuffer();
  if (context2.hasFeatures == true) {
    buffer.write('''<div class="features">''');
    buffer.write(context2.featuresAsString);
    buffer.write('''</div>''');
  }
  buffer.writeln();

  return buffer.toString();
}

String
    __renderTopLevelProperty_partial_accessor_setter_9_partial_documentation_2(
        _i16.Accessor context2) {
  final buffer = StringBuffer();
  if (context2.hasDocumentation == true) {
    buffer.writeln();
    buffer.write('''
<section class="desc markdown">
  ''');
    buffer.write(context2.documentationAsHtml);
    buffer.writeln();
    buffer.write('''
</section>''');
  }
  buffer.writeln();

  return buffer.toString();
}

String __renderTopLevelProperty_partial_accessor_setter_9_partial_source_code_3(
    _i16.Accessor context2) {
  final buffer = StringBuffer();
  if (context2.hasSourceCode == true) {
    buffer.writeln();
    buffer.write('''
<section class="summary source-code" id="source">
  <h2><span>Implementation</span></h2>
  <pre class="language-dart"><code class="language-dart">''');
    buffer.write(context2.sourceCode);
    buffer.write('''</code></pre>
</section>''');
  }
  buffer.writeln();

  return buffer.toString();
}

String _renderTopLevelProperty_partial_search_sidebar_10(
    _i1.TopLevelPropertyTemplateData context0) {
  final buffer = StringBuffer();
  buffer.write('''<header id="header-search-sidebar" class="hidden-l">
  <form class="search-sidebar" role="search">
    <input type="text" id="search-sidebar" autocomplete="off" disabled class="form-control typeahead" placeholder="Loading search...">
  </form>
</header>

<ol class="breadcrumbs gt-separated dark hidden-l" id="sidebar-nav">''');
  var context5 = context0.navLinks;
  for (var context6 in context5) {
    buffer.writeln();
    buffer.write('''
  <li><a href="''');
    buffer.write(context6.href);
    buffer.write('''">''');
    buffer.writeEscaped(context6.name);
    buffer.write('''</a></li>''');
  }
  var context7 = context0.navLinksWithGenerics;
  for (var context8 in context7) {
    buffer.writeln();
    buffer.write('''
  <li><a href="''');
    buffer.write(context8.href);
    buffer.write('''">''');
    buffer.writeEscaped(context8.name);
    if (context8.hasGenericParameters == true) {
      buffer.write('''<span class="signature">''');
      buffer.write(context8.genericParameters);
      buffer.write('''</span>''');
    }
    buffer.write('''</a></li>''');
  }
  if (context0.hasHomepage != true) {
    buffer.writeln();
    buffer.write('''
  <li class="self-crumb">''');
    buffer.write(context0.layoutTitle);
    buffer.write('''</li>''');
  }
  if (context0.hasHomepage == true) {
    buffer.writeln();
    buffer.write('''
  <li><a href="''');
    buffer.write(context0.homepage);
    buffer.write('''">''');
    buffer.write(context0.layoutTitle);
    buffer.write('''</a></li>''');
  }
  buffer.writeln();
  buffer.write('''
</ol>

''');

  return buffer.toString();
}

String _renderTopLevelProperty_partial_footer_11(
    _i1.TopLevelPropertyTemplateData context0) {
  final buffer = StringBuffer();
  buffer.write('''</main>

<footer>
  <span class="no-break">
    ''');
  buffer.writeEscaped(context0.defaultPackage.name);
  if (context0.hasFooterVersion == true) {
    buffer.write('\n      ');
    buffer.writeEscaped(context0.defaultPackage.version);
  }
  buffer.writeln();
  buffer.write('''
  </span>

  ''');
  buffer.write(context0.customInnerFooter);
  buffer.writeln();
  buffer.write('''
</footer>

''');
  buffer.writeln();
  buffer.writeln();
  buffer.write('''
<script src="''');
  if (context0.useBaseHref != true) {
    buffer.write('''%%__HTMLBASE_dartdoc_internal__%%''');
  }
  buffer.write('''static-assets/highlight.pack.js?v1"></script>
<script src="''');
  if (context0.useBaseHref != true) {
    buffer.write('''%%__HTMLBASE_dartdoc_internal__%%''');
  }
  buffer.write('''static-assets/script.js?v1"></script>

''');
  buffer.write(context0.customFooter);
  buffer.writeln();
  buffer.write('''

</body>

</html>
''');

  return buffer.toString();
}

String renderTypedef(_i1.TypedefTemplateData context0) {
  final buffer = StringBuffer();
  buffer.write(_renderTypedef_partial_head_0(context0));
  buffer.writeln();
  buffer.write('''

  <div id="dartdoc-main-content" class="main-content">''');
  var context1 = context0.self;
  buffer.writeln();
  buffer.write('''
      <div>''');
  buffer.write(_renderTypedef_partial_source_link_1(context1));
  buffer.write('''<h1><span class="kind-typedef">''');
  buffer.write(context1.nameWithGenerics);
  buffer.write('''</span> ''');
  buffer.writeEscaped(context1.kind);
  buffer.write(' ');
  buffer.write(_renderTypedef_partial_feature_set_2(context1));
  buffer.write(' ');
  buffer.write(_renderTypedef_partial_categorization_3(context1));
  buffer.write('''</h1></div>''');
  buffer.writeln();
  buffer.write('''

    <section class="multi-line-signature">''');
  var context2 = context0.typeDef;
  buffer.write('\n        ');
  buffer.write(_renderTypedef_partial_typedef_multiline_4(context2));
  buffer.writeln();
  buffer.write('''
    </section>
''');
  var context3 = context0.typeDef;
  buffer.write('\n    ');
  buffer.write(_renderTypedef_partial_documentation_5(context3));
  buffer.write('\n    ');
  buffer.write(_renderTypedef_partial_source_code_6(context3));
  buffer.writeln();
  buffer.write('''

  </div> <!-- /.main-content -->

  <div id="dartdoc-sidebar-left" class="sidebar sidebar-offcanvas-left">
    ''');
  buffer.write(_renderTypedef_partial_search_sidebar_7(context0));
  buffer.writeln();
  buffer.write('''
    <h5>''');
  buffer.writeEscaped(context0.parent!.name);
  buffer.write(' ');
  buffer.writeEscaped(context0.parent!.kind);
  buffer.write('''</h5>
    ''');
  buffer.write(context0.sidebarForLibrary);
  buffer.writeln();
  buffer.write('''
  </div><!--/.sidebar-offcanvas-left-->

  <div id="dartdoc-sidebar-right" class="sidebar sidebar-offcanvas-right">
  </div><!--/.sidebar-offcanvas-->

''');
  buffer.write(_renderTypedef_partial_footer_8(context0));
  buffer.writeln();

  return buffer.toString();
}

String _renderTypedef_partial_head_0(_i1.TypedefTemplateData context0) {
  final buffer = StringBuffer();
  buffer.write('''<!DOCTYPE html>
<html lang="en">
<head>
  <meta charset="utf-8">
  <meta http-equiv="X-UA-Compatible" content="IE=edge">
  <meta name="viewport" content="width=device-width, height=device-height, initial-scale=1, user-scalable=no">''');
  if (context0.includeVersion == true) {
    buffer.writeln();
    buffer.write('''
  <meta name="generator" content="made with love by dartdoc ''');
    buffer.writeEscaped(context0.version);
    buffer.write('''">''');
  }
  buffer.writeln();
  buffer.write('''
  <meta name="description" content="''');
  buffer.writeEscaped(context0.metaDescription);
  buffer.write('''">
  <title>''');
  buffer.writeEscaped(context0.title);
  buffer.write('''</title>''');
  var context7 = context0.relCanonicalPrefix;
  if (context7 != null) {
    buffer.writeln();
    buffer.write('''
  <link rel="canonical" href="''');
    buffer.write(context0.relCanonicalPrefix);
    buffer.write('''/''');
    buffer.write(context0.bareHref);
    buffer.write('''">''');
  }
  buffer.writeln();
  if (context0.useBaseHref == true) {
    var context8 = context0.htmlBase;
    buffer.writeln();
    buffer.write('''
  <!-- required because all the links are pseudo-absolute -->
  <base href="''');
    buffer.write(context0.htmlBase);
    buffer.write('''">''');
  }
  buffer.write('\n\n  ');
  buffer.writeln();
  buffer.write('''
  <link rel="preconnect" href="https://fonts.gstatic.com">
  <link href="https://fonts.googleapis.com/css2?family=Roboto+Mono:ital,wght@0,300;0,400;0,500;0,700;1,400&display=swap" rel="stylesheet">
  <link href="https://fonts.googleapis.com/icon?family=Material+Icons" rel="stylesheet">
  ''');
  buffer.writeln();
  buffer.write('''
  <link rel="stylesheet" href="''');
  if (context0.useBaseHref != true) {
    buffer.write('''%%__HTMLBASE_dartdoc_internal__%%''');
  }
  buffer.write('''static-assets/github.css?v1">
  <link rel="stylesheet" href="''');
  if (context0.useBaseHref != true) {
    buffer.write('''%%__HTMLBASE_dartdoc_internal__%%''');
  }
  buffer.write('''static-assets/styles.css?v1">
  <link rel="icon" href="''');
  if (context0.useBaseHref != true) {
    buffer.write('''%%__HTMLBASE_dartdoc_internal__%%''');
  }
  buffer.write('''static-assets/favicon.png?v1">

  ''');
  buffer.write(context0.customHeader);
  buffer.writeln();
  buffer.write('''
</head>

''');
  buffer.writeln();
  buffer.write('''
<body data-base-href="''');
  buffer.write(context0.htmlBase);
  buffer.write('''"
      data-using-base-href="''');
  buffer.write(context0.useBaseHref.toString());
  buffer.write('''">

<div id="overlay-under-drawer"></div>

<header id="title">
  <button id="sidenav-left-toggle" type="button">&nbsp;</button>
  <ol class="breadcrumbs gt-separated dark hidden-xs">''');
  var context9 = context0.navLinks;
  for (var context10 in context9) {
    buffer.writeln();
    buffer.write('''
    <li><a href="''');
    buffer.write(context10.href);
    buffer.write('''">''');
    buffer.writeEscaped(context10.name);
    buffer.write('''</a></li>''');
  }
  var context11 = context0.navLinksWithGenerics;
  for (var context12 in context11) {
    buffer.writeln();
    buffer.write('''
    <li><a href="''');
    buffer.write(context12.href);
    buffer.write('''">''');
    buffer.writeEscaped(context12.name);
    if (context12.hasGenericParameters == true) {
      buffer.write('''<span class="signature">''');
      buffer.write(context12.genericParameters);
      buffer.write('''</span>''');
    }
    buffer.write('''</a></li>''');
  }
  if (context0.hasHomepage != true) {
    buffer.writeln();
    buffer.write('''
    <li class="self-crumb">''');
    buffer.write(context0.layoutTitle);
    buffer.write('''</li>''');
  }
  if (context0.hasHomepage == true) {
    buffer.writeln();
    buffer.write('''
    <li><a href="''');
    buffer.write(context0.homepage);
    buffer.write('''">''');
    buffer.write(context0.layoutTitle);
    buffer.write('''</a></li>''');
  }
  buffer.writeln();
  buffer.write('''
  </ol>
  <div class="self-name">''');
  buffer.writeEscaped(context0.self.name);
  buffer.write('''</div>
  <form class="search navbar-right" role="search">
    <input type="text" id="search-box" autocomplete="off" disabled class="form-control typeahead" placeholder="Loading search...">
  </form>
</header>

<main>
''');

  return buffer.toString();
}

String _renderTypedef_partial_source_link_1(_i7.Typedef context1) {
  final buffer = StringBuffer();
  if (context1.hasSourceHref == true) {
    buffer.writeln();
    buffer.write('''
  <div id="external-links" class="btn-group"><a title="View source code" class="source-link" href="''');
    buffer.write(context1.sourceHref);
    buffer.write('''"><i class="material-icons">description</i></a></div>''');
  }
  buffer.writeln();

  return buffer.toString();
}

String _renderTypedef_partial_feature_set_2(_i7.Typedef context1) {
  final buffer = StringBuffer();
  if (context1.hasFeatureSet == true) {
    var context4 = context1.displayedLanguageFeatures;
    for (var context5 in context4) {
      buffer.write('\n    ');
      buffer.write(context5.featureLabel);
    }
  }
  buffer.writeln();

  return buffer.toString();
}

String _renderTypedef_partial_categorization_3(_i7.Typedef context1) {
  final buffer = StringBuffer();
  if (context1.hasCategoryNames == true) {
    var context4 = context1.displayedCategories;
    for (var context5 in context4) {
      buffer.write('\n    ');
      buffer.write(context5.categoryLabel);
    }
  }
  buffer.writeln();

  return buffer.toString();
}

String _renderTypedef_partial_typedef_multiline_4(_i7.Typedef context1) {
  final buffer = StringBuffer();
  if (context1.isCallable == true) {
    var context5 = context1.asCallable;
    if (context5.hasAnnotations == true) {
      buffer.writeln();
      buffer.write('''
    <div>
      <ol class="annotation-list">''');
      var context6 = context5.annotations;
      for (var context7 in context6) {
        buffer.writeln();
        buffer.write('''
      <li>''');
        buffer.write(context7.linkedNameWithParameters);
        buffer.write('''</li>''');
      }
      buffer.writeln();
      buffer.write('''
    </ol>
    </div>''');
    }
    if (context5.isConst == true) {
      buffer.write('''const ''');
    }
    buffer.write('''<span class="name ''');
    if (context5.isDeprecated == true) {
      buffer.write('''deprecated''');
    }
    buffer.write('''">''');
    buffer.writeEscaped(context5.name);
    buffer.write('''</span>''');
    buffer.write(context5.linkedGenericParameters);
    buffer.write(''' =
     <span class="returntype">''');
    buffer.write(context5.modelType.linkedName);
    buffer.write('''</span>''');
  }
  if (context1.isCallable != true) {
    buffer.write('\n  ');
    buffer.write(
        __renderTypedef_partial_typedef_multiline_4_partial_type_multiline_0(
            context1));
  }
  buffer.writeln();

  return buffer.toString();
}

String __renderTypedef_partial_typedef_multiline_4_partial_type_multiline_0(
    _i7.Typedef context1) {
  final buffer = StringBuffer();
  if (context1.hasAnnotations == true) {
    buffer.writeln();
    buffer.write('''
<div>
  <ol class="annotation-list">''');
    var context6 = context1.annotations;
    for (var context7 in context6) {
      buffer.writeln();
      buffer.write('''
    <li>''');
      buffer.write(context7.linkedNameWithParameters);
      buffer.write('''</li>''');
    }
    buffer.writeln();
    buffer.write('''
  </ol>
</div>''');
  }
  buffer.writeln();
  buffer.write(
      ___renderTypedef_partial_typedef_multiline_4_partial_type_multiline_0_partial_name_summary_0(
          context1));
  buffer.write(context1.genericParameters);
  buffer.write(''' = ''');
  buffer.write(context1.modelType.linkedName);
  buffer.write('''</span>
''');

  return buffer.toString();
}

String
    ___renderTypedef_partial_typedef_multiline_4_partial_type_multiline_0_partial_name_summary_0(
        _i7.Typedef context1) {
  final buffer = StringBuffer();
  if (context1.isConst == true) {
    buffer.write('''const ''');
  }
  buffer.write('''<span class="name ''');
  if (context1.isDeprecated == true) {
    buffer.write('''deprecated''');
  }
  buffer.write('''">''');
  buffer.writeEscaped(context1.name);
  buffer.write('''</span>''');

  return buffer.toString();
}

String _renderTypedef_partial_documentation_5(_i7.Typedef context1) {
  final buffer = StringBuffer();
  if (context1.hasDocumentation == true) {
    buffer.writeln();
    buffer.write('''
<section class="desc markdown">
  ''');
    buffer.write(context1.documentationAsHtml);
    buffer.writeln();
    buffer.write('''
</section>''');
  }
  buffer.writeln();

  return buffer.toString();
}

String _renderTypedef_partial_source_code_6(_i7.Typedef context1) {
  final buffer = StringBuffer();
  if (context1.hasSourceCode == true) {
    buffer.writeln();
    buffer.write('''
<section class="summary source-code" id="source">
  <h2><span>Implementation</span></h2>
  <pre class="language-dart"><code class="language-dart">''');
    buffer.write(context1.sourceCode);
    buffer.write('''</code></pre>
</section>''');
  }
  buffer.writeln();

  return buffer.toString();
}

String _renderTypedef_partial_search_sidebar_7(
    _i1.TypedefTemplateData context0) {
  final buffer = StringBuffer();
  buffer.write('''<header id="header-search-sidebar" class="hidden-l">
  <form class="search-sidebar" role="search">
    <input type="text" id="search-sidebar" autocomplete="off" disabled class="form-control typeahead" placeholder="Loading search...">
  </form>
</header>

<ol class="breadcrumbs gt-separated dark hidden-l" id="sidebar-nav">''');
  var context5 = context0.navLinks;
  for (var context6 in context5) {
    buffer.writeln();
    buffer.write('''
  <li><a href="''');
    buffer.write(context6.href);
    buffer.write('''">''');
    buffer.writeEscaped(context6.name);
    buffer.write('''</a></li>''');
  }
  var context7 = context0.navLinksWithGenerics;
  for (var context8 in context7) {
    buffer.writeln();
    buffer.write('''
  <li><a href="''');
    buffer.write(context8.href);
    buffer.write('''">''');
    buffer.writeEscaped(context8.name);
    if (context8.hasGenericParameters == true) {
      buffer.write('''<span class="signature">''');
      buffer.write(context8.genericParameters);
      buffer.write('''</span>''');
    }
    buffer.write('''</a></li>''');
  }
  if (context0.hasHomepage != true) {
    buffer.writeln();
    buffer.write('''
  <li class="self-crumb">''');
    buffer.write(context0.layoutTitle);
    buffer.write('''</li>''');
  }
  if (context0.hasHomepage == true) {
    buffer.writeln();
    buffer.write('''
  <li><a href="''');
    buffer.write(context0.homepage);
    buffer.write('''">''');
    buffer.write(context0.layoutTitle);
    buffer.write('''</a></li>''');
  }
  buffer.writeln();
  buffer.write('''
</ol>

''');

  return buffer.toString();
}

String _renderTypedef_partial_footer_8(_i1.TypedefTemplateData context0) {
  final buffer = StringBuffer();
  buffer.write('''</main>

<footer>
  <span class="no-break">
    ''');
  buffer.writeEscaped(context0.defaultPackage.name);
  if (context0.hasFooterVersion == true) {
    buffer.write('\n      ');
    buffer.writeEscaped(context0.defaultPackage.version);
  }
  buffer.writeln();
  buffer.write('''
  </span>

  ''');
  buffer.write(context0.customInnerFooter);
  buffer.writeln();
  buffer.write('''
</footer>

''');
  buffer.writeln();
  buffer.writeln();
  buffer.write('''
<script src="''');
  if (context0.useBaseHref != true) {
    buffer.write('''%%__HTMLBASE_dartdoc_internal__%%''');
  }
  buffer.write('''static-assets/highlight.pack.js?v1"></script>
<script src="''');
  if (context0.useBaseHref != true) {
    buffer.write('''%%__HTMLBASE_dartdoc_internal__%%''');
  }
  buffer.write('''static-assets/script.js?v1"></script>

''');
  buffer.write(context0.customFooter);
  buffer.writeln();
  buffer.write('''

</body>

</html>
''');

  return buffer.toString();
}

extension on StringBuffer {
  void writeEscaped(String? value) {
    write(_i18.htmlEscape.convert(value ?? ''));
  }
}<|MERGE_RESOLUTION|>--- conflicted
+++ resolved
@@ -1354,15 +1354,8 @@
         </dt>
         <dd>
           ''');
-<<<<<<< HEAD
-      buffer.write(context14.oneLineDoc);
-      if (context14.isConst == true) {
-=======
       buffer.write(context12.oneLineDoc);
-      buffer.write(' ');
-      buffer.write(context12.extendedDocLink);
       if (context12.isConst == true) {
->>>>>>> 50c6df8b
         buffer.writeln();
         buffer.write('''
           <div class="constructor-modifier features">const</div>''');
