--- conflicted
+++ resolved
@@ -876,7 +876,7 @@
     ''');
   buffer.write(_renderExtensionType_partial_constructors_7(context2));
   buffer.writeln();
-  if (context2.hasPublicInstanceFields == true) {
+  if (context2.hasPublicInstanceFields) {
     buffer.writeln();
     buffer.write('''
     <section class="summary offset-anchor" id="instance-properties">
@@ -1194,11 +1194,7 @@
   }
   buffer.writeln();
   var context15 = context0.library;
-<<<<<<< HEAD
-  if (context15.hasPublicConstants) {
-=======
-  if (context15.hasPublicExtensionTypes == true) {
->>>>>>> 4c12f819
+  if (context15.hasPublicExtensionTypes) {
     buffer.writeln();
     buffer.write('''
     <section class="summary offset-anchor" id="extension-types">
@@ -1218,11 +1214,7 @@
   }
   buffer.writeln();
   var context19 = context0.library;
-<<<<<<< HEAD
-  if (context19.hasPublicProperties) {
-=======
-  if (context19.hasPublicConstants == true) {
->>>>>>> 4c12f819
+  if (context19.hasPublicConstants) {
     buffer.writeln();
     buffer.write('''
     <section class="summary offset-anchor" id="constants">
@@ -1242,11 +1234,7 @@
   }
   buffer.writeln();
   var context23 = context0.library;
-<<<<<<< HEAD
-  if (context23.hasPublicFunctions) {
-=======
-  if (context23.hasPublicProperties == true) {
->>>>>>> 4c12f819
+  if (context23.hasPublicProperties) {
     buffer.writeln();
     buffer.write('''
     <section class="summary offset-anchor" id="properties">
@@ -1266,11 +1254,7 @@
   }
   buffer.writeln();
   var context27 = context0.library;
-<<<<<<< HEAD
-  if (context27.hasPublicEnums) {
-=======
-  if (context27.hasPublicFunctions == true) {
->>>>>>> 4c12f819
+  if (context27.hasPublicFunctions) {
     buffer.writeln();
     buffer.write('''
     <section class="summary offset-anchor" id="functions">
@@ -1290,11 +1274,7 @@
   }
   buffer.writeln();
   var context31 = context0.library;
-<<<<<<< HEAD
-  if (context31.hasPublicTypedefs) {
-=======
-  if (context31.hasPublicEnums == true) {
->>>>>>> 4c12f819
+  if (context31.hasPublicEnums) {
     buffer.writeln();
     buffer.write('''
     <section class="summary offset-anchor" id="enums">
@@ -1314,11 +1294,7 @@
   }
   buffer.writeln();
   var context35 = context0.library;
-<<<<<<< HEAD
-  if (context35.hasPublicExceptions) {
-=======
-  if (context35.hasPublicTypedefs == true) {
->>>>>>> 4c12f819
+  if (context35.hasPublicTypedefs) {
     buffer.writeln();
     buffer.write('''
     <section class="summary offset-anchor" id="typedefs">
@@ -1338,7 +1314,7 @@
   }
   buffer.writeln();
   var context39 = context0.library;
-  if (context39.hasPublicExceptions == true) {
+  if (context39.hasPublicExceptions) {
     buffer.writeln();
     buffer.write('''
     <section class="summary offset-anchor" id="exceptions">
@@ -1779,15 +1755,9 @@
       }
     }
   }
-<<<<<<< HEAD
-  buffer.writeln();
+  buffer.write('\n\n    ');
   if (context1.isClassOrEnum) {
     if (context1.hasPublicInstanceFields) {
-=======
-  buffer.write('\n\n    ');
-  if (context1.isClassOrEnum == true) {
-    if (context1.hasPublicInstanceFields == true) {
->>>>>>> 4c12f819
       buffer.writeln();
       buffer.write('''
         <li class="section-title''');
@@ -1861,15 +1831,9 @@
       }
     }
   }
-<<<<<<< HEAD
-  buffer.writeln();
+  buffer.write('\n\n    ');
   if (context1.isExtension) {
     if (context1.hasPublicInstanceFields) {
-=======
-  buffer.write('\n\n    ');
-  if (context1.isExtension == true) {
-    if (context1.hasPublicInstanceFields == true) {
->>>>>>> 4c12f819
       buffer.writeln();
       buffer.write('''
         <li class="section-title"> <a href="''');
@@ -1917,15 +1881,9 @@
       }
     }
   }
-<<<<<<< HEAD
-  buffer.writeln();
-  if (context1.isClassOrEnumOrExtension) {
+  buffer.write('\n\n    ');
+  if (context1.isInterfaceOrExtension) {
     if (context1.hasPublicVariableStaticFields) {
-=======
-  buffer.write('\n\n    ');
-  if (context1.isInterfaceOrExtension == true) {
-    if (context1.hasPublicVariableStaticFields == true) {
->>>>>>> 4c12f819
       buffer.writeln();
       buffer.write('''
         <li class="section-title"><a href="''');
@@ -2002,11 +1960,7 @@
     }
   }
   buffer.writeln();
-<<<<<<< HEAD
-  if (context1.hasPublicExtensions) {
-=======
-  if (context1.hasPublicEnums == true) {
->>>>>>> 4c12f819
+  if (context1.hasPublicEnums) {
     buffer.writeln();
     buffer.write('''
       <li class="section-title"><a href="''');
@@ -2086,11 +2040,7 @@
     }
   }
   buffer.writeln();
-<<<<<<< HEAD
-  if (context1.hasPublicEnums) {
-=======
-  if (context1.hasPublicTypedefs == true) {
->>>>>>> 4c12f819
+  if (context1.hasPublicTypedefs) {
     buffer.writeln();
     buffer.write('''
       <li class="section-title"><a href="''');
@@ -2106,11 +2056,7 @@
     }
   }
   buffer.writeln();
-<<<<<<< HEAD
-  if (context1.hasPublicTypedefs) {
-=======
-  if (context1.hasPublicExceptions == true) {
->>>>>>> 4c12f819
+  if (context1.hasPublicExceptions) {
     buffer.writeln();
     buffer.write('''
       <li class="section-title"><a href="''');
@@ -2126,11 +2072,7 @@
     }
   }
   buffer.writeln();
-<<<<<<< HEAD
-  if (context1.hasPublicExceptions) {
-=======
-  if (context1.hasPublicExtensions == true) {
->>>>>>> 4c12f819
+  if (context1.hasPublicExtensions) {
     buffer.writeln();
     buffer.write('''
       <li class="section-title"><a href="''');
@@ -2146,7 +2088,7 @@
     }
   }
   buffer.writeln();
-  if (context1.hasPublicExtensionTypes == true) {
+  if (context1.hasPublicExtensionTypes) {
     buffer.writeln();
     buffer.write('''
       <li class="section-title"><a href="''');
@@ -2439,11 +2381,7 @@
   }
   buffer.writeln();
   var context5 = context0.self;
-<<<<<<< HEAD
-  if (context5.hasPublicMixins) {
-=======
-  if (context5.hasPublicClasses == true) {
->>>>>>> 4c12f819
+  if (context5.hasPublicClasses) {
     buffer.writeln();
     buffer.write('''
     <li class="section-title"><a href="''');
@@ -2461,11 +2399,7 @@
   }
   buffer.writeln();
   var context9 = context0.self;
-<<<<<<< HEAD
-  if (context9.hasPublicClasses) {
-=======
-  if (context9.hasPublicEnums == true) {
->>>>>>> 4c12f819
+  if (context9.hasPublicEnums) {
     buffer.writeln();
     buffer.write('''
     <li class="section-title"><a href="''');
@@ -2483,11 +2417,7 @@
   }
   buffer.writeln();
   var context13 = context0.self;
-<<<<<<< HEAD
-  if (context13.hasPublicConstants) {
-=======
-  if (context13.hasPublicMixins == true) {
->>>>>>> 4c12f819
+  if (context13.hasPublicMixins) {
     buffer.writeln();
     buffer.write('''
     <li class="section-title"><a href="''');
@@ -2505,11 +2435,7 @@
   }
   buffer.writeln();
   var context17 = context0.self;
-<<<<<<< HEAD
-  if (context17.hasPublicProperties) {
-=======
-  if (context17.hasPublicConstants == true) {
->>>>>>> 4c12f819
+  if (context17.hasPublicConstants) {
     buffer.writeln();
     buffer.write('''
     <li class="section-title"><a href="''');
@@ -2527,11 +2453,7 @@
   }
   buffer.writeln();
   var context21 = context0.self;
-<<<<<<< HEAD
-  if (context21.hasPublicFunctions) {
-=======
-  if (context21.hasPublicProperties == true) {
->>>>>>> 4c12f819
+  if (context21.hasPublicProperties) {
     buffer.writeln();
     buffer.write('''
     <li class="section-title"><a href="''');
@@ -2549,11 +2471,7 @@
   }
   buffer.writeln();
   var context25 = context0.self;
-<<<<<<< HEAD
-  if (context25.hasPublicEnums) {
-=======
-  if (context25.hasPublicFunctions == true) {
->>>>>>> 4c12f819
+  if (context25.hasPublicFunctions) {
     buffer.writeln();
     buffer.write('''
     <li class="section-title"><a href="''');
@@ -2607,7 +2525,7 @@
   }
   buffer.writeln();
   var context37 = context0.self;
-  if (context37.hasPublicExtensions == true) {
+  if (context37.hasPublicExtensions) {
     buffer.writeln();
     buffer.write('''
   <li class="section-title"><a href="''');
@@ -2625,7 +2543,7 @@
   }
   buffer.writeln();
   var context41 = context0.self;
-  if (context41.hasPublicExtensionTypes == true) {
+  if (context41.hasPublicExtensionTypes) {
     buffer.writeln();
     buffer.write('''
   <li class="section-title"><a href="''');
@@ -2959,7 +2877,7 @@
 
 String _renderExtensionType_partial_interfaces_5(ExtensionType context1) {
   final buffer = StringBuffer();
-  if (context1.hasPublicInterfaces == true) {
+  if (context1.hasPublicInterfaces) {
     buffer.writeln();
     buffer.write('''
   <dt>Implemented types</dt>
@@ -3128,7 +3046,7 @@
   buffer.writeEscaped(context3.htmlId);
   buffer.write('''">
     <span class="name ''');
-  if (context3.isDeprecated == true) {
+  if (context3.isDeprecated) {
     buffer.write('''deprecated''');
   }
   buffer.write('''">''');
@@ -3679,13 +3597,8 @@
     <li><a href="''');
     buffer.write(context6.href);
     buffer.write('''">''');
-<<<<<<< HEAD
-    buffer.writeEscaped(context6.name);
+    buffer.writeEscaped(context6.breadcrumbName);
     if (context6.hasGenericParameters) {
-=======
-    buffer.writeEscaped(context6.breadcrumbName);
-    if (context6.hasGenericParameters == true) {
->>>>>>> 4c12f819
       buffer.write('''<span class="signature">''');
       buffer.write(context6.genericParameters);
       buffer.write('''</span>''');
