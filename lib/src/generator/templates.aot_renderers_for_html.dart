--- conflicted
+++ resolved
@@ -7,11 +7,8 @@
 // the variable is not used; generally when the section is checking if a
 // non-bool, non-Iterable field is non-null.
 // ignore_for_file: unused_local_variable
-<<<<<<< HEAD
 // @dart=2.9
-=======
 // ignore_for_file: non_constant_identifier_names, unnecessary_string_escapes
->>>>>>> b4fa8681
 
 import 'dart:convert' as _i19;
 
