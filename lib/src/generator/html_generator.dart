// Copyright (c) 2014, the Dart project authors.  Please see the AUTHORS file
// for details. All rights reserved. Use of this source code is governed by a
// BSD-style license that can be found in the LICENSE file.

library dartdoc.html_generator;

import 'package:dartdoc/options.dart';
import 'package:dartdoc/src/generator/generator.dart';
import 'package:dartdoc/src/generator/generator_backend.dart';
import 'package:dartdoc/src/generator/generator_frontend.dart';
import 'package:dartdoc/src/generator/html_resources.g.dart' as resources;
import 'package:dartdoc/src/generator/resource_loader.dart';
import 'package:dartdoc/src/generator/template_data.dart';
import 'package:dartdoc/src/generator/templates.dart';
import 'package:dartdoc/src/model/package.dart';
import 'package:dartdoc/src/model/package_graph.dart';
import 'package:meta/meta.dart';

/// Creates a [Generator] with an [HtmlGeneratorBackend] backend.
///
/// [forceRuntimeTemplates] should only be given [true] during tests.
Future<Generator> initHtmlGenerator(
  DartdocGeneratorOptionContext context, {
  required FileWriter writer,
  @visibleForTesting bool forceRuntimeTemplates = false,
}) async {
  var templates = await Templates.fromContext(context,
      forceRuntimeTemplates: forceRuntimeTemplates);
  var options = DartdocGeneratorBackendOptions.fromContext(context);
  var backend = HtmlGeneratorBackend(
      options, templates, writer, context.resourceProvider);
  return GeneratorFrontEnd(backend);
}

/// Generator backend for HTML output.
<<<<<<< HEAD
class HtmlGeneratorBackend extends DartdocGeneratorBackend {
  HtmlGeneratorBackend(
      super.options, super.templates, super.writer, super.resourceProvider);
=======
class HtmlGeneratorBackend extends GeneratorBackendBase {
  HtmlGeneratorBackend(super.options, super.templates, super.resourceProvider);
>>>>>>> d7513b2e

  @override
  void generatePackage(PackageGraph graph, Package package) {
    super.generatePackage(graph, package);
    // We have to construct the data again. This only happens once per package.
    var data = PackageTemplateData(options, graph, package);
    var content = templates.renderError(data);
    write(writer, '__404error.html', data, content);
  }

  @override
  Future<void> generateAdditionalFiles() async {
    await _copyResources(writer);
    var favicon = options.favicon;
    if (favicon != null) {
      // Allow overwrite of favicon.
      var bytes = resourceProvider.getFile(favicon).readAsBytesSync();
      writer.writeBytes(
        _pathJoin('static-assets', 'favicon.png'),
        bytes,
        allowOverwrite: true,
      );
    }
  }

  Future<void> _copyResources(FileWriter writer) async {
    var resourcesDir = options.resourcesDir ??
        (await resourceProvider.getResourceFolder(_dartdocResourcePrefix)).path;
    for (var resourceFileName in resources.resourceNames) {
      var destinationPath = _pathJoin('static-assets', resourceFileName);
      var sourcePath = _pathJoin(resourcesDir, resourceFileName);
      writer.writeBytes(
        destinationPath,
        resourceProvider.getFile(sourcePath).readAsBytesSync(),
      );
    }
  }

  String _pathJoin(String a, String b) =>
      resourceProvider.pathContext.join(a, b);

  static const _dartdocResourcePrefix = 'package:dartdoc/resources';
}<|MERGE_RESOLUTION|>--- conflicted
+++ resolved
@@ -33,14 +33,9 @@
 }
 
 /// Generator backend for HTML output.
-<<<<<<< HEAD
-class HtmlGeneratorBackend extends DartdocGeneratorBackend {
+class HtmlGeneratorBackend extends GeneratorBackendBase {
   HtmlGeneratorBackend(
       super.options, super.templates, super.writer, super.resourceProvider);
-=======
-class HtmlGeneratorBackend extends GeneratorBackendBase {
-  HtmlGeneratorBackend(super.options, super.templates, super.resourceProvider);
->>>>>>> d7513b2e
 
   @override
   void generatePackage(PackageGraph graph, Package package) {
