--- conflicted
+++ resolved
@@ -28,7 +28,6 @@
   static final Map<Type, Object> _propertyMapCache = {};
   static Map<String, Property<CT_>> propertyMap<
           CT_ extends PackageTemplateData>() =>
-<<<<<<< HEAD
       _propertyMapCache.putIfAbsent(
           CT_,
           () => {
@@ -99,14 +98,10 @@
                           List<String> remainingNames) =>
                       self.renderSimpleVariable(
                           c, remainingNames, 'List<Documentable>'),
-                  isEmptyIterable: (CT_ c) => c.navLinks?.isEmpty ?? true,
-                  renderIterable:
-                      (CT_ c, RendererBase<CT_> r, List<MustachioNode> ast) {
-                    var buffer = StringBuffer();
-                    for (var e in c.navLinks) {
-                      buffer.write(renderSimple(e, ast, r.template, parent: r));
-                    }
-                    return buffer.toString();
+                  renderIterable:
+                      (CT_ c, RendererBase<CT_> r, List<MustachioNode> ast) {
+                    return c.navLinks.map(
+                        (e) => renderSimple(e, ast, r.template, parent: r));
                   },
                 ),
                 'package': Property(
@@ -160,117 +155,6 @@
                   },
                 ),
               });
-=======
-      {
-        ..._Renderer_TemplateData.propertyMap<Package, CT_>(),
-        'hasHomepage': Property(
-          getValue: (CT_ c) => c.hasHomepage,
-          renderVariable:
-              (CT_ c, Property<CT_> self, List<String> remainingNames) =>
-                  self.renderSimpleVariable(c, remainingNames, 'bool'),
-          getBool: (CT_ c) => c.hasHomepage == true,
-        ),
-        'homepage': Property(
-          getValue: (CT_ c) => c.homepage,
-          renderVariable:
-              (CT_ c, Property<CT_> self, List<String> remainingNames) =>
-                  self.renderSimpleVariable(c, remainingNames, 'String'),
-          isNullValue: (CT_ c) => c.homepage == null,
-          renderValue: (CT_ c, RendererBase<CT_> r, List<MustachioNode> ast) {
-            return renderSimple(c.homepage, ast, r.template, parent: r);
-          },
-        ),
-        'htmlBase': Property(
-          getValue: (CT_ c) => c.htmlBase,
-          renderVariable:
-              (CT_ c, Property<CT_> self, List<String> remainingNames) =>
-                  self.renderSimpleVariable(c, remainingNames, 'String'),
-          isNullValue: (CT_ c) => c.htmlBase == null,
-          renderValue: (CT_ c, RendererBase<CT_> r, List<MustachioNode> ast) {
-            return renderSimple(c.htmlBase, ast, r.template, parent: r);
-          },
-        ),
-        'includeVersion': Property(
-          getValue: (CT_ c) => c.includeVersion,
-          renderVariable:
-              (CT_ c, Property<CT_> self, List<String> remainingNames) =>
-                  self.renderSimpleVariable(c, remainingNames, 'bool'),
-          getBool: (CT_ c) => c.includeVersion == true,
-        ),
-        'layoutTitle': Property(
-          getValue: (CT_ c) => c.layoutTitle,
-          renderVariable:
-              (CT_ c, Property<CT_> self, List<String> remainingNames) =>
-                  self.renderSimpleVariable(c, remainingNames, 'String'),
-          isNullValue: (CT_ c) => c.layoutTitle == null,
-          renderValue: (CT_ c, RendererBase<CT_> r, List<MustachioNode> ast) {
-            return renderSimple(c.layoutTitle, ast, r.template, parent: r);
-          },
-        ),
-        'metaDescription': Property(
-          getValue: (CT_ c) => c.metaDescription,
-          renderVariable:
-              (CT_ c, Property<CT_> self, List<String> remainingNames) =>
-                  self.renderSimpleVariable(c, remainingNames, 'String'),
-          isNullValue: (CT_ c) => c.metaDescription == null,
-          renderValue: (CT_ c, RendererBase<CT_> r, List<MustachioNode> ast) {
-            return renderSimple(c.metaDescription, ast, r.template, parent: r);
-          },
-        ),
-        'navLinks': Property(
-          getValue: (CT_ c) => c.navLinks,
-          renderVariable:
-              (CT_ c, Property<CT_> self, List<String> remainingNames) =>
-                  self.renderSimpleVariable(
-                      c, remainingNames, 'List<Documentable>'),
-          renderIterable:
-              (CT_ c, RendererBase<CT_> r, List<MustachioNode> ast) {
-            return c.navLinks
-                .map((e) => renderSimple(e, ast, r.template, parent: r));
-          },
-        ),
-        'package': Property(
-          getValue: (CT_ c) => c.package,
-          renderVariable:
-              (CT_ c, Property<CT_> self, List<String> remainingNames) {
-            if (remainingNames.isEmpty) return self.getValue(c).toString();
-            var name = remainingNames.first;
-            var nextProperty = _Renderer_Package.propertyMap().getValue(name);
-            return nextProperty.renderVariable(
-                self.getValue(c), nextProperty, [...remainingNames.skip(1)]);
-          },
-          isNullValue: (CT_ c) => c.package == null,
-          renderValue: (CT_ c, RendererBase<CT_> r, List<MustachioNode> ast) {
-            return _render_Package(c.package, ast, r.template, parent: r);
-          },
-        ),
-        'self': Property(
-          getValue: (CT_ c) => c.self,
-          renderVariable:
-              (CT_ c, Property<CT_> self, List<String> remainingNames) {
-            if (remainingNames.isEmpty) return self.getValue(c).toString();
-            var name = remainingNames.first;
-            var nextProperty = _Renderer_Package.propertyMap().getValue(name);
-            return nextProperty.renderVariable(
-                self.getValue(c), nextProperty, [...remainingNames.skip(1)]);
-          },
-          isNullValue: (CT_ c) => c.self == null,
-          renderValue: (CT_ c, RendererBase<CT_> r, List<MustachioNode> ast) {
-            return _render_Package(c.self, ast, r.template, parent: r);
-          },
-        ),
-        'title': Property(
-          getValue: (CT_ c) => c.title,
-          renderVariable:
-              (CT_ c, Property<CT_> self, List<String> remainingNames) =>
-                  self.renderSimpleVariable(c, remainingNames, 'String'),
-          isNullValue: (CT_ c) => c.title == null,
-          renderValue: (CT_ c, RendererBase<CT_> r, List<MustachioNode> ast) {
-            return renderSimple(c.title, ast, r.template, parent: r);
-          },
-        ),
-      };
->>>>>>> f8d62e06
 
   _Renderer_PackageTemplateData(PackageTemplateData context,
       RendererBase<Object> parent, Template template)
@@ -295,7 +179,6 @@
 }
 
 class _Renderer_Package extends RendererBase<Package> {
-<<<<<<< HEAD
   static final Map<Type, Object> _propertyMapCache = {};
   static Map<String, Property<CT_>> propertyMap<CT_ extends Package>() =>
       _propertyMapCache.putIfAbsent(
@@ -312,14 +195,10 @@
                           List<String> remainingNames) =>
                       self.renderSimpleVariable(
                           c, remainingNames, 'Set<Library>'),
-                  isEmptyIterable: (CT_ c) => c.allLibraries?.isEmpty ?? true,
-                  renderIterable:
-                      (CT_ c, RendererBase<CT_> r, List<MustachioNode> ast) {
-                    var buffer = StringBuffer();
-                    for (var e in c.allLibraries) {
-                      buffer.write(renderSimple(e, ast, r.template, parent: r));
-                    }
-                    return buffer.toString();
+                  renderIterable:
+                      (CT_ c, RendererBase<CT_> r, List<MustachioNode> ast) {
+                    return c.allLibraries.map(
+                        (e) => renderSimple(e, ast, r.template, parent: r));
                   },
                 ),
                 'baseHref': Property(
@@ -351,14 +230,10 @@
                           List<String> remainingNames) =>
                       self.renderSimpleVariable(
                           c, remainingNames, 'List<Category>'),
-                  isEmptyIterable: (CT_ c) => c.categories?.isEmpty ?? true,
-                  renderIterable:
-                      (CT_ c, RendererBase<CT_> r, List<MustachioNode> ast) {
-                    var buffer = StringBuffer();
-                    for (var e in c.categories) {
-                      buffer.write(renderSimple(e, ast, r.template, parent: r));
-                    }
-                    return buffer.toString();
+                  renderIterable:
+                      (CT_ c, RendererBase<CT_> r, List<MustachioNode> ast) {
+                    return c.categories.map(
+                        (e) => renderSimple(e, ast, r.template, parent: r));
                   },
                 ),
                 'categoriesWithPublicLibraries': Property(
@@ -367,16 +242,11 @@
                           List<String> remainingNames) =>
                       self.renderSimpleVariable(
                           c, remainingNames, 'Iterable<LibraryContainer>'),
-                  isEmptyIterable: (CT_ c) =>
-                      c.categoriesWithPublicLibraries?.isEmpty ?? true,
-                  renderIterable:
-                      (CT_ c, RendererBase<CT_> r, List<MustachioNode> ast) {
-                    var buffer = StringBuffer();
-                    for (var e in c.categoriesWithPublicLibraries) {
-                      buffer.write(_render_LibraryContainer(e, ast, r.template,
-                          parent: r));
-                    }
-                    return buffer.toString();
+                  renderIterable:
+                      (CT_ c, RendererBase<CT_> r, List<MustachioNode> ast) {
+                    return c.categoriesWithPublicLibraries.map((e) =>
+                        _render_LibraryContainer(e, ast, r.template,
+                            parent: r));
                   },
                 ),
                 'config': Property(
@@ -397,14 +267,10 @@
                           List<String> remainingNames) =>
                       self.renderSimpleVariable(
                           c, remainingNames, 'List<String>'),
-                  isEmptyIterable: (CT_ c) => c.containerOrder?.isEmpty ?? true,
-                  renderIterable:
-                      (CT_ c, RendererBase<CT_> r, List<MustachioNode> ast) {
-                    var buffer = StringBuffer();
-                    for (var e in c.containerOrder) {
-                      buffer.write(renderSimple(e, ast, r.template, parent: r));
-                    }
-                    return buffer.toString();
+                  renderIterable:
+                      (CT_ c, RendererBase<CT_> r, List<MustachioNode> ast) {
+                    return c.containerOrder.map(
+                        (e) => renderSimple(e, ast, r.template, parent: r));
                   },
                 ),
                 'defaultCategory': Property(
@@ -470,16 +336,10 @@
                           List<String> remainingNames) =>
                       self.renderSimpleVariable(
                           c, remainingNames, 'List<Locatable>'),
-                  isEmptyIterable: (CT_ c) =>
-                      c.documentationFrom?.isEmpty ?? true,
-                  renderIterable:
-                      (CT_ c, RendererBase<CT_> r, List<MustachioNode> ast) {
-                    var buffer = StringBuffer();
-                    for (var e in c.documentationFrom) {
-                      buffer.write(
-                          _render_Locatable(e, ast, r.template, parent: r));
-                    }
-                    return buffer.toString();
+                  renderIterable:
+                      (CT_ c, RendererBase<CT_> r, List<MustachioNode> ast) {
+                    return c.documentationFrom.map((e) =>
+                        _render_Locatable(e, ast, r.template, parent: r));
                   },
                 ),
                 'documentedCategories': Property(
@@ -488,15 +348,10 @@
                           List<String> remainingNames) =>
                       self.renderSimpleVariable(
                           c, remainingNames, 'Iterable<Category>'),
-                  isEmptyIterable: (CT_ c) =>
-                      c.documentedCategories?.isEmpty ?? true,
-                  renderIterable:
-                      (CT_ c, RendererBase<CT_> r, List<MustachioNode> ast) {
-                    var buffer = StringBuffer();
-                    for (var e in c.documentedCategories) {
-                      buffer.write(renderSimple(e, ast, r.template, parent: r));
-                    }
-                    return buffer.toString();
+                  renderIterable:
+                      (CT_ c, RendererBase<CT_> r, List<MustachioNode> ast) {
+                    return c.documentedCategories.map(
+                        (e) => renderSimple(e, ast, r.template, parent: r));
                   },
                 ),
                 'documentedCategoriesSorted': Property(
@@ -505,15 +360,10 @@
                           List<String> remainingNames) =>
                       self.renderSimpleVariable(
                           c, remainingNames, 'Iterable<Category>'),
-                  isEmptyIterable: (CT_ c) =>
-                      c.documentedCategoriesSorted?.isEmpty ?? true,
-                  renderIterable:
-                      (CT_ c, RendererBase<CT_> r, List<MustachioNode> ast) {
-                    var buffer = StringBuffer();
-                    for (var e in c.documentedCategoriesSorted) {
-                      buffer.write(renderSimple(e, ast, r.template, parent: r));
-                    }
-                    return buffer.toString();
+                  renderIterable:
+                      (CT_ c, RendererBase<CT_> r, List<MustachioNode> ast) {
+                    return c.documentedCategoriesSorted.map(
+                        (e) => renderSimple(e, ast, r.template, parent: r));
                   },
                 ),
                 'documentedWhere': Property(
@@ -740,14 +590,10 @@
                           List<String> remainingNames) =>
                       self.renderSimpleVariable(
                           c, remainingNames, 'Set<String>'),
-                  isEmptyIterable: (CT_ c) => c.locationPieces?.isEmpty ?? true,
-                  renderIterable:
-                      (CT_ c, RendererBase<CT_> r, List<MustachioNode> ast) {
-                    var buffer = StringBuffer();
-                    for (var e in c.locationPieces) {
-                      buffer.write(renderSimple(e, ast, r.template, parent: r));
-                    }
-                    return buffer.toString();
+                  renderIterable:
+                      (CT_ c, RendererBase<CT_> r, List<MustachioNode> ast) {
+                    return c.locationPieces.map(
+                        (e) => renderSimple(e, ast, r.template, parent: r));
                   },
                 ),
                 'name': Property(
@@ -850,15 +696,10 @@
                           List<String> remainingNames) =>
                       self.renderSimpleVariable(
                           c, remainingNames, 'Iterable<Library>'),
-                  isEmptyIterable: (CT_ c) =>
-                      c.publicLibraries?.isEmpty ?? true,
-                  renderIterable:
-                      (CT_ c, RendererBase<CT_> r, List<MustachioNode> ast) {
-                    var buffer = StringBuffer();
-                    for (var e in c.publicLibraries) {
-                      buffer.write(renderSimple(e, ast, r.template, parent: r));
-                    }
-                    return buffer.toString();
+                  renderIterable:
+                      (CT_ c, RendererBase<CT_> r, List<MustachioNode> ast) {
+                    return c.publicLibraries.map(
+                        (e) => renderSimple(e, ast, r.template, parent: r));
                   },
                 ),
                 'toolInvocationIndex': Property(
@@ -899,507 +740,6 @@
                   },
                 ),
               });
-=======
-  static Map<String, Property<CT_>> propertyMap<CT_ extends Package>() => {
-        ..._Renderer_LibraryContainer.propertyMap<CT_>(),
-        ..._Renderer_Nameable.propertyMap<CT_>(),
-        ..._Renderer_Locatable.propertyMap<CT_>(),
-        ..._Renderer_Canonicalization.propertyMap<CT_>(),
-        ..._Renderer_Warnable.propertyMap<CT_>(),
-        'allLibraries': Property(
-          getValue: (CT_ c) => c.allLibraries,
-          renderVariable:
-              (CT_ c, Property<CT_> self, List<String> remainingNames) =>
-                  self.renderSimpleVariable(c, remainingNames, 'Set<Library>'),
-          renderIterable:
-              (CT_ c, RendererBase<CT_> r, List<MustachioNode> ast) {
-            return c.allLibraries
-                .map((e) => renderSimple(e, ast, r.template, parent: r));
-          },
-        ),
-        'baseHref': Property(
-          getValue: (CT_ c) => c.baseHref,
-          renderVariable:
-              (CT_ c, Property<CT_> self, List<String> remainingNames) =>
-                  self.renderSimpleVariable(c, remainingNames, 'String'),
-          isNullValue: (CT_ c) => c.baseHref == null,
-          renderValue: (CT_ c, RendererBase<CT_> r, List<MustachioNode> ast) {
-            return renderSimple(c.baseHref, ast, r.template, parent: r);
-          },
-        ),
-        'canonicalLibrary': Property(
-          getValue: (CT_ c) => c.canonicalLibrary,
-          renderVariable:
-              (CT_ c, Property<CT_> self, List<String> remainingNames) =>
-                  self.renderSimpleVariable(c, remainingNames, 'Library'),
-          isNullValue: (CT_ c) => c.canonicalLibrary == null,
-          renderValue: (CT_ c, RendererBase<CT_> r, List<MustachioNode> ast) {
-            return renderSimple(c.canonicalLibrary, ast, r.template, parent: r);
-          },
-        ),
-        'categories': Property(
-          getValue: (CT_ c) => c.categories,
-          renderVariable: (CT_ c, Property<CT_> self,
-                  List<String> remainingNames) =>
-              self.renderSimpleVariable(c, remainingNames, 'List<Category>'),
-          renderIterable:
-              (CT_ c, RendererBase<CT_> r, List<MustachioNode> ast) {
-            return c.categories
-                .map((e) => renderSimple(e, ast, r.template, parent: r));
-          },
-        ),
-        'categoriesWithPublicLibraries': Property(
-          getValue: (CT_ c) => c.categoriesWithPublicLibraries,
-          renderVariable:
-              (CT_ c, Property<CT_> self, List<String> remainingNames) =>
-                  self.renderSimpleVariable(
-                      c, remainingNames, 'Iterable<LibraryContainer>'),
-          renderIterable:
-              (CT_ c, RendererBase<CT_> r, List<MustachioNode> ast) {
-            return c.categoriesWithPublicLibraries.map(
-                (e) => _render_LibraryContainer(e, ast, r.template, parent: r));
-          },
-        ),
-        'config': Property(
-          getValue: (CT_ c) => c.config,
-          renderVariable:
-              (CT_ c, Property<CT_> self, List<String> remainingNames) =>
-                  self.renderSimpleVariable(
-                      c, remainingNames, 'DartdocOptionContext'),
-          isNullValue: (CT_ c) => c.config == null,
-          renderValue: (CT_ c, RendererBase<CT_> r, List<MustachioNode> ast) {
-            return renderSimple(c.config, ast, r.template, parent: r);
-          },
-        ),
-        'containerOrder': Property(
-          getValue: (CT_ c) => c.containerOrder,
-          renderVariable:
-              (CT_ c, Property<CT_> self, List<String> remainingNames) =>
-                  self.renderSimpleVariable(c, remainingNames, 'List<String>'),
-          renderIterable:
-              (CT_ c, RendererBase<CT_> r, List<MustachioNode> ast) {
-            return c.containerOrder
-                .map((e) => renderSimple(e, ast, r.template, parent: r));
-          },
-        ),
-        'defaultCategory': Property(
-          getValue: (CT_ c) => c.defaultCategory,
-          renderVariable:
-              (CT_ c, Property<CT_> self, List<String> remainingNames) {
-            if (remainingNames.isEmpty) return self.getValue(c).toString();
-            var name = remainingNames.first;
-            var nextProperty =
-                _Renderer_LibraryContainer.propertyMap().getValue(name);
-            return nextProperty.renderVariable(
-                self.getValue(c), nextProperty, [...remainingNames.skip(1)]);
-          },
-          isNullValue: (CT_ c) => c.defaultCategory == null,
-          renderValue: (CT_ c, RendererBase<CT_> r, List<MustachioNode> ast) {
-            return _render_LibraryContainer(c.defaultCategory, ast, r.template,
-                parent: r);
-          },
-        ),
-        'documentation': Property(
-          getValue: (CT_ c) => c.documentation,
-          renderVariable:
-              (CT_ c, Property<CT_> self, List<String> remainingNames) =>
-                  self.renderSimpleVariable(c, remainingNames, 'String'),
-          isNullValue: (CT_ c) => c.documentation == null,
-          renderValue: (CT_ c, RendererBase<CT_> r, List<MustachioNode> ast) {
-            return renderSimple(c.documentation, ast, r.template, parent: r);
-          },
-        ),
-        'documentationAsHtml': Property(
-          getValue: (CT_ c) => c.documentationAsHtml,
-          renderVariable:
-              (CT_ c, Property<CT_> self, List<String> remainingNames) =>
-                  self.renderSimpleVariable(c, remainingNames, 'String'),
-          isNullValue: (CT_ c) => c.documentationAsHtml == null,
-          renderValue: (CT_ c, RendererBase<CT_> r, List<MustachioNode> ast) {
-            return renderSimple(c.documentationAsHtml, ast, r.template,
-                parent: r);
-          },
-        ),
-        'documentationFile': Property(
-          getValue: (CT_ c) => c.documentationFile,
-          renderVariable:
-              (CT_ c, Property<CT_> self, List<String> remainingNames) =>
-                  self.renderSimpleVariable(c, remainingNames, 'File'),
-          isNullValue: (CT_ c) => c.documentationFile == null,
-          renderValue: (CT_ c, RendererBase<CT_> r, List<MustachioNode> ast) {
-            return renderSimple(c.documentationFile, ast, r.template,
-                parent: r);
-          },
-        ),
-        'documentationFrom': Property(
-          getValue: (CT_ c) => c.documentationFrom,
-          renderVariable: (CT_ c, Property<CT_> self,
-                  List<String> remainingNames) =>
-              self.renderSimpleVariable(c, remainingNames, 'List<Locatable>'),
-          renderIterable:
-              (CT_ c, RendererBase<CT_> r, List<MustachioNode> ast) {
-            return c.documentationFrom
-                .map((e) => _render_Locatable(e, ast, r.template, parent: r));
-          },
-        ),
-        'documentedCategories': Property(
-          getValue: (CT_ c) => c.documentedCategories,
-          renderVariable:
-              (CT_ c, Property<CT_> self, List<String> remainingNames) =>
-                  self.renderSimpleVariable(
-                      c, remainingNames, 'Iterable<Category>'),
-          renderIterable:
-              (CT_ c, RendererBase<CT_> r, List<MustachioNode> ast) {
-            return c.documentedCategories
-                .map((e) => renderSimple(e, ast, r.template, parent: r));
-          },
-        ),
-        'documentedCategoriesSorted': Property(
-          getValue: (CT_ c) => c.documentedCategoriesSorted,
-          renderVariable:
-              (CT_ c, Property<CT_> self, List<String> remainingNames) =>
-                  self.renderSimpleVariable(
-                      c, remainingNames, 'Iterable<Category>'),
-          renderIterable:
-              (CT_ c, RendererBase<CT_> r, List<MustachioNode> ast) {
-            return c.documentedCategoriesSorted
-                .map((e) => renderSimple(e, ast, r.template, parent: r));
-          },
-        ),
-        'documentedWhere': Property(
-          getValue: (CT_ c) => c.documentedWhere,
-          renderVariable: (CT_ c, Property<CT_> self,
-                  List<String> remainingNames) =>
-              self.renderSimpleVariable(c, remainingNames, 'DocumentLocation'),
-          isNullValue: (CT_ c) => c.documentedWhere == null,
-          renderValue: (CT_ c, RendererBase<CT_> r, List<MustachioNode> ast) {
-            return renderSimple(c.documentedWhere, ast, r.template, parent: r);
-          },
-        ),
-        'element': Property(
-          getValue: (CT_ c) => c.element,
-          renderVariable:
-              (CT_ c, Property<CT_> self, List<String> remainingNames) =>
-                  self.renderSimpleVariable(c, remainingNames, 'Element'),
-          isNullValue: (CT_ c) => c.element == null,
-          renderValue: (CT_ c, RendererBase<CT_> r, List<MustachioNode> ast) {
-            return renderSimple(c.element, ast, r.template, parent: r);
-          },
-        ),
-        'enclosingElement': Property(
-          getValue: (CT_ c) => c.enclosingElement,
-          renderVariable:
-              (CT_ c, Property<CT_> self, List<String> remainingNames) {
-            if (remainingNames.isEmpty) return self.getValue(c).toString();
-            var name = remainingNames.first;
-            var nextProperty = _Renderer_Warnable.propertyMap().getValue(name);
-            return nextProperty.renderVariable(
-                self.getValue(c), nextProperty, [...remainingNames.skip(1)]);
-          },
-          isNullValue: (CT_ c) => c.enclosingElement == null,
-          renderValue: (CT_ c, RendererBase<CT_> r, List<MustachioNode> ast) {
-            return _render_Warnable(c.enclosingElement, ast, r.template,
-                parent: r);
-          },
-        ),
-        'enclosingName': Property(
-          getValue: (CT_ c) => c.enclosingName,
-          renderVariable:
-              (CT_ c, Property<CT_> self, List<String> remainingNames) =>
-                  self.renderSimpleVariable(c, remainingNames, 'String'),
-          isNullValue: (CT_ c) => c.enclosingName == null,
-          renderValue: (CT_ c, RendererBase<CT_> r, List<MustachioNode> ast) {
-            return renderSimple(c.enclosingName, ast, r.template, parent: r);
-          },
-        ),
-        'filePath': Property(
-          getValue: (CT_ c) => c.filePath,
-          renderVariable:
-              (CT_ c, Property<CT_> self, List<String> remainingNames) =>
-                  self.renderSimpleVariable(c, remainingNames, 'String'),
-          isNullValue: (CT_ c) => c.filePath == null,
-          renderValue: (CT_ c, RendererBase<CT_> r, List<MustachioNode> ast) {
-            return renderSimple(c.filePath, ast, r.template, parent: r);
-          },
-        ),
-        'fileType': Property(
-          getValue: (CT_ c) => c.fileType,
-          renderVariable:
-              (CT_ c, Property<CT_> self, List<String> remainingNames) =>
-                  self.renderSimpleVariable(c, remainingNames, 'String'),
-          isNullValue: (CT_ c) => c.fileType == null,
-          renderValue: (CT_ c, RendererBase<CT_> r, List<MustachioNode> ast) {
-            return renderSimple(c.fileType, ast, r.template, parent: r);
-          },
-        ),
-        'fullyQualifiedName': Property(
-          getValue: (CT_ c) => c.fullyQualifiedName,
-          renderVariable:
-              (CT_ c, Property<CT_> self, List<String> remainingNames) =>
-                  self.renderSimpleVariable(c, remainingNames, 'String'),
-          isNullValue: (CT_ c) => c.fullyQualifiedName == null,
-          renderValue: (CT_ c, RendererBase<CT_> r, List<MustachioNode> ast) {
-            return renderSimple(c.fullyQualifiedName, ast, r.template,
-                parent: r);
-          },
-        ),
-        'hasCategories': Property(
-          getValue: (CT_ c) => c.hasCategories,
-          renderVariable:
-              (CT_ c, Property<CT_> self, List<String> remainingNames) =>
-                  self.renderSimpleVariable(c, remainingNames, 'bool'),
-          getBool: (CT_ c) => c.hasCategories == true,
-        ),
-        'hasDocumentation': Property(
-          getValue: (CT_ c) => c.hasDocumentation,
-          renderVariable:
-              (CT_ c, Property<CT_> self, List<String> remainingNames) =>
-                  self.renderSimpleVariable(c, remainingNames, 'bool'),
-          getBool: (CT_ c) => c.hasDocumentation == true,
-        ),
-        'hasDocumentationFile': Property(
-          getValue: (CT_ c) => c.hasDocumentationFile,
-          renderVariable:
-              (CT_ c, Property<CT_> self, List<String> remainingNames) =>
-                  self.renderSimpleVariable(c, remainingNames, 'bool'),
-          getBool: (CT_ c) => c.hasDocumentationFile == true,
-        ),
-        'hasDocumentedCategories': Property(
-          getValue: (CT_ c) => c.hasDocumentedCategories,
-          renderVariable:
-              (CT_ c, Property<CT_> self, List<String> remainingNames) =>
-                  self.renderSimpleVariable(c, remainingNames, 'bool'),
-          getBool: (CT_ c) => c.hasDocumentedCategories == true,
-        ),
-        'hasExtendedDocumentation': Property(
-          getValue: (CT_ c) => c.hasExtendedDocumentation,
-          renderVariable:
-              (CT_ c, Property<CT_> self, List<String> remainingNames) =>
-                  self.renderSimpleVariable(c, remainingNames, 'bool'),
-          getBool: (CT_ c) => c.hasExtendedDocumentation == true,
-        ),
-        'hasHomepage': Property(
-          getValue: (CT_ c) => c.hasHomepage,
-          renderVariable:
-              (CT_ c, Property<CT_> self, List<String> remainingNames) =>
-                  self.renderSimpleVariable(c, remainingNames, 'bool'),
-          getBool: (CT_ c) => c.hasHomepage == true,
-        ),
-        'homepage': Property(
-          getValue: (CT_ c) => c.homepage,
-          renderVariable:
-              (CT_ c, Property<CT_> self, List<String> remainingNames) =>
-                  self.renderSimpleVariable(c, remainingNames, 'String'),
-          isNullValue: (CT_ c) => c.homepage == null,
-          renderValue: (CT_ c, RendererBase<CT_> r, List<MustachioNode> ast) {
-            return renderSimple(c.homepage, ast, r.template, parent: r);
-          },
-        ),
-        'href': Property(
-          getValue: (CT_ c) => c.href,
-          renderVariable:
-              (CT_ c, Property<CT_> self, List<String> remainingNames) =>
-                  self.renderSimpleVariable(c, remainingNames, 'String'),
-          isNullValue: (CT_ c) => c.href == null,
-          renderValue: (CT_ c, RendererBase<CT_> r, List<MustachioNode> ast) {
-            return renderSimple(c.href, ast, r.template, parent: r);
-          },
-        ),
-        'isCanonical': Property(
-          getValue: (CT_ c) => c.isCanonical,
-          renderVariable:
-              (CT_ c, Property<CT_> self, List<String> remainingNames) =>
-                  self.renderSimpleVariable(c, remainingNames, 'bool'),
-          getBool: (CT_ c) => c.isCanonical == true,
-        ),
-        'isDocumented': Property(
-          getValue: (CT_ c) => c.isDocumented,
-          renderVariable:
-              (CT_ c, Property<CT_> self, List<String> remainingNames) =>
-                  self.renderSimpleVariable(c, remainingNames, 'bool'),
-          getBool: (CT_ c) => c.isDocumented == true,
-        ),
-        'isFirstPackage': Property(
-          getValue: (CT_ c) => c.isFirstPackage,
-          renderVariable:
-              (CT_ c, Property<CT_> self, List<String> remainingNames) =>
-                  self.renderSimpleVariable(c, remainingNames, 'bool'),
-          getBool: (CT_ c) => c.isFirstPackage == true,
-        ),
-        'isLocal': Property(
-          getValue: (CT_ c) => c.isLocal,
-          renderVariable:
-              (CT_ c, Property<CT_> self, List<String> remainingNames) =>
-                  self.renderSimpleVariable(c, remainingNames, 'bool'),
-          getBool: (CT_ c) => c.isLocal == true,
-        ),
-        'isPublic': Property(
-          getValue: (CT_ c) => c.isPublic,
-          renderVariable:
-              (CT_ c, Property<CT_> self, List<String> remainingNames) =>
-                  self.renderSimpleVariable(c, remainingNames, 'bool'),
-          getBool: (CT_ c) => c.isPublic == true,
-        ),
-        'isSdk': Property(
-          getValue: (CT_ c) => c.isSdk,
-          renderVariable:
-              (CT_ c, Property<CT_> self, List<String> remainingNames) =>
-                  self.renderSimpleVariable(c, remainingNames, 'bool'),
-          getBool: (CT_ c) => c.isSdk == true,
-        ),
-        'kind': Property(
-          getValue: (CT_ c) => c.kind,
-          renderVariable:
-              (CT_ c, Property<CT_> self, List<String> remainingNames) =>
-                  self.renderSimpleVariable(c, remainingNames, 'String'),
-          isNullValue: (CT_ c) => c.kind == null,
-          renderValue: (CT_ c, RendererBase<CT_> r, List<MustachioNode> ast) {
-            return renderSimple(c.kind, ast, r.template, parent: r);
-          },
-        ),
-        'location': Property(
-          getValue: (CT_ c) => c.location,
-          renderVariable:
-              (CT_ c, Property<CT_> self, List<String> remainingNames) =>
-                  self.renderSimpleVariable(c, remainingNames, 'String'),
-          isNullValue: (CT_ c) => c.location == null,
-          renderValue: (CT_ c, RendererBase<CT_> r, List<MustachioNode> ast) {
-            return renderSimple(c.location, ast, r.template, parent: r);
-          },
-        ),
-        'locationPieces': Property(
-          getValue: (CT_ c) => c.locationPieces,
-          renderVariable:
-              (CT_ c, Property<CT_> self, List<String> remainingNames) =>
-                  self.renderSimpleVariable(c, remainingNames, 'Set<String>'),
-          renderIterable:
-              (CT_ c, RendererBase<CT_> r, List<MustachioNode> ast) {
-            return c.locationPieces
-                .map((e) => renderSimple(e, ast, r.template, parent: r));
-          },
-        ),
-        'name': Property(
-          getValue: (CT_ c) => c.name,
-          renderVariable:
-              (CT_ c, Property<CT_> self, List<String> remainingNames) =>
-                  self.renderSimpleVariable(c, remainingNames, 'String'),
-          isNullValue: (CT_ c) => c.name == null,
-          renderValue: (CT_ c, RendererBase<CT_> r, List<MustachioNode> ast) {
-            return renderSimple(c.name, ast, r.template, parent: r);
-          },
-        ),
-        'nameToCategory': Property(
-          getValue: (CT_ c) => c.nameToCategory,
-          renderVariable:
-              (CT_ c, Property<CT_> self, List<String> remainingNames) =>
-                  self.renderSimpleVariable(
-                      c, remainingNames, 'Map<String, Category>'),
-          isNullValue: (CT_ c) => c.nameToCategory == null,
-          renderValue: (CT_ c, RendererBase<CT_> r, List<MustachioNode> ast) {
-            return renderSimple(c.nameToCategory, ast, r.template, parent: r);
-          },
-        ),
-        'oneLineDoc': Property(
-          getValue: (CT_ c) => c.oneLineDoc,
-          renderVariable:
-              (CT_ c, Property<CT_> self, List<String> remainingNames) =>
-                  self.renderSimpleVariable(c, remainingNames, 'String'),
-          isNullValue: (CT_ c) => c.oneLineDoc == null,
-          renderValue: (CT_ c, RendererBase<CT_> r, List<MustachioNode> ast) {
-            return renderSimple(c.oneLineDoc, ast, r.template, parent: r);
-          },
-        ),
-        'package': Property(
-          getValue: (CT_ c) => c.package,
-          renderVariable:
-              (CT_ c, Property<CT_> self, List<String> remainingNames) {
-            if (remainingNames.isEmpty) return self.getValue(c).toString();
-            var name = remainingNames.first;
-            var nextProperty = _Renderer_Package.propertyMap().getValue(name);
-            return nextProperty.renderVariable(
-                self.getValue(c), nextProperty, [...remainingNames.skip(1)]);
-          },
-          isNullValue: (CT_ c) => c.package == null,
-          renderValue: (CT_ c, RendererBase<CT_> r, List<MustachioNode> ast) {
-            return _render_Package(c.package, ast, r.template, parent: r);
-          },
-        ),
-        'packageGraph': Property(
-          getValue: (CT_ c) => c.packageGraph,
-          renderVariable:
-              (CT_ c, Property<CT_> self, List<String> remainingNames) =>
-                  self.renderSimpleVariable(c, remainingNames, 'PackageGraph'),
-          isNullValue: (CT_ c) => c.packageGraph == null,
-          renderValue: (CT_ c, RendererBase<CT_> r, List<MustachioNode> ast) {
-            return renderSimple(c.packageGraph, ast, r.template, parent: r);
-          },
-        ),
-        'packageMeta': Property(
-          getValue: (CT_ c) => c.packageMeta,
-          renderVariable:
-              (CT_ c, Property<CT_> self, List<String> remainingNames) =>
-                  self.renderSimpleVariable(c, remainingNames, 'PackageMeta'),
-          isNullValue: (CT_ c) => c.packageMeta == null,
-          renderValue: (CT_ c, RendererBase<CT_> r, List<MustachioNode> ast) {
-            return renderSimple(c.packageMeta, ast, r.template, parent: r);
-          },
-        ),
-        'packagePath': Property(
-          getValue: (CT_ c) => c.packagePath,
-          renderVariable:
-              (CT_ c, Property<CT_> self, List<String> remainingNames) =>
-                  self.renderSimpleVariable(c, remainingNames, 'String'),
-          isNullValue: (CT_ c) => c.packagePath == null,
-          renderValue: (CT_ c, RendererBase<CT_> r, List<MustachioNode> ast) {
-            return renderSimple(c.packagePath, ast, r.template, parent: r);
-          },
-        ),
-        'publicLibraries': Property(
-          getValue: (CT_ c) => c.publicLibraries,
-          renderVariable: (CT_ c, Property<CT_> self,
-                  List<String> remainingNames) =>
-              self.renderSimpleVariable(c, remainingNames, 'Iterable<Library>'),
-          renderIterable:
-              (CT_ c, RendererBase<CT_> r, List<MustachioNode> ast) {
-            return c.publicLibraries
-                .map((e) => renderSimple(e, ast, r.template, parent: r));
-          },
-        ),
-        'toolInvocationIndex': Property(
-          getValue: (CT_ c) => c.toolInvocationIndex,
-          renderVariable:
-              (CT_ c, Property<CT_> self, List<String> remainingNames) =>
-                  self.renderSimpleVariable(c, remainingNames, 'int'),
-          isNullValue: (CT_ c) => c.toolInvocationIndex == null,
-          renderValue: (CT_ c, RendererBase<CT_> r, List<MustachioNode> ast) {
-            return renderSimple(c.toolInvocationIndex, ast, r.template,
-                parent: r);
-          },
-        ),
-        'usedAnimationIdsByHref': Property(
-          getValue: (CT_ c) => c.usedAnimationIdsByHref,
-          renderVariable:
-              (CT_ c, Property<CT_> self, List<String> remainingNames) =>
-                  self.renderSimpleVariable(
-                      c, remainingNames, 'Map<String, Set<String>>'),
-          isNullValue: (CT_ c) => c.usedAnimationIdsByHref == null,
-          renderValue: (CT_ c, RendererBase<CT_> r, List<MustachioNode> ast) {
-            return renderSimple(c.usedAnimationIdsByHref, ast, r.template,
-                parent: r);
-          },
-        ),
-        'version': Property(
-          getValue: (CT_ c) => c.version,
-          renderVariable:
-              (CT_ c, Property<CT_> self, List<String> remainingNames) =>
-                  self.renderSimpleVariable(c, remainingNames, 'String'),
-          isNullValue: (CT_ c) => c.version == null,
-          renderValue: (CT_ c, RendererBase<CT_> r, List<MustachioNode> ast) {
-            return renderSimple(c.version, ast, r.template, parent: r);
-          },
-        ),
-      };
->>>>>>> f8d62e06
 
   _Renderer_Package(
       Package context, RendererBase<Object> parent, Template template)
@@ -1424,7 +764,6 @@
 }
 
 class _Renderer_Locatable extends RendererBase<Locatable> {
-<<<<<<< HEAD
   static final Map<Type, Object> _propertyMapCache = {};
   static Map<String, Property<CT_>> propertyMap<CT_ extends Locatable>() =>
       _propertyMapCache.putIfAbsent(
@@ -1437,16 +776,10 @@
                           List<String> remainingNames) =>
                       self.renderSimpleVariable(
                           c, remainingNames, 'List<Locatable>'),
-                  isEmptyIterable: (CT_ c) =>
-                      c.documentationFrom?.isEmpty ?? true,
-                  renderIterable:
-                      (CT_ c, RendererBase<CT_> r, List<MustachioNode> ast) {
-                    var buffer = StringBuffer();
-                    for (var e in c.documentationFrom) {
-                      buffer.write(
-                          _render_Locatable(e, ast, r.template, parent: r));
-                    }
-                    return buffer.toString();
+                  renderIterable:
+                      (CT_ c, RendererBase<CT_> r, List<MustachioNode> ast) {
+                    return c.documentationFrom.map((e) =>
+                        _render_Locatable(e, ast, r.template, parent: r));
                   },
                 ),
                 'documentationIsLocal': Property(
@@ -1491,60 +824,6 @@
                   },
                 ),
               });
-=======
-  static Map<String, Property<CT_>> propertyMap<CT_ extends Locatable>() => {
-        ..._Renderer_Object.propertyMap<CT_>(),
-        'documentationFrom': Property(
-          getValue: (CT_ c) => c.documentationFrom,
-          renderVariable: (CT_ c, Property<CT_> self,
-                  List<String> remainingNames) =>
-              self.renderSimpleVariable(c, remainingNames, 'List<Locatable>'),
-          renderIterable:
-              (CT_ c, RendererBase<CT_> r, List<MustachioNode> ast) {
-            return c.documentationFrom
-                .map((e) => _render_Locatable(e, ast, r.template, parent: r));
-          },
-        ),
-        'documentationIsLocal': Property(
-          getValue: (CT_ c) => c.documentationIsLocal,
-          renderVariable:
-              (CT_ c, Property<CT_> self, List<String> remainingNames) =>
-                  self.renderSimpleVariable(c, remainingNames, 'bool'),
-          getBool: (CT_ c) => c.documentationIsLocal == true,
-        ),
-        'fullyQualifiedName': Property(
-          getValue: (CT_ c) => c.fullyQualifiedName,
-          renderVariable:
-              (CT_ c, Property<CT_> self, List<String> remainingNames) =>
-                  self.renderSimpleVariable(c, remainingNames, 'String'),
-          isNullValue: (CT_ c) => c.fullyQualifiedName == null,
-          renderValue: (CT_ c, RendererBase<CT_> r, List<MustachioNode> ast) {
-            return renderSimple(c.fullyQualifiedName, ast, r.template,
-                parent: r);
-          },
-        ),
-        'href': Property(
-          getValue: (CT_ c) => c.href,
-          renderVariable:
-              (CT_ c, Property<CT_> self, List<String> remainingNames) =>
-                  self.renderSimpleVariable(c, remainingNames, 'String'),
-          isNullValue: (CT_ c) => c.href == null,
-          renderValue: (CT_ c, RendererBase<CT_> r, List<MustachioNode> ast) {
-            return renderSimple(c.href, ast, r.template, parent: r);
-          },
-        ),
-        'location': Property(
-          getValue: (CT_ c) => c.location,
-          renderVariable:
-              (CT_ c, Property<CT_> self, List<String> remainingNames) =>
-                  self.renderSimpleVariable(c, remainingNames, 'String'),
-          isNullValue: (CT_ c) => c.location == null,
-          renderValue: (CT_ c, RendererBase<CT_> r, List<MustachioNode> ast) {
-            return renderSimple(c.location, ast, r.template, parent: r);
-          },
-        ),
-      };
->>>>>>> f8d62e06
 
   _Renderer_Locatable(
       Locatable context, RendererBase<Object> parent, Template template)
@@ -1572,7 +851,6 @@
   static final Map<Type, Object> _propertyMapCache = {};
   static Map<String, Property<CT_>> propertyMap<
           CT_ extends LibraryContainer>() =>
-<<<<<<< HEAD
       _propertyMapCache.putIfAbsent(
           CT_,
           () => {
@@ -1583,14 +861,10 @@
                           List<String> remainingNames) =>
                       self.renderSimpleVariable(
                           c, remainingNames, 'List<String>'),
-                  isEmptyIterable: (CT_ c) => c.containerOrder?.isEmpty ?? true,
-                  renderIterable:
-                      (CT_ c, RendererBase<CT_> r, List<MustachioNode> ast) {
-                    var buffer = StringBuffer();
-                    for (var e in c.containerOrder) {
-                      buffer.write(renderSimple(e, ast, r.template, parent: r));
-                    }
-                    return buffer.toString();
+                  renderIterable:
+                      (CT_ c, RendererBase<CT_> r, List<MustachioNode> ast) {
+                    return c.containerOrder.map(
+                        (e) => renderSimple(e, ast, r.template, parent: r));
                   },
                 ),
                 'enclosingName': Property(
@@ -1625,14 +899,10 @@
                           List<String> remainingNames) =>
                       self.renderSimpleVariable(
                           c, remainingNames, 'List<Library>'),
-                  isEmptyIterable: (CT_ c) => c.libraries?.isEmpty ?? true,
-                  renderIterable:
-                      (CT_ c, RendererBase<CT_> r, List<MustachioNode> ast) {
-                    var buffer = StringBuffer();
-                    for (var e in c.libraries) {
-                      buffer.write(renderSimple(e, ast, r.template, parent: r));
-                    }
-                    return buffer.toString();
+                  renderIterable:
+                      (CT_ c, RendererBase<CT_> r, List<MustachioNode> ast) {
+                    return c.libraries.map(
+                        (e) => renderSimple(e, ast, r.template, parent: r));
                   },
                 ),
                 'packageGraph': Property(
@@ -1654,15 +924,10 @@
                           List<String> remainingNames) =>
                       self.renderSimpleVariable(
                           c, remainingNames, 'Iterable<Library>'),
-                  isEmptyIterable: (CT_ c) =>
-                      c.publicLibraries?.isEmpty ?? true,
-                  renderIterable:
-                      (CT_ c, RendererBase<CT_> r, List<MustachioNode> ast) {
-                    var buffer = StringBuffer();
-                    for (var e in c.publicLibraries) {
-                      buffer.write(renderSimple(e, ast, r.template, parent: r));
-                    }
-                    return buffer.toString();
+                  renderIterable:
+                      (CT_ c, RendererBase<CT_> r, List<MustachioNode> ast) {
+                    return c.publicLibraries.map(
+                        (e) => renderSimple(e, ast, r.template, parent: r));
                   },
                 ),
                 'publicLibrariesSorted': Property(
@@ -1671,15 +936,10 @@
                           List<String> remainingNames) =>
                       self.renderSimpleVariable(
                           c, remainingNames, 'Iterable<Library>'),
-                  isEmptyIterable: (CT_ c) =>
-                      c.publicLibrariesSorted?.isEmpty ?? true,
-                  renderIterable:
-                      (CT_ c, RendererBase<CT_> r, List<MustachioNode> ast) {
-                    var buffer = StringBuffer();
-                    for (var e in c.publicLibrariesSorted) {
-                      buffer.write(renderSimple(e, ast, r.template, parent: r));
-                    }
-                    return buffer.toString();
+                  renderIterable:
+                      (CT_ c, RendererBase<CT_> r, List<MustachioNode> ast) {
+                    return c.publicLibrariesSorted.map(
+                        (e) => renderSimple(e, ast, r.template, parent: r));
                   },
                 ),
                 'sortKey': Property(
@@ -1694,99 +954,6 @@
                   },
                 ),
               });
-=======
-      {
-        ..._Renderer_Object.propertyMap<CT_>(),
-        'containerOrder': Property(
-          getValue: (CT_ c) => c.containerOrder,
-          renderVariable:
-              (CT_ c, Property<CT_> self, List<String> remainingNames) =>
-                  self.renderSimpleVariable(c, remainingNames, 'List<String>'),
-          renderIterable:
-              (CT_ c, RendererBase<CT_> r, List<MustachioNode> ast) {
-            return c.containerOrder
-                .map((e) => renderSimple(e, ast, r.template, parent: r));
-          },
-        ),
-        'enclosingName': Property(
-          getValue: (CT_ c) => c.enclosingName,
-          renderVariable:
-              (CT_ c, Property<CT_> self, List<String> remainingNames) =>
-                  self.renderSimpleVariable(c, remainingNames, 'String'),
-          isNullValue: (CT_ c) => c.enclosingName == null,
-          renderValue: (CT_ c, RendererBase<CT_> r, List<MustachioNode> ast) {
-            return renderSimple(c.enclosingName, ast, r.template, parent: r);
-          },
-        ),
-        'hasPublicLibraries': Property(
-          getValue: (CT_ c) => c.hasPublicLibraries,
-          renderVariable:
-              (CT_ c, Property<CT_> self, List<String> remainingNames) =>
-                  self.renderSimpleVariable(c, remainingNames, 'bool'),
-          getBool: (CT_ c) => c.hasPublicLibraries == true,
-        ),
-        'isSdk': Property(
-          getValue: (CT_ c) => c.isSdk,
-          renderVariable:
-              (CT_ c, Property<CT_> self, List<String> remainingNames) =>
-                  self.renderSimpleVariable(c, remainingNames, 'bool'),
-          getBool: (CT_ c) => c.isSdk == true,
-        ),
-        'libraries': Property(
-          getValue: (CT_ c) => c.libraries,
-          renderVariable:
-              (CT_ c, Property<CT_> self, List<String> remainingNames) =>
-                  self.renderSimpleVariable(c, remainingNames, 'List<Library>'),
-          renderIterable:
-              (CT_ c, RendererBase<CT_> r, List<MustachioNode> ast) {
-            return c.libraries
-                .map((e) => renderSimple(e, ast, r.template, parent: r));
-          },
-        ),
-        'packageGraph': Property(
-          getValue: (CT_ c) => c.packageGraph,
-          renderVariable:
-              (CT_ c, Property<CT_> self, List<String> remainingNames) =>
-                  self.renderSimpleVariable(c, remainingNames, 'PackageGraph'),
-          isNullValue: (CT_ c) => c.packageGraph == null,
-          renderValue: (CT_ c, RendererBase<CT_> r, List<MustachioNode> ast) {
-            return renderSimple(c.packageGraph, ast, r.template, parent: r);
-          },
-        ),
-        'publicLibraries': Property(
-          getValue: (CT_ c) => c.publicLibraries,
-          renderVariable: (CT_ c, Property<CT_> self,
-                  List<String> remainingNames) =>
-              self.renderSimpleVariable(c, remainingNames, 'Iterable<Library>'),
-          renderIterable:
-              (CT_ c, RendererBase<CT_> r, List<MustachioNode> ast) {
-            return c.publicLibraries
-                .map((e) => renderSimple(e, ast, r.template, parent: r));
-          },
-        ),
-        'publicLibrariesSorted': Property(
-          getValue: (CT_ c) => c.publicLibrariesSorted,
-          renderVariable: (CT_ c, Property<CT_> self,
-                  List<String> remainingNames) =>
-              self.renderSimpleVariable(c, remainingNames, 'Iterable<Library>'),
-          renderIterable:
-              (CT_ c, RendererBase<CT_> r, List<MustachioNode> ast) {
-            return c.publicLibrariesSorted
-                .map((e) => renderSimple(e, ast, r.template, parent: r));
-          },
-        ),
-        'sortKey': Property(
-          getValue: (CT_ c) => c.sortKey,
-          renderVariable:
-              (CT_ c, Property<CT_> self, List<String> remainingNames) =>
-                  self.renderSimpleVariable(c, remainingNames, 'String'),
-          isNullValue: (CT_ c) => c.sortKey == null,
-          renderValue: (CT_ c, RendererBase<CT_> r, List<MustachioNode> ast) {
-            return renderSimple(c.sortKey, ast, r.template, parent: r);
-          },
-        ),
-      };
->>>>>>> f8d62e06
 
   _Renderer_LibraryContainer(
       LibraryContainer context, RendererBase<Object> parent, Template template)
@@ -1892,7 +1059,6 @@
 }
 
 class _Renderer_Nameable extends RendererBase<Nameable> {
-<<<<<<< HEAD
   static final Map<Type, Object> _propertyMapCache = {};
   static Map<String, Property<CT_>> propertyMap<CT_ extends Nameable>() =>
       _propertyMapCache.putIfAbsent(
@@ -1939,64 +1105,13 @@
                           List<String> remainingNames) =>
                       self.renderSimpleVariable(
                           c, remainingNames, 'Set<String>'),
-                  isEmptyIterable: (CT_ c) => c.namePieces?.isEmpty ?? true,
-                  renderIterable:
-                      (CT_ c, RendererBase<CT_> r, List<MustachioNode> ast) {
-                    var buffer = StringBuffer();
-                    for (var e in c.namePieces) {
-                      buffer.write(renderSimple(e, ast, r.template, parent: r));
-                    }
-                    return buffer.toString();
+                  renderIterable:
+                      (CT_ c, RendererBase<CT_> r, List<MustachioNode> ast) {
+                    return c.namePieces.map(
+                        (e) => renderSimple(e, ast, r.template, parent: r));
                   },
                 ),
               });
-=======
-  static Map<String, Property<CT_>> propertyMap<CT_ extends Nameable>() => {
-        ..._Renderer_Object.propertyMap<CT_>(),
-        'fullyQualifiedName': Property(
-          getValue: (CT_ c) => c.fullyQualifiedName,
-          renderVariable:
-              (CT_ c, Property<CT_> self, List<String> remainingNames) =>
-                  self.renderSimpleVariable(c, remainingNames, 'String'),
-          isNullValue: (CT_ c) => c.fullyQualifiedName == null,
-          renderValue: (CT_ c, RendererBase<CT_> r, List<MustachioNode> ast) {
-            return renderSimple(c.fullyQualifiedName, ast, r.template,
-                parent: r);
-          },
-        ),
-        'name': Property(
-          getValue: (CT_ c) => c.name,
-          renderVariable:
-              (CT_ c, Property<CT_> self, List<String> remainingNames) =>
-                  self.renderSimpleVariable(c, remainingNames, 'String'),
-          isNullValue: (CT_ c) => c.name == null,
-          renderValue: (CT_ c, RendererBase<CT_> r, List<MustachioNode> ast) {
-            return renderSimple(c.name, ast, r.template, parent: r);
-          },
-        ),
-        'namePart': Property(
-          getValue: (CT_ c) => c.namePart,
-          renderVariable:
-              (CT_ c, Property<CT_> self, List<String> remainingNames) =>
-                  self.renderSimpleVariable(c, remainingNames, 'String'),
-          isNullValue: (CT_ c) => c.namePart == null,
-          renderValue: (CT_ c, RendererBase<CT_> r, List<MustachioNode> ast) {
-            return renderSimple(c.namePart, ast, r.template, parent: r);
-          },
-        ),
-        'namePieces': Property(
-          getValue: (CT_ c) => c.namePieces,
-          renderVariable:
-              (CT_ c, Property<CT_> self, List<String> remainingNames) =>
-                  self.renderSimpleVariable(c, remainingNames, 'Set<String>'),
-          renderIterable:
-              (CT_ c, RendererBase<CT_> r, List<MustachioNode> ast) {
-            return c.namePieces
-                .map((e) => renderSimple(e, ast, r.template, parent: r));
-          },
-        ),
-      };
->>>>>>> f8d62e06
 
   _Renderer_Nameable(
       Nameable context, RendererBase<Object> parent, Template template)
@@ -2024,7 +1139,6 @@
   static final Map<Type, Object> _propertyMapCache = {};
   static Map<String, Property<CT_>> propertyMap<
           CT_ extends Canonicalization>() =>
-<<<<<<< HEAD
       _propertyMapCache.putIfAbsent(
           CT_,
           () => {
@@ -2047,14 +1161,10 @@
                           List<String> remainingNames) =>
                       self.renderSimpleVariable(
                           c, remainingNames, 'List<ModelCommentReference>'),
-                  isEmptyIterable: (CT_ c) => c.commentRefs?.isEmpty ?? true,
-                  renderIterable:
-                      (CT_ c, RendererBase<CT_> r, List<MustachioNode> ast) {
-                    var buffer = StringBuffer();
-                    for (var e in c.commentRefs) {
-                      buffer.write(renderSimple(e, ast, r.template, parent: r));
-                    }
-                    return buffer.toString();
+                  renderIterable:
+                      (CT_ c, RendererBase<CT_> r, List<MustachioNode> ast) {
+                    return c.commentRefs.map(
+                        (e) => renderSimple(e, ast, r.template, parent: r));
                   },
                 ),
                 'isCanonical': Property(
@@ -2070,62 +1180,13 @@
                           List<String> remainingNames) =>
                       self.renderSimpleVariable(
                           c, remainingNames, 'Set<String>'),
-                  isEmptyIterable: (CT_ c) => c.locationPieces?.isEmpty ?? true,
-                  renderIterable:
-                      (CT_ c, RendererBase<CT_> r, List<MustachioNode> ast) {
-                    var buffer = StringBuffer();
-                    for (var e in c.locationPieces) {
-                      buffer.write(renderSimple(e, ast, r.template, parent: r));
-                    }
-                    return buffer.toString();
+                  renderIterable:
+                      (CT_ c, RendererBase<CT_> r, List<MustachioNode> ast) {
+                    return c.locationPieces.map(
+                        (e) => renderSimple(e, ast, r.template, parent: r));
                   },
                 ),
               });
-=======
-      {
-        ..._Renderer_Object.propertyMap<CT_>(),
-        'canonicalLibrary': Property(
-          getValue: (CT_ c) => c.canonicalLibrary,
-          renderVariable:
-              (CT_ c, Property<CT_> self, List<String> remainingNames) =>
-                  self.renderSimpleVariable(c, remainingNames, 'Library'),
-          isNullValue: (CT_ c) => c.canonicalLibrary == null,
-          renderValue: (CT_ c, RendererBase<CT_> r, List<MustachioNode> ast) {
-            return renderSimple(c.canonicalLibrary, ast, r.template, parent: r);
-          },
-        ),
-        'commentRefs': Property(
-          getValue: (CT_ c) => c.commentRefs,
-          renderVariable:
-              (CT_ c, Property<CT_> self, List<String> remainingNames) =>
-                  self.renderSimpleVariable(
-                      c, remainingNames, 'List<ModelCommentReference>'),
-          renderIterable:
-              (CT_ c, RendererBase<CT_> r, List<MustachioNode> ast) {
-            return c.commentRefs
-                .map((e) => renderSimple(e, ast, r.template, parent: r));
-          },
-        ),
-        'isCanonical': Property(
-          getValue: (CT_ c) => c.isCanonical,
-          renderVariable:
-              (CT_ c, Property<CT_> self, List<String> remainingNames) =>
-                  self.renderSimpleVariable(c, remainingNames, 'bool'),
-          getBool: (CT_ c) => c.isCanonical == true,
-        ),
-        'locationPieces': Property(
-          getValue: (CT_ c) => c.locationPieces,
-          renderVariable:
-              (CT_ c, Property<CT_> self, List<String> remainingNames) =>
-                  self.renderSimpleVariable(c, remainingNames, 'Set<String>'),
-          renderIterable:
-              (CT_ c, RendererBase<CT_> r, List<MustachioNode> ast) {
-            return c.locationPieces
-                .map((e) => renderSimple(e, ast, r.template, parent: r));
-          },
-        ),
-      };
->>>>>>> f8d62e06
 
   _Renderer_Canonicalization(
       Canonicalization context, RendererBase<Object> parent, Template template)
@@ -2207,7 +1268,6 @@
   static final Map<Type, Object> _propertyMapCache = {};
   static Map<String, Property<CT_>> propertyMap<T extends Documentable,
           CT_ extends TemplateData>() =>
-<<<<<<< HEAD
       _propertyMapCache.putIfAbsent(
           CT_,
           () => {
@@ -2317,15 +1377,10 @@
                           List<String> remainingNames) =>
                       self.renderSimpleVariable(
                           c, remainingNames, 'List<Package>'),
-                  isEmptyIterable: (CT_ c) => c.localPackages?.isEmpty ?? true,
-                  renderIterable:
-                      (CT_ c, RendererBase<CT_> r, List<MustachioNode> ast) {
-                    var buffer = StringBuffer();
-                    for (var e in c.localPackages) {
-                      buffer.write(
-                          _render_Package(e, ast, r.template, parent: r));
-                    }
-                    return buffer.toString();
+                  renderIterable:
+                      (CT_ c, RendererBase<CT_> r, List<MustachioNode> ast) {
+                    return c.localPackages.map(
+                        (e) => _render_Package(e, ast, r.template, parent: r));
                   },
                 ),
                 'metaDescription': Property(
@@ -2346,14 +1401,10 @@
                           List<String> remainingNames) =>
                       self.renderSimpleVariable(
                           c, remainingNames, 'List<Documentable>'),
-                  isEmptyIterable: (CT_ c) => c.navLinks?.isEmpty ?? true,
-                  renderIterable:
-                      (CT_ c, RendererBase<CT_> r, List<MustachioNode> ast) {
-                    var buffer = StringBuffer();
-                    for (var e in c.navLinks) {
-                      buffer.write(renderSimple(e, ast, r.template, parent: r));
-                    }
-                    return buffer.toString();
+                  renderIterable:
+                      (CT_ c, RendererBase<CT_> r, List<MustachioNode> ast) {
+                    return c.navLinks.map(
+                        (e) => renderSimple(e, ast, r.template, parent: r));
                   },
                 ),
                 'navLinksWithGenerics': Property(
@@ -2362,15 +1413,10 @@
                           List<String> remainingNames) =>
                       self.renderSimpleVariable(
                           c, remainingNames, 'List<Container>'),
-                  isEmptyIterable: (CT_ c) =>
-                      c.navLinksWithGenerics?.isEmpty ?? true,
-                  renderIterable:
-                      (CT_ c, RendererBase<CT_> r, List<MustachioNode> ast) {
-                    var buffer = StringBuffer();
-                    for (var e in c.navLinksWithGenerics) {
-                      buffer.write(renderSimple(e, ast, r.template, parent: r));
-                    }
-                    return buffer.toString();
+                  renderIterable:
+                      (CT_ c, RendererBase<CT_> r, List<MustachioNode> ast) {
+                    return c.navLinksWithGenerics.map(
+                        (e) => renderSimple(e, ast, r.template, parent: r));
                   },
                 ),
                 'parent': Property(
@@ -2439,200 +1485,6 @@
                   },
                 ),
               });
-=======
-      {
-        ..._Renderer_Object.propertyMap<CT_>(),
-        'bareHref': Property(
-          getValue: (CT_ c) => c.bareHref,
-          renderVariable:
-              (CT_ c, Property<CT_> self, List<String> remainingNames) =>
-                  self.renderSimpleVariable(c, remainingNames, 'String'),
-          isNullValue: (CT_ c) => c.bareHref == null,
-          renderValue: (CT_ c, RendererBase<CT_> r, List<MustachioNode> ast) {
-            return renderSimple(c.bareHref, ast, r.template, parent: r);
-          },
-        ),
-        'defaultPackage': Property(
-          getValue: (CT_ c) => c.defaultPackage,
-          renderVariable:
-              (CT_ c, Property<CT_> self, List<String> remainingNames) {
-            if (remainingNames.isEmpty) return self.getValue(c).toString();
-            var name = remainingNames.first;
-            var nextProperty = _Renderer_Package.propertyMap().getValue(name);
-            return nextProperty.renderVariable(
-                self.getValue(c), nextProperty, [...remainingNames.skip(1)]);
-          },
-          isNullValue: (CT_ c) => c.defaultPackage == null,
-          renderValue: (CT_ c, RendererBase<CT_> r, List<MustachioNode> ast) {
-            return _render_Package(c.defaultPackage, ast, r.template,
-                parent: r);
-          },
-        ),
-        'hasFooterVersion': Property(
-          getValue: (CT_ c) => c.hasFooterVersion,
-          renderVariable:
-              (CT_ c, Property<CT_> self, List<String> remainingNames) =>
-                  self.renderSimpleVariable(c, remainingNames, 'bool'),
-          getBool: (CT_ c) => c.hasFooterVersion == true,
-        ),
-        'hasHomepage': Property(
-          getValue: (CT_ c) => c.hasHomepage,
-          renderVariable:
-              (CT_ c, Property<CT_> self, List<String> remainingNames) =>
-                  self.renderSimpleVariable(c, remainingNames, 'bool'),
-          getBool: (CT_ c) => c.hasHomepage == true,
-        ),
-        'homepage': Property(
-          getValue: (CT_ c) => c.homepage,
-          renderVariable:
-              (CT_ c, Property<CT_> self, List<String> remainingNames) =>
-                  self.renderSimpleVariable(c, remainingNames, 'String'),
-          isNullValue: (CT_ c) => c.homepage == null,
-          renderValue: (CT_ c, RendererBase<CT_> r, List<MustachioNode> ast) {
-            return renderSimple(c.homepage, ast, r.template, parent: r);
-          },
-        ),
-        'htmlBase': Property(
-          getValue: (CT_ c) => c.htmlBase,
-          renderVariable:
-              (CT_ c, Property<CT_> self, List<String> remainingNames) =>
-                  self.renderSimpleVariable(c, remainingNames, 'String'),
-          isNullValue: (CT_ c) => c.htmlBase == null,
-          renderValue: (CT_ c, RendererBase<CT_> r, List<MustachioNode> ast) {
-            return renderSimple(c.htmlBase, ast, r.template, parent: r);
-          },
-        ),
-        'htmlOptions': Property(
-          getValue: (CT_ c) => c.htmlOptions,
-          renderVariable: (CT_ c, Property<CT_> self,
-                  List<String> remainingNames) =>
-              self.renderSimpleVariable(c, remainingNames, 'TemplateOptions'),
-          isNullValue: (CT_ c) => c.htmlOptions == null,
-          renderValue: (CT_ c, RendererBase<CT_> r, List<MustachioNode> ast) {
-            return renderSimple(c.htmlOptions, ast, r.template, parent: r);
-          },
-        ),
-        'includeVersion': Property(
-          getValue: (CT_ c) => c.includeVersion,
-          renderVariable:
-              (CT_ c, Property<CT_> self, List<String> remainingNames) =>
-                  self.renderSimpleVariable(c, remainingNames, 'bool'),
-          getBool: (CT_ c) => c.includeVersion == true,
-        ),
-        'layoutTitle': Property(
-          getValue: (CT_ c) => c.layoutTitle,
-          renderVariable:
-              (CT_ c, Property<CT_> self, List<String> remainingNames) =>
-                  self.renderSimpleVariable(c, remainingNames, 'String'),
-          isNullValue: (CT_ c) => c.layoutTitle == null,
-          renderValue: (CT_ c, RendererBase<CT_> r, List<MustachioNode> ast) {
-            return renderSimple(c.layoutTitle, ast, r.template, parent: r);
-          },
-        ),
-        'localPackages': Property(
-          getValue: (CT_ c) => c.localPackages,
-          renderVariable:
-              (CT_ c, Property<CT_> self, List<String> remainingNames) =>
-                  self.renderSimpleVariable(c, remainingNames, 'List<Package>'),
-          renderIterable:
-              (CT_ c, RendererBase<CT_> r, List<MustachioNode> ast) {
-            return c.localPackages
-                .map((e) => _render_Package(e, ast, r.template, parent: r));
-          },
-        ),
-        'metaDescription': Property(
-          getValue: (CT_ c) => c.metaDescription,
-          renderVariable:
-              (CT_ c, Property<CT_> self, List<String> remainingNames) =>
-                  self.renderSimpleVariable(c, remainingNames, 'String'),
-          isNullValue: (CT_ c) => c.metaDescription == null,
-          renderValue: (CT_ c, RendererBase<CT_> r, List<MustachioNode> ast) {
-            return renderSimple(c.metaDescription, ast, r.template, parent: r);
-          },
-        ),
-        'navLinks': Property(
-          getValue: (CT_ c) => c.navLinks,
-          renderVariable:
-              (CT_ c, Property<CT_> self, List<String> remainingNames) =>
-                  self.renderSimpleVariable(
-                      c, remainingNames, 'List<Documentable>'),
-          renderIterable:
-              (CT_ c, RendererBase<CT_> r, List<MustachioNode> ast) {
-            return c.navLinks
-                .map((e) => renderSimple(e, ast, r.template, parent: r));
-          },
-        ),
-        'navLinksWithGenerics': Property(
-          getValue: (CT_ c) => c.navLinksWithGenerics,
-          renderVariable: (CT_ c, Property<CT_> self,
-                  List<String> remainingNames) =>
-              self.renderSimpleVariable(c, remainingNames, 'List<Container>'),
-          renderIterable:
-              (CT_ c, RendererBase<CT_> r, List<MustachioNode> ast) {
-            return c.navLinksWithGenerics
-                .map((e) => renderSimple(e, ast, r.template, parent: r));
-          },
-        ),
-        'parent': Property(
-          getValue: (CT_ c) => c.parent,
-          renderVariable:
-              (CT_ c, Property<CT_> self, List<String> remainingNames) =>
-                  self.renderSimpleVariable(c, remainingNames, 'Documentable'),
-          isNullValue: (CT_ c) => c.parent == null,
-          renderValue: (CT_ c, RendererBase<CT_> r, List<MustachioNode> ast) {
-            return renderSimple(c.parent, ast, r.template, parent: r);
-          },
-        ),
-        'relCanonicalPrefix': Property(
-          getValue: (CT_ c) => c.relCanonicalPrefix,
-          renderVariable:
-              (CT_ c, Property<CT_> self, List<String> remainingNames) =>
-                  self.renderSimpleVariable(c, remainingNames, 'String'),
-          isNullValue: (CT_ c) => c.relCanonicalPrefix == null,
-          renderValue: (CT_ c, RendererBase<CT_> r, List<MustachioNode> ast) {
-            return renderSimple(c.relCanonicalPrefix, ast, r.template,
-                parent: r);
-          },
-        ),
-        'self': Property(
-          getValue: (CT_ c) => c.self,
-          renderVariable:
-              (CT_ c, Property<CT_> self, List<String> remainingNames) =>
-                  self.renderSimpleVariable(c, remainingNames, 'Documentable'),
-          isNullValue: (CT_ c) => c.self == null,
-          renderValue: (CT_ c, RendererBase<CT_> r, List<MustachioNode> ast) {
-            return renderSimple(c.self, ast, r.template, parent: r);
-          },
-        ),
-        'title': Property(
-          getValue: (CT_ c) => c.title,
-          renderVariable:
-              (CT_ c, Property<CT_> self, List<String> remainingNames) =>
-                  self.renderSimpleVariable(c, remainingNames, 'String'),
-          isNullValue: (CT_ c) => c.title == null,
-          renderValue: (CT_ c, RendererBase<CT_> r, List<MustachioNode> ast) {
-            return renderSimple(c.title, ast, r.template, parent: r);
-          },
-        ),
-        'useBaseHref': Property(
-          getValue: (CT_ c) => c.useBaseHref,
-          renderVariable:
-              (CT_ c, Property<CT_> self, List<String> remainingNames) =>
-                  self.renderSimpleVariable(c, remainingNames, 'bool'),
-          getBool: (CT_ c) => c.useBaseHref == true,
-        ),
-        'version': Property(
-          getValue: (CT_ c) => c.version,
-          renderVariable:
-              (CT_ c, Property<CT_> self, List<String> remainingNames) =>
-                  self.renderSimpleVariable(c, remainingNames, 'String'),
-          isNullValue: (CT_ c) => c.version == null,
-          renderValue: (CT_ c, RendererBase<CT_> r, List<MustachioNode> ast) {
-            return renderSimple(c.version, ast, r.template, parent: r);
-          },
-        ),
-      };
->>>>>>> f8d62e06
 
   _Renderer_TemplateData(
       TemplateData<T> context, RendererBase<Object> parent, Template template)
