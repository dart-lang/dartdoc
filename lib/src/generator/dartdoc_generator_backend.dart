--- conflicted
+++ resolved
@@ -49,23 +49,8 @@
         useBaseHref = context.useBaseHref,
         customHeaderContent = context.header,
         customFooterContent = context.footer,
-<<<<<<< HEAD
-        customInnerFooterText = context.footerText;
-=======
         customInnerFooterText = context.footerText,
         resourcesDir = context.resourcesDir;
-
-  DartdocGeneratorBackendOptions._defaults()
-      : relCanonicalPrefix = null,
-        toolVersion = null,
-        favicon = null,
-        prettyIndexJson = false,
-        useBaseHref = false,
-        customHeaderContent = '',
-        customFooterContent = '',
-        customInnerFooterText = '',
-        resourcesDir = null;
->>>>>>> 11c4b3c9
 }
 
 class SidebarGenerator<T extends TemplateData> {
