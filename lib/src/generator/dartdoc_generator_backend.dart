--- conflicted
+++ resolved
@@ -2,265 +2,5 @@
 // for details. All rights reserved. Use of this source code is governed by a
 // BSD-style license that can be found in the LICENSE file.
 
-<<<<<<< HEAD
-import 'package:analyzer/file_system/file_system.dart';
-import 'package:dartdoc/options.dart';
-import 'package:dartdoc/src/generator/generator.dart';
-import 'package:dartdoc/src/generator/generator_frontend.dart';
-import 'package:dartdoc/src/generator/generator_utils.dart' as generator_util;
-import 'package:dartdoc/src/generator/template_data.dart';
-import 'package:dartdoc/src/generator/templates.dart';
-import 'package:dartdoc/src/model/model.dart';
-import 'package:dartdoc/src/runtime_stats.dart';
-import 'package:dartdoc/src/version.dart';
-import 'package:dartdoc/src/warnings.dart';
-import 'package:path/path.dart' as p show Context;
-
-/// Configuration options for Dartdoc's default backend.
-class DartdocGeneratorBackendOptions implements TemplateOptions {
-  @override
-  final String? relCanonicalPrefix;
-
-  @override
-  final String toolVersion;
-
-  final String? favicon;
-
-  final bool prettyIndexJson;
-
-  @override
-  final bool useBaseHref;
-
-  @override
-  final String customHeaderContent;
-
-  @override
-  final String customFooterContent;
-
-  @override
-  final String customInnerFooterText;
-
-  final String? resourcesDir;
-
-  DartdocGeneratorBackendOptions.fromContext(
-      DartdocGeneratorOptionContext context)
-      : relCanonicalPrefix = context.relCanonicalPrefix,
-        toolVersion = packageVersion,
-        favicon = context.favicon,
-        prettyIndexJson = context.prettyIndexJson,
-        useBaseHref = context.useBaseHref,
-        customHeaderContent = context.header,
-        customFooterContent = context.footer,
-        customInnerFooterText = context.footerText,
-        resourcesDir = context.resourcesDir;
-}
-
-class SidebarGenerator<T extends TemplateData> {
-  final String Function(T context) renderFunction;
-  final Map<Documentable, String> _renderCache = {};
-
-  SidebarGenerator(this.renderFunction);
-
-  /// Retrieves the render for a specific [key], or generates it using the given
-  /// [templateData] if needed.
-  String getRenderFor(Documentable key, T templateData) {
-    return _renderCache[key] ??= renderFunction(templateData);
-  }
-}
-
-/// Base [GeneratorBackend] for Dartdoc's supported formats.
-abstract class DartdocGeneratorBackend implements GeneratorBackend {
-  final DartdocGeneratorBackendOptions options;
-  final Templates templates;
-  final SidebarGenerator<TemplateDataWithLibrary<Documentable>>
-      _sidebarForLibrary;
-  final SidebarGenerator<TemplateDataWithContainer<Documentable>>
-      _sidebarForContainer;
-
-  @override
-  final FileWriter writer;
-  final ResourceProvider resourceProvider;
-  final p.Context _pathContext;
-
-  DartdocGeneratorBackend(
-      this.options, this.templates, this.writer, this.resourceProvider)
-      : _sidebarForLibrary =
-            SidebarGenerator(templates.renderSidebarForLibrary),
-        _sidebarForContainer =
-            SidebarGenerator(templates.renderSidebarForContainer),
-        _pathContext = resourceProvider.pathContext;
-
-  /// Binds template data and emits the content to the [writer].
-  void write(
-      FileWriter writer, String filename, TemplateData data, String content) {
-    if (!options.useBaseHref) {
-      content = content.replaceAll(htmlBasePlaceholder, data.htmlBase);
-    }
-    var element = data.self;
-    writer.write(filename, content,
-        element: element is Warnable ? element : null);
-  }
-
-  @override
-  void generateCategoryJson(List<Categorization> categories) {
-    var json = '[]';
-    if (categories.isNotEmpty) {
-      json = generator_util.generateCategoryJson(
-          categories, options.prettyIndexJson);
-      if (!options.useBaseHref) {
-        json = json.replaceAll(htmlBasePlaceholder, '');
-      }
-    }
-
-    writer.write(_pathContext.join('categories.json'), '$json\n');
-  }
-
-  @override
-  void generateSearchIndex(List<Indexable> indexedElements) {
-    var json = generator_util.generateSearchIndexJson(
-        indexedElements, options.prettyIndexJson);
-    if (!options.useBaseHref) {
-      json = json.replaceAll(htmlBasePlaceholder, '');
-    }
-    writer.write(_pathContext.join('index.json'), '$json\n');
-  }
-
-  @override
-  void generateCategory(PackageGraph packageGraph, Category category) {
-    var data = CategoryTemplateData(options, packageGraph, category);
-    var content = templates.renderCategory(data);
-    write(writer, category.filePath, data, content);
-    runtimeStats.incrementAccumulator('writtenCategoryFileCount');
-  }
-
-  @override
-  void generateClass(PackageGraph packageGraph, Library lib, Class clazz) {
-    var data = ClassTemplateData(options, packageGraph, lib, clazz,
-        _sidebarForLibrary.getRenderFor, _sidebarForContainer.getRenderFor);
-    var content = templates.renderClass(data);
-    write(writer, clazz.filePath, data, content);
-    runtimeStats.incrementAccumulator('writtenClassFileCount');
-  }
-
-  @override
-  void generateConstant(PackageGraph packageGraph, Library lib, Container clazz,
-          Field property) =>
-      generateProperty(packageGraph, lib, clazz, property);
-
-  @override
-  void generateConstructor(PackageGraph packageGraph, Library lib,
-      Constructable constructable, Constructor constructor) {
-    var data = ConstructorTemplateData(options, packageGraph, lib,
-        constructable, constructor, _sidebarForContainer.getRenderFor);
-    var content = templates.renderConstructor(data);
-    write(writer, constructor.filePath, data, content);
-    runtimeStats.incrementAccumulator('writtenConstructorFileCount');
-  }
-
-  @override
-  void generateEnum(PackageGraph packageGraph, Library lib, Enum eNum) {
-    var data = EnumTemplateData(options, packageGraph, lib, eNum,
-        _sidebarForLibrary.getRenderFor, _sidebarForContainer.getRenderFor);
-    var content = templates.renderEnum(data);
-    write(writer, eNum.filePath, data, content);
-    runtimeStats.incrementAccumulator('writtenEnumFileCount');
-  }
-
-  @override
-  void generateExtension(
-      PackageGraph packageGraph, Library lib, Extension extension) {
-    var data = ExtensionTemplateData(options, packageGraph, lib, extension,
-        _sidebarForLibrary.getRenderFor, _sidebarForContainer.getRenderFor);
-    var content = templates.renderExtension(data);
-    write(writer, extension.filePath, data, content);
-    runtimeStats.incrementAccumulator('writtenExtensionFileCount');
-  }
-
-  @override
-  void generateFunction(
-      PackageGraph packageGraph, Library lib, ModelFunction function) {
-    var data = FunctionTemplateData(
-        options, packageGraph, lib, function, _sidebarForLibrary.getRenderFor);
-    var content = templates.renderFunction(data);
-    write(writer, function.filePath, data, content);
-    runtimeStats.incrementAccumulator('writtenFunctionFileCount');
-  }
-
-  @override
-  void generateLibrary(PackageGraph packageGraph, Library lib) {
-    var data = LibraryTemplateData(
-        options, packageGraph, lib, _sidebarForLibrary.getRenderFor);
-    var content = templates.renderLibrary(data);
-    write(writer, lib.filePath, data, content);
-    runtimeStats.incrementAccumulator('writtenLibraryFileCount');
-  }
-
-  @override
-  void generateMethod(
-      PackageGraph packageGraph, Library lib, Container clazz, Method method) {
-    var data = MethodTemplateData(options, packageGraph, lib, clazz, method,
-        _sidebarForContainer.getRenderFor);
-    var content = templates.renderMethod(data);
-    write(writer, method.filePath, data, content);
-    runtimeStats.incrementAccumulator('writtenMethodFileCount');
-  }
-
-  @override
-  void generateMixin(PackageGraph packageGraph, Library lib, Mixin mixin) {
-    var data = MixinTemplateData(options, packageGraph, lib, mixin,
-        _sidebarForLibrary.getRenderFor, _sidebarForContainer.getRenderFor);
-    var content = templates.renderMixin(data);
-    write(writer, mixin.filePath, data, content);
-    runtimeStats.incrementAccumulator('writtenMixinFileCount');
-  }
-
-  @override
-  void generatePackage(PackageGraph graph, Package package) {
-    var data = PackageTemplateData(options, graph, package);
-    var content = templates.renderIndex(data);
-    write(writer, package.filePath, data, content);
-    runtimeStats.incrementAccumulator('writtenPackageFileCount');
-  }
-
-  @override
-  void generateProperty(
-      PackageGraph packageGraph, Library lib, Container clazz, Field property) {
-    var data = PropertyTemplateData(options, packageGraph, lib, clazz, property,
-        _sidebarForContainer.getRenderFor);
-    var content = templates.renderProperty(data);
-    write(writer, property.filePath, data, content);
-    runtimeStats.incrementAccumulator('writtenPropertyFileCount');
-  }
-
-  @override
-  void generateTopLevelConstant(
-          PackageGraph packageGraph, Library lib, TopLevelVariable property) =>
-      generateTopLevelProperty(packageGraph, lib, property);
-
-  @override
-  void generateTopLevelProperty(
-      PackageGraph packageGraph, Library lib, TopLevelVariable property) {
-    var data = TopLevelPropertyTemplateData(
-        options, packageGraph, lib, property, _sidebarForLibrary.getRenderFor);
-    var content = templates.renderTopLevelProperty(data);
-    write(writer, property.filePath, data, content);
-    runtimeStats.incrementAccumulator('writtenTopLevelPropertyFileCount');
-  }
-
-  @override
-  void generateTypeDef(
-      PackageGraph packageGraph, Library lib, Typedef typeDef) {
-    var data = TypedefTemplateData(
-        options, packageGraph, lib, typeDef, _sidebarForLibrary.getRenderFor);
-    var content = templates.renderTypedef(data);
-    write(writer, typeDef.filePath, data, content);
-    runtimeStats.incrementAccumulator('writtenTypedefFileCount');
-  }
-
-  @override
-  Future<void> generateAdditionalFiles() async {}
-}
-=======
 @Deprecated('Import generator_backend.dart directly')
-export 'generator_backend.dart';
->>>>>>> d7513b2e
+export 'generator_backend.dart';