// GENERATED CODE. DO NOT EDIT.
//
// To change the contents of this library, make changes to the builder source
// files in the tool/mustachio/ directory.

// Sometimes we enter a new section which triggers creating a new variable, but
// the variable is not used; generally when the section is checking if a
// non-bool, non-Iterable field is non-null.
// ignore_for_file: unused_local_variable
// ignore_for_file: non_constant_identifier_names, unnecessary_string_escapes

import 'dart:convert' as _i17;

import 'package:dartdoc/src/generator/template_data.dart' as _i1;
import 'package:dartdoc/src/model/accessor.dart' as _i16;
import 'package:dartdoc/src/model/category.dart' as _i2;
import 'package:dartdoc/src/model/class.dart' as _i8;
import 'package:dartdoc/src/model/constructor.dart' as _i11;
import 'package:dartdoc/src/model/container.dart' as _i4;
import 'package:dartdoc/src/model/enum.dart' as _i12;
import 'package:dartdoc/src/model/extension.dart' as _i13;
import 'package:dartdoc/src/model/field.dart' as _i9;
import 'package:dartdoc/src/model/library.dart' as _i3;
import 'package:dartdoc/src/model/method.dart' as _i10;
import 'package:dartdoc/src/model/mixin.dart' as _i15;
import 'package:dartdoc/src/model/model_function.dart' as _i6;
import 'package:dartdoc/src/model/package.dart' as _i14;
import 'package:dartdoc/src/model/top_level_variable.dart' as _i5;
import 'package:dartdoc/src/model/typedef.dart' as _i7;

String renderCategory(_i1.CategoryTemplateData context0) {
  final buffer = StringBuffer();
  buffer.write(_renderCategory_partial_head_0(context0));
  buffer.writeln();
  var context1 = context0.self;
  buffer.writeln();
  buffer.write('''
# ''');
  buffer.writeEscaped(context1.name);
  buffer.write(' ');
  buffer.writeEscaped(context1.kind);
  buffer.write('\n\n');
  buffer.write(_renderCategory_partial_documentation_1(context1));
  buffer.writeln();
  if (context1.hasPublicLibraries == true) {
    buffer.writeln();
    buffer.write('''
## Libraries
''');
    var context2 = context1.publicLibrariesSorted;
    for (var context3 in context2) {
      buffer.writeln();
      buffer.write(_renderCategory_partial_library_2(context3));
      buffer.writeln();
    }
  }
  buffer.writeln();
  if (context1.hasPublicClasses == true) {
    buffer.writeln();
    buffer.write('''
## Classes
''');
    var context4 = context1.publicClassesSorted;
    for (var context5 in context4) {
      buffer.writeln();
      buffer.write(_renderCategory_partial_container_3(context5));
      buffer.writeln();
    }
  }
  buffer.writeln();
  if (context1.hasPublicMixins == true) {
    buffer.writeln();
    buffer.write('''
## Mixins
''');
    var context6 = context1.publicMixinsSorted;
    for (var context7 in context6) {
      buffer.writeln();
      buffer.write(_renderCategory_partial_container_3(context7));
      buffer.writeln();
    }
  }
  buffer.writeln();
  if (context1.hasPublicConstants == true) {
    buffer.writeln();
    buffer.write('''
## Constants
''');
    var context8 = context1.publicConstantsSorted;
    for (var context9 in context8) {
      buffer.writeln();
      buffer.write(_renderCategory_partial_constant_4(context9));
      buffer.writeln();
    }
  }
  buffer.writeln();
  if (context1.hasPublicProperties == true) {
    buffer.writeln();
    buffer.write('''
## Properties
''');
    var context10 = context1.publicPropertiesSorted;
    for (var context11 in context10) {
      buffer.writeln();
      buffer.write(_renderCategory_partial_property_5(context11));
      buffer.writeln();
    }
  }
  buffer.writeln();
  if (context1.hasPublicFunctions == true) {
    buffer.writeln();
    buffer.write('''
## Functions
''');
    var context12 = context1.publicFunctionsSorted;
    for (var context13 in context12) {
      buffer.writeln();
      buffer.write(_renderCategory_partial_callable_6(context13));
      buffer.writeln();
    }
  }
  buffer.writeln();
  if (context1.hasPublicEnums == true) {
    buffer.writeln();
    buffer.write('''
## Enums
''');
    var context14 = context1.publicEnumsSorted;
    for (var context15 in context14) {
      buffer.writeln();
      buffer.write(_renderCategory_partial_container_3(context15));
      buffer.writeln();
    }
  }
  buffer.writeln();
  if (context1.hasPublicTypedefs == true) {
    buffer.writeln();
    buffer.write('''
## Typedefs
''');
    var context16 = context1.publicTypedefsSorted;
    for (var context17 in context16) {
      buffer.writeln();
      buffer.write(_renderCategory_partial_typedef_7(context17));
      buffer.writeln();
    }
  }
  buffer.writeln();
  if (context1.hasPublicExceptions == true) {
    buffer.writeln();
    buffer.write('''
## Exceptions / Errors
''');
    var context18 = context1.publicExceptionsSorted;
    for (var context19 in context18) {
      buffer.writeln();
      buffer.write(_renderCategory_partial_container_3(context19));
      buffer.writeln();
    }
  }
  buffer.write('\n\n');
  buffer.write(_renderCategory_partial_footer_8(context0));
  buffer.writeln();

  return buffer.toString();
}

String _renderCategory_partial_head_0(_i1.CategoryTemplateData context0) {
  final buffer = StringBuffer();
  buffer.write(context0.customHeader);
  buffer.writeln();

  return buffer.toString();
}

String _renderCategory_partial_documentation_1(_i2.Category context1) {
  final buffer = StringBuffer();
  if (context1.hasDocumentation == true) {
    buffer.writeln();
    buffer.write(context1.documentationAsHtml);
  }
  buffer.writeln();

  return buffer.toString();
}

String _renderCategory_partial_library_2(_i3.Library context2) {
  final buffer = StringBuffer();
  buffer.write('''##### ''');
  buffer.write(context2.linkedName);
  if (context2.isDocumented == true) {
    buffer.writeln();
    buffer.write(context2.oneLineDoc);
    buffer.writeln();
  }
  buffer.writeln();

  return buffer.toString();
}

String _renderCategory_partial_container_3(_i4.Container context2) {
  final buffer = StringBuffer();
  buffer.write('''##### ''');
  buffer.write(context2.linkedName);
  buffer.write(context2.linkedGenericParameters);
  buffer.writeln();
  buffer.write(
      __renderCategory_partial_container_3_partial_categorization_0(context2));
  buffer.write('\n\n');
  buffer.write(context2.oneLineDoc);
  buffer.writeln();

  return buffer.toString();
}

String __renderCategory_partial_container_3_partial_categorization_0(
    _i4.Container context2) {
  final buffer = StringBuffer();
  if (context2.hasCategoryNames == true) {
    buffer.writeln();
    buffer.write('''
Categories:''');
    var context7 = context2.displayedCategories;
    for (var context8 in context7) {
      buffer.writeln();
      buffer.write(context8.categoryLabel);
    }
  }
  buffer.writeln();

  return buffer.toString();
}

String _renderCategory_partial_constant_4(_i5.TopLevelVariable context2) {
  final buffer = StringBuffer();
  buffer.write('''##### ''');
  buffer.write(context2.linkedName);
  buffer.write(''' const ''');
  buffer.write(context2.modelType.linkedName);
  buffer.writeln();
  buffer.write(
      __renderCategory_partial_constant_4_partial_categorization_0(context2));
  buffer.write('\n\n');
  buffer.write(context2.oneLineDoc);
  buffer.write('  ');
  buffer.writeln();
  buffer
      .write(__renderCategory_partial_constant_4_partial_features_1(context2));
  buffer.writeln();

  return buffer.toString();
}

String __renderCategory_partial_constant_4_partial_categorization_0(
    _i5.TopLevelVariable context2) {
  final buffer = StringBuffer();
  if (context2.hasCategoryNames == true) {
    buffer.writeln();
    buffer.write('''
Categories:''');
    var context7 = context2.displayedCategories;
    for (var context8 in context7) {
      buffer.writeln();
      buffer.write(context8.categoryLabel);
    }
  }
  buffer.writeln();

  return buffer.toString();
}

String __renderCategory_partial_constant_4_partial_features_1(
    _i5.TopLevelVariable context2) {
  final buffer = StringBuffer();
  if (context2.hasFeatures == true) {
    buffer.write('''_''');
    buffer.write(context2.featuresAsString);
    buffer.write('''_''');
  }
  buffer.writeln();

  return buffer.toString();
}

String _renderCategory_partial_property_5(_i5.TopLevelVariable context2) {
  final buffer = StringBuffer();
  buffer.write('''##### ''');
  buffer.write(context2.linkedName);
  buffer.write(' ');
  buffer.write(context2.arrow);
  buffer.write(' ');
  buffer.write(context2.modelType.linkedName);
  buffer.writeln();
  buffer.write(
      __renderCategory_partial_property_5_partial_categorization_0(context2));
  buffer.write('\n\n');
  buffer.write(context2.oneLineDoc);
  buffer.write('  ');
  buffer.writeln();
  buffer
      .write(__renderCategory_partial_property_5_partial_features_1(context2));
  buffer.writeln();

  return buffer.toString();
}

String __renderCategory_partial_property_5_partial_categorization_0(
    _i5.TopLevelVariable context2) {
  final buffer = StringBuffer();
  if (context2.hasCategoryNames == true) {
    buffer.writeln();
    buffer.write('''
Categories:''');
    var context7 = context2.displayedCategories;
    for (var context8 in context7) {
      buffer.writeln();
      buffer.write(context8.categoryLabel);
    }
  }
  buffer.writeln();

  return buffer.toString();
}

String __renderCategory_partial_property_5_partial_features_1(
    _i5.TopLevelVariable context2) {
  final buffer = StringBuffer();
  if (context2.hasFeatures == true) {
    buffer.write('''_''');
    buffer.write(context2.featuresAsString);
    buffer.write('''_''');
  }
  buffer.writeln();

  return buffer.toString();
}

String _renderCategory_partial_callable_6(_i6.ModelFunctionTyped context2) {
  final buffer = StringBuffer();
  buffer.write('''##### ''');
  buffer.write(context2.linkedName);
  buffer.write(context2.linkedGenericParameters);
  buffer.write('''(''');
  buffer.write(context2.linkedParamsNoMetadata);
  buffer.write(''') ''');
  buffer.write(context2.modelType.returnType.linkedName);
  buffer.writeln();
  buffer.write(
      __renderCategory_partial_callable_6_partial_categorization_0(context2));
  buffer.write('\n\n');
  buffer.write(context2.oneLineDoc);
  buffer.write('  ');
  buffer.writeln();
  buffer
      .write(__renderCategory_partial_callable_6_partial_features_1(context2));
  buffer.writeln();

  return buffer.toString();
}

String __renderCategory_partial_callable_6_partial_categorization_0(
    _i6.ModelFunctionTyped context2) {
  final buffer = StringBuffer();
  if (context2.hasCategoryNames == true) {
    buffer.writeln();
    buffer.write('''
Categories:''');
    var context7 = context2.displayedCategories;
    for (var context8 in context7) {
      buffer.writeln();
      buffer.write(context8!.categoryLabel);
    }
  }
  buffer.writeln();

  return buffer.toString();
}

String __renderCategory_partial_callable_6_partial_features_1(
    _i6.ModelFunctionTyped context2) {
  final buffer = StringBuffer();
  if (context2.hasFeatures == true) {
    buffer.write('''_''');
    buffer.write(context2.featuresAsString);
    buffer.write('''_''');
  }
  buffer.writeln();

  return buffer.toString();
}

String _renderCategory_partial_typedef_7(_i7.Typedef context2) {
  final buffer = StringBuffer();
  if (context2.isCallable == true) {
    var context4 = context2.asCallable;
    buffer.writeln();
    buffer.write('''
    ##### ''');
    buffer.write(context4.linkedName);
    buffer.write(context4.linkedGenericParameters);
    buffer.write(''' = ''');
    buffer.write(context4.modelType.linkedName);
    buffer.write('\n    ');
    buffer.write(
        __renderCategory_partial_typedef_7_partial_categorization_0(context4));
    buffer.write('\n\n    ');
<<<<<<< HEAD
    buffer.write(context3.oneLineDoc);
=======
    buffer.write(context4.oneLineDoc);
    buffer.write(' ');
    buffer.write(context4.extendedDocLink);
>>>>>>> b708c3c8
    buffer.write('  ');
    buffer.write('\n    ');
    buffer
        .write(__renderCategory_partial_typedef_7_partial_features_1(context4));
  }
  if (context2.isCallable != true) {
    buffer.write('\n  ');
    buffer.write(__renderCategory_partial_typedef_7_partial_type_2(context2));
  }
  buffer.writeln();

  return buffer.toString();
}

String __renderCategory_partial_typedef_7_partial_categorization_0(
    _i7.FunctionTypedef context3) {
  final buffer = StringBuffer();
  if (context3.hasCategoryNames == true) {
    buffer.writeln();
    buffer.write('''
Categories:''');
    var context8 = context3.displayedCategories;
    for (var context9 in context8) {
      buffer.writeln();
      buffer.write(context9.categoryLabel);
    }
  }
  buffer.writeln();

  return buffer.toString();
}

String __renderCategory_partial_typedef_7_partial_features_1(
    _i7.FunctionTypedef context3) {
  final buffer = StringBuffer();
  if (context3.hasFeatures == true) {
    buffer.write('''_''');
    buffer.write(context3.featuresAsString);
    buffer.write('''_''');
  }
  buffer.writeln();

  return buffer.toString();
}

String __renderCategory_partial_typedef_7_partial_type_2(_i7.Typedef context2) {
  final buffer = StringBuffer();
  buffer.write('''##### ''');
  buffer.write(context2.linkedName);
  buffer.write(context2.linkedGenericParameters);
  buffer.write(''' = ''');
  buffer.write(context2.modelType.linkedName);
  buffer.writeln();
  buffer.write(
      ___renderCategory_partial_typedef_7_partial_type_2_partial_categorization_0(
          context2));
  buffer.write('\n\n');
  buffer.write(context2.oneLineDoc);
  buffer.write('  ');
  buffer.writeln();
  buffer.write(
      ___renderCategory_partial_typedef_7_partial_type_2_partial_features_1(
          context2));
  buffer.writeln();

  return buffer.toString();
}

String
    ___renderCategory_partial_typedef_7_partial_type_2_partial_categorization_0(
        _i7.Typedef context2) {
  final buffer = StringBuffer();
  if (context2.hasCategoryNames == true) {
    buffer.writeln();
    buffer.write('''
Categories:''');
    var context9 = context2.displayedCategories;
    for (var context10 in context9) {
      buffer.writeln();
      buffer.write(context10.categoryLabel);
    }
  }
  buffer.writeln();

  return buffer.toString();
}

String ___renderCategory_partial_typedef_7_partial_type_2_partial_features_1(
    _i7.Typedef context2) {
  final buffer = StringBuffer();
  if (context2.hasFeatures == true) {
    buffer.write('''_''');
    buffer.write(context2.featuresAsString);
    buffer.write('''_''');
  }
  buffer.writeln();

  return buffer.toString();
}

String _renderCategory_partial_footer_8(_i1.CategoryTemplateData context0) {
  final buffer = StringBuffer();
  buffer.writeln();
  buffer.write(context0.customInnerFooter);
  buffer.writeln();
  buffer.write(context0.customFooter);
  buffer.writeln();

  return buffer.toString();
}

String renderClass(_i1.ClassTemplateData context0) {
  final buffer = StringBuffer();
  buffer.write(_renderClass_partial_head_0(context0));
  buffer.writeln();
  var context1 = context0.self;
  buffer.writeln();
  buffer.write('''
# ''');
  buffer.write(context1.nameWithGenerics);
  buffer.write(' ');
  buffer.writeEscaped(context1.kind);
  buffer.write('\n\n');
  buffer.write(_renderClass_partial_source_link_1(context1));
  buffer.writeln();
  buffer.write(_renderClass_partial_categorization_2(context1));
  buffer.writeln();
  buffer.write(_renderClass_partial_feature_set_3(context1));
  buffer.writeln();
  var context2 = context0.clazz;
  buffer.writeln();
  buffer.write(_renderClass_partial_documentation_4(context2));
  buffer.writeln();
  if (context2.hasModifiers == true) {
    buffer.writeln();
    buffer.write(_renderClass_partial_super_chain_5(context2, context0));
    buffer.writeln();
    if (context2.hasPublicInterfaces == true) {
      buffer.writeln();
      buffer.write('''
**Implemented types**
''');
      var context3 = context2.publicInterfaces;
      for (var context4 in context3) {
        buffer.writeln();
        buffer.write('''
- ''');
        buffer.write(context4.linkedName);
      }
    }
    buffer.writeln();
    if (context2.hasPublicMixedInTypes == true) {
      buffer.writeln();
      buffer.write('''
**Mixed in types**
''');
      var context5 = context2.publicMixedInTypes;
      for (var context6 in context5) {
        buffer.writeln();
        buffer.write('''
- ''');
        buffer.write(context6.linkedName);
      }
    }
    buffer.writeln();
    if (context2.hasPublicImplementors == true) {
      buffer.writeln();
      buffer.write('''
**Implementers**
''');
      var context7 = context2.publicImplementorsSorted;
      for (var context8 in context7) {
        buffer.writeln();
        buffer.write('''
- ''');
        buffer.write(context8.linkedName);
      }
    }
    buffer.writeln();
    if (context2.hasPotentiallyApplicableExtensions == true) {
      buffer.writeln();
      buffer.write('''
**Available Extensions**
''');
      var context9 = context2.potentiallyApplicableExtensions;
      if (context9 != null) {
        buffer.writeln();
        buffer.write('''
- ''');
        buffer.write(context2.linkedName);
      }
    }
    buffer.writeln();
    if (context2.hasAnnotations == true) {
      buffer.writeln();
      buffer.write('''
**Annotations**
''');
      var context10 = context2.annotations;
      for (var context11 in context10) {
        buffer.writeln();
        buffer.write('''
- ''');
        buffer.write(context11.linkedNameWithParameters);
      }
    }
  }
  buffer.writeln();
  if (context2.hasPublicConstructors == true) {
    buffer.writeln();
    buffer.write('''
## Constructors
''');
    var context12 = context2.publicConstructorsSorted;
    for (var context13 in context12) {
      buffer.writeln();
      buffer.write(context13.linkedName);
      buffer.write(''' (''');
      buffer.write(context13.linkedParams);
      buffer.write(''')

''');
<<<<<<< HEAD
      buffer.write(context15.oneLineDoc);
=======
      buffer.write(context13.oneLineDoc);
      buffer.write(' ');
      buffer.write(context13.extendedDocLink);
>>>>>>> b708c3c8
      buffer.write('  ');
      if (context13.isConst == true) {
        buffer.write('''_const_''');
      }
      buffer.write(' ');
      if (context13.isFactory == true) {
        buffer.write('''_factory_''');
      }
      buffer.writeln();
    }
  }
  buffer.writeln();
  if (context2.hasPublicInstanceFields == true) {
    buffer.writeln();
    buffer.write('''
## Properties
''');
    var context14 = context2.publicInstanceFieldsSorted;
    for (var context15 in context14) {
      buffer.writeln();
      buffer.write(_renderClass_partial_property_6(context15));
      buffer.writeln();
    }
  }
  buffer.writeln();
  if (context2.hasPublicInstanceMethods == true) {
    buffer.writeln();
    buffer.write('''
## Methods
''');
    var context16 = context2.publicInstanceMethodsSorted;
    for (var context17 in context16) {
      buffer.writeln();
      buffer.write(_renderClass_partial_callable_7(context17));
      buffer.writeln();
    }
  }
  buffer.writeln();
  if (context2.hasPublicInstanceOperators == true) {
    buffer.writeln();
    buffer.write('''
## Operators
''');
    var context18 = context2.publicInstanceOperatorsSorted;
    for (var context19 in context18) {
      buffer.writeln();
      buffer.write(_renderClass_partial_callable_7(context19));
      buffer.writeln();
    }
  }
  buffer.writeln();
  if (context2.hasPublicVariableStaticFields == true) {
    buffer.writeln();
    buffer.write('''
## Static Properties
''');
    var context20 = context2.publicVariableStaticFieldsSorted;
    for (var context21 in context20) {
      buffer.writeln();
      buffer.write(_renderClass_partial_property_6(context21));
      buffer.writeln();
    }
  }
  buffer.writeln();
  if (context2.hasPublicStaticMethods == true) {
    buffer.writeln();
    buffer.write('''
## Static Methods
''');
    var context22 = context2.publicStaticMethodsSorted;
    for (var context23 in context22) {
      buffer.writeln();
      buffer.write(_renderClass_partial_callable_7(context23));
      buffer.writeln();
    }
  }
  buffer.writeln();
  if (context2.hasPublicConstantFields == true) {
    buffer.writeln();
    buffer.write('''
## Constants
''');
    var context24 = context2.publicConstantFieldsSorted;
    for (var context25 in context24) {
      buffer.writeln();
      buffer.write(_renderClass_partial_constant_8(context25));
      buffer.writeln();
    }
  }
  buffer.write('\n\n');
  buffer.write(_renderClass_partial_footer_9(context0));
  buffer.writeln();

  return buffer.toString();
}

String _renderClass_partial_head_0(_i1.ClassTemplateData context0) {
  final buffer = StringBuffer();
  buffer.write(context0.customHeader);
  buffer.writeln();

  return buffer.toString();
}

String _renderClass_partial_source_link_1(_i8.Class context1) {
  final buffer = StringBuffer();
  if (context1.hasSourceHref == true) {
    buffer.writeln();
    buffer.write('''
[view source](''');
    buffer.write(context1.sourceHref);
    buffer.write(''')''');
  }
  buffer.writeln();

  return buffer.toString();
}

String _renderClass_partial_categorization_2(_i8.Class context1) {
  final buffer = StringBuffer();
  if (context1.hasCategoryNames == true) {
    buffer.writeln();
    buffer.write('''
Categories:''');
    var context4 = context1.displayedCategories;
    for (var context5 in context4) {
      buffer.writeln();
      buffer.write(context5.categoryLabel);
    }
  }
  buffer.writeln();

  return buffer.toString();
}

String _renderClass_partial_feature_set_3(_i8.Class context1) {
  final buffer = StringBuffer();
  if (context1.hasFeatureSet == true) {
    var context4 = context1.displayedLanguageFeatures;
    for (var context5 in context4) {
      buffer.write('\n    ');
      buffer.write(context5.featureLabel);
    }
  }
  buffer.writeln();

  return buffer.toString();
}

String _renderClass_partial_documentation_4(_i8.Class context1) {
  final buffer = StringBuffer();
  if (context1.hasDocumentation == true) {
    buffer.writeln();
    buffer.write(context1.documentationAsHtml);
  }
  buffer.writeln();

  return buffer.toString();
}

String _renderClass_partial_super_chain_5(
    _i8.Class context1, _i1.ClassTemplateData context0) {
  final buffer = StringBuffer();
  if (context1.hasPublicSuperChainReversed == true) {
    buffer.writeln();
    buffer.write('''
**Inheritance**

- ''');
    buffer.write(context0.linkedObjectType);
    var context4 = context1.publicSuperChainReversed;
    for (var context5 in context4) {
      buffer.writeln();
      buffer.write('''
- ''');
      buffer.write(context5.linkedName);
    }
    buffer.writeln();
    buffer.write('''
- ''');
    buffer.write(context1.name);
  }

  return buffer.toString();
}

String _renderClass_partial_property_6(_i9.Field context2) {
  final buffer = StringBuffer();
  buffer.write('''##### ''');
  buffer.write(context2.linkedName);
  buffer.write(' ');
  buffer.write(context2.arrow);
  buffer.write(' ');
  buffer.write(context2.modelType.linkedName);
  buffer.writeln();
  buffer.write(
      __renderClass_partial_property_6_partial_categorization_0(context2));
  buffer.write('\n\n');
  buffer.write(context2.oneLineDoc);
  buffer.write('  ');
  buffer.writeln();
  buffer.write(__renderClass_partial_property_6_partial_features_1(context2));
  buffer.writeln();

  return buffer.toString();
}

String __renderClass_partial_property_6_partial_categorization_0(
    _i9.Field context2) {
  final buffer = StringBuffer();
  if (context2.hasCategoryNames == true) {
    buffer.writeln();
    buffer.write('''
Categories:''');
    var context7 = context2.displayedCategories;
    for (var context8 in context7) {
      buffer.writeln();
      buffer.write(context8!.categoryLabel);
    }
  }
  buffer.writeln();

  return buffer.toString();
}

String __renderClass_partial_property_6_partial_features_1(_i9.Field context2) {
  final buffer = StringBuffer();
  if (context2.hasFeatures == true) {
    buffer.write('''_''');
    buffer.write(context2.featuresAsString);
    buffer.write('''_''');
  }
  buffer.writeln();

  return buffer.toString();
}

String _renderClass_partial_callable_7(_i10.Method context2) {
  final buffer = StringBuffer();
  buffer.write('''##### ''');
  buffer.write(context2.linkedName);
  buffer.write(context2.linkedGenericParameters);
  buffer.write('''(''');
  buffer.write(context2.linkedParamsNoMetadata);
  buffer.write(''') ''');
  buffer.write(context2.modelType.returnType.linkedName);
  buffer.writeln();
  buffer.write(
      __renderClass_partial_callable_7_partial_categorization_0(context2));
  buffer.write('\n\n');
  buffer.write(context2.oneLineDoc);
  buffer.write('  ');
  buffer.writeln();
  buffer.write(__renderClass_partial_callable_7_partial_features_1(context2));
  buffer.writeln();

  return buffer.toString();
}

String __renderClass_partial_callable_7_partial_categorization_0(
    _i10.Method context2) {
  final buffer = StringBuffer();
  if (context2.hasCategoryNames == true) {
    buffer.writeln();
    buffer.write('''
Categories:''');
    var context7 = context2.displayedCategories;
    for (var context8 in context7) {
      buffer.writeln();
      buffer.write(context8!.categoryLabel);
    }
  }
  buffer.writeln();

  return buffer.toString();
}

String __renderClass_partial_callable_7_partial_features_1(
    _i10.Method context2) {
  final buffer = StringBuffer();
  if (context2.hasFeatures == true) {
    buffer.write('''_''');
    buffer.write(context2.featuresAsString);
    buffer.write('''_''');
  }
  buffer.writeln();

  return buffer.toString();
}

String _renderClass_partial_constant_8(_i9.Field context2) {
  final buffer = StringBuffer();
  buffer.write('''##### ''');
  buffer.write(context2.linkedName);
  buffer.write(''' const ''');
  buffer.write(context2.modelType.linkedName);
  buffer.writeln();
  buffer.write(
      __renderClass_partial_constant_8_partial_categorization_0(context2));
  buffer.write('\n\n');
  buffer.write(context2.oneLineDoc);
  buffer.write('  ');
  buffer.writeln();
  buffer.write(__renderClass_partial_constant_8_partial_features_1(context2));
  buffer.writeln();

  return buffer.toString();
}

String __renderClass_partial_constant_8_partial_categorization_0(
    _i9.Field context2) {
  final buffer = StringBuffer();
  if (context2.hasCategoryNames == true) {
    buffer.writeln();
    buffer.write('''
Categories:''');
    var context7 = context2.displayedCategories;
    for (var context8 in context7) {
      buffer.writeln();
      buffer.write(context8!.categoryLabel);
    }
  }
  buffer.writeln();

  return buffer.toString();
}

String __renderClass_partial_constant_8_partial_features_1(_i9.Field context2) {
  final buffer = StringBuffer();
  if (context2.hasFeatures == true) {
    buffer.write('''_''');
    buffer.write(context2.featuresAsString);
    buffer.write('''_''');
  }
  buffer.writeln();

  return buffer.toString();
}

String _renderClass_partial_footer_9(_i1.ClassTemplateData context0) {
  final buffer = StringBuffer();
  buffer.writeln();
  buffer.write(context0.customInnerFooter);
  buffer.writeln();
  buffer.write(context0.customFooter);
  buffer.writeln();

  return buffer.toString();
}

String renderConstructor(_i1.ConstructorTemplateData context0) {
  final buffer = StringBuffer();
  buffer.write(_renderConstructor_partial_head_0(context0));
  buffer.writeln();
  var context1 = context0.self;
  buffer.writeln();
  buffer.write('''
# ''');
  buffer.write(context1.nameWithGenerics);
  buffer.write(' ');
  buffer.writeEscaped(context1.kind);
  buffer.write('\n\n');
  buffer.write(_renderConstructor_partial_source_link_1(context1));
  buffer.writeln();
  buffer.write(_renderConstructor_partial_feature_set_2(context1));
  buffer.writeln();
  var context2 = context0.constructor;
  if (context2.hasAnnotations == true) {
    var context3 = context2.annotations;
    for (var context4 in context3) {
      buffer.writeln();
      buffer.write('''
- ''');
      buffer.write(context4.linkedNameWithParameters);
    }
  }
  buffer.writeln();
  if (context2.isConst == true) {
    buffer.write('''const''');
  }
  buffer.writeln();
  buffer.write(context2.nameWithGenerics);
  buffer.write('''(''');
  if (context2.hasParameters == true) {
    buffer.write(context2.linkedParamsLines);
  }
  buffer.write(''')

''');
  buffer.write(_renderConstructor_partial_documentation_3(context2));
  buffer.write('\n\n');
  buffer.write(_renderConstructor_partial_source_code_4(context2));
  buffer.writeln();
  buffer.write('\n\n');
  buffer.write(_renderConstructor_partial_footer_5(context0));
  buffer.writeln();

  return buffer.toString();
}

String _renderConstructor_partial_head_0(_i1.ConstructorTemplateData context0) {
  final buffer = StringBuffer();
  buffer.write(context0.customHeader);
  buffer.writeln();

  return buffer.toString();
}

String _renderConstructor_partial_source_link_1(_i11.Constructor context1) {
  final buffer = StringBuffer();
  if (context1.hasSourceHref == true) {
    buffer.writeln();
    buffer.write('''
[view source](''');
    buffer.write(context1.sourceHref);
    buffer.write(''')''');
  }
  buffer.writeln();

  return buffer.toString();
}

String _renderConstructor_partial_feature_set_2(_i11.Constructor context1) {
  final buffer = StringBuffer();
  if (context1.hasFeatureSet == true) {
    var context4 = context1.displayedLanguageFeatures;
    for (var context5 in context4) {
      buffer.write('\n    ');
      buffer.write(context5.featureLabel);
    }
  }
  buffer.writeln();

  return buffer.toString();
}

String _renderConstructor_partial_documentation_3(_i11.Constructor context1) {
  final buffer = StringBuffer();
  if (context1.hasDocumentation == true) {
    buffer.writeln();
    buffer.write(context1.documentationAsHtml);
  }
  buffer.writeln();

  return buffer.toString();
}

String _renderConstructor_partial_source_code_4(_i11.Constructor context1) {
  final buffer = StringBuffer();
  if (context1.hasSourceCode == true) {
    buffer.writeln();
    buffer.write('''
## Implementation

```dart
''');
    buffer.write(context1.sourceCode);
    buffer.writeln();
    buffer.write('''
```''');
  }
  buffer.writeln();

  return buffer.toString();
}

String _renderConstructor_partial_footer_5(
    _i1.ConstructorTemplateData context0) {
  final buffer = StringBuffer();
  buffer.writeln();
  buffer.write(context0.customInnerFooter);
  buffer.writeln();
  buffer.write(context0.customFooter);
  buffer.writeln();

  return buffer.toString();
}

String renderEnum(_i1.EnumTemplateData context0) {
  final buffer = StringBuffer();
  buffer.write(_renderEnum_partial_head_0(context0));
  buffer.writeln();
  var context1 = context0.self;
  buffer.writeln();
  buffer.write('''
# ''');
  buffer.write(context1.name);
  buffer.write(' ');
  buffer.writeEscaped(context1.kind);
  buffer.write('\n\n');
  buffer.write(_renderEnum_partial_source_link_1(context1));
  buffer.writeln();
  buffer.write(_renderEnum_partial_feature_set_2(context1));
  buffer.writeln();
  var context2 = context0.eNum;
  buffer.writeln();
  buffer.write(_renderEnum_partial_documentation_3(context2));
  buffer.writeln();
  if (context2.hasModifiers == true) {
    buffer.writeln();
    buffer.write(_renderEnum_partial_super_chain_4(context2, context0));
    buffer.writeln();
    if (context2.hasAnnotations == true) {
      buffer.writeln();
      buffer.write('''
**Annotations**
''');
      var context3 = context2.annotations;
      for (var context4 in context3) {
        buffer.writeln();
        buffer.write('''
- ''');
        buffer.write(context4.linkedNameWithParameters);
      }
    }
  }
  buffer.writeln();
  if (context2.hasPublicConstantFields == true) {
    buffer.writeln();
    buffer.write('''
## Constants
''');
    var context5 = context2.publicConstantFieldsSorted;
    for (var context6 in context5) {
      buffer.writeln();
      buffer.write(_renderEnum_partial_constant_5(context6));
      buffer.writeln();
    }
  }
  buffer.writeln();
  if (context2.hasPublicInstanceFields == true) {
    buffer.writeln();
    buffer.write('''
## Properties
''');
    var context7 = context2.publicInstanceFieldsSorted;
    for (var context8 in context7) {
      buffer.writeln();
      buffer.write(_renderEnum_partial_property_6(context8));
      buffer.writeln();
    }
  }
  buffer.writeln();
  if (context2.hasPublicInstanceMethods == true) {
    buffer.writeln();
    buffer.write('''
## Methods
''');
    var context9 = context2.publicInstanceMethodsSorted;
    for (var context10 in context9) {
      buffer.writeln();
      buffer.write(_renderEnum_partial_callable_7(context10));
      buffer.writeln();
    }
  }
  buffer.writeln();
  if (context2.hasPublicInstanceOperators == true) {
    buffer.writeln();
    buffer.write('''
## Operators
''');
    var context11 = context2.publicInstanceOperatorsSorted;
    for (var context12 in context11) {
      buffer.writeln();
      buffer.write(_renderEnum_partial_callable_7(context12));
      buffer.writeln();
    }
  }
  buffer.writeln();
  if (context2.hasPublicVariableStaticFields == true) {
    buffer.writeln();
    buffer.write('''
## Static Properties
''');
    var context13 = context2.publicVariableStaticFieldsSorted;
    for (var context14 in context13) {
      buffer.writeln();
      buffer.write(_renderEnum_partial_property_6(context14));
      buffer.writeln();
    }
  }
  buffer.writeln();
  if (context2.hasPublicStaticMethods == true) {
    buffer.writeln();
    buffer.write('''
## Static Methods
''');
    var context15 = context2.publicStaticMethodsSorted;
    for (var context16 in context15) {
      buffer.writeln();
      buffer.write(_renderEnum_partial_callable_7(context16));
      buffer.writeln();
    }
  }
  buffer.write('\n\n');
  buffer.write(_renderEnum_partial_footer_8(context0));
  buffer.writeln();

  return buffer.toString();
}

String _renderEnum_partial_head_0(_i1.EnumTemplateData context0) {
  final buffer = StringBuffer();
  buffer.write(context0.customHeader);
  buffer.writeln();

  return buffer.toString();
}

String _renderEnum_partial_source_link_1(_i12.Enum context1) {
  final buffer = StringBuffer();
  if (context1.hasSourceHref == true) {
    buffer.writeln();
    buffer.write('''
[view source](''');
    buffer.write(context1.sourceHref);
    buffer.write(''')''');
  }
  buffer.writeln();

  return buffer.toString();
}

String _renderEnum_partial_feature_set_2(_i12.Enum context1) {
  final buffer = StringBuffer();
  if (context1.hasFeatureSet == true) {
    var context4 = context1.displayedLanguageFeatures;
    for (var context5 in context4) {
      buffer.write('\n    ');
      buffer.write(context5.featureLabel);
    }
  }
  buffer.writeln();

  return buffer.toString();
}

String _renderEnum_partial_documentation_3(_i12.Enum context1) {
  final buffer = StringBuffer();
  if (context1.hasDocumentation == true) {
    buffer.writeln();
    buffer.write(context1.documentationAsHtml);
  }
  buffer.writeln();

  return buffer.toString();
}

String _renderEnum_partial_super_chain_4(
    _i12.Enum context1, _i1.EnumTemplateData context0) {
  final buffer = StringBuffer();
  if (context1.hasPublicSuperChainReversed == true) {
    buffer.writeln();
    buffer.write('''
**Inheritance**

- ''');
    buffer.write(context0.linkedObjectType);
    var context4 = context1.publicSuperChainReversed;
    for (var context5 in context4) {
      buffer.writeln();
      buffer.write('''
- ''');
      buffer.write(context5.linkedName);
    }
    buffer.writeln();
    buffer.write('''
- ''');
    buffer.write(context1.name);
  }

  return buffer.toString();
}

String _renderEnum_partial_constant_5(_i9.Field context2) {
  final buffer = StringBuffer();
  buffer.write('''##### ''');
  buffer.write(context2.linkedName);
  buffer.write(''' const ''');
  buffer.write(context2.modelType.linkedName);
  buffer.writeln();
  buffer.write(
      __renderEnum_partial_constant_5_partial_categorization_0(context2));
  buffer.write('\n\n');
  buffer.write(context2.oneLineDoc);
  buffer.write('  ');
  buffer.writeln();
  buffer.write(__renderEnum_partial_constant_5_partial_features_1(context2));
  buffer.writeln();

  return buffer.toString();
}

String __renderEnum_partial_constant_5_partial_categorization_0(
    _i9.Field context2) {
  final buffer = StringBuffer();
  if (context2.hasCategoryNames == true) {
    buffer.writeln();
    buffer.write('''
Categories:''');
    var context7 = context2.displayedCategories;
    for (var context8 in context7) {
      buffer.writeln();
      buffer.write(context8!.categoryLabel);
    }
  }
  buffer.writeln();

  return buffer.toString();
}

String __renderEnum_partial_constant_5_partial_features_1(_i9.Field context2) {
  final buffer = StringBuffer();
  if (context2.hasFeatures == true) {
    buffer.write('''_''');
    buffer.write(context2.featuresAsString);
    buffer.write('''_''');
  }
  buffer.writeln();

  return buffer.toString();
}

String _renderEnum_partial_property_6(_i9.Field context2) {
  final buffer = StringBuffer();
  buffer.write('''##### ''');
  buffer.write(context2.linkedName);
  buffer.write(' ');
  buffer.write(context2.arrow);
  buffer.write(' ');
  buffer.write(context2.modelType.linkedName);
  buffer.writeln();
  buffer.write(
      __renderEnum_partial_property_6_partial_categorization_0(context2));
  buffer.write('\n\n');
  buffer.write(context2.oneLineDoc);
  buffer.write('  ');
  buffer.writeln();
  buffer.write(__renderEnum_partial_property_6_partial_features_1(context2));
  buffer.writeln();

  return buffer.toString();
}

String __renderEnum_partial_property_6_partial_categorization_0(
    _i9.Field context2) {
  final buffer = StringBuffer();
  if (context2.hasCategoryNames == true) {
    buffer.writeln();
    buffer.write('''
Categories:''');
    var context7 = context2.displayedCategories;
    for (var context8 in context7) {
      buffer.writeln();
      buffer.write(context8!.categoryLabel);
    }
  }
  buffer.writeln();

  return buffer.toString();
}

String __renderEnum_partial_property_6_partial_features_1(_i9.Field context2) {
  final buffer = StringBuffer();
  if (context2.hasFeatures == true) {
    buffer.write('''_''');
    buffer.write(context2.featuresAsString);
    buffer.write('''_''');
  }
  buffer.writeln();

  return buffer.toString();
}

String _renderEnum_partial_callable_7(_i10.Method context2) {
  final buffer = StringBuffer();
  buffer.write('''##### ''');
  buffer.write(context2.linkedName);
  buffer.write(context2.linkedGenericParameters);
  buffer.write('''(''');
  buffer.write(context2.linkedParamsNoMetadata);
  buffer.write(''') ''');
  buffer.write(context2.modelType.returnType.linkedName);
  buffer.writeln();
  buffer.write(
      __renderEnum_partial_callable_7_partial_categorization_0(context2));
  buffer.write('\n\n');
  buffer.write(context2.oneLineDoc);
  buffer.write('  ');
  buffer.writeln();
  buffer.write(__renderEnum_partial_callable_7_partial_features_1(context2));
  buffer.writeln();

  return buffer.toString();
}

String __renderEnum_partial_callable_7_partial_categorization_0(
    _i10.Method context2) {
  final buffer = StringBuffer();
  if (context2.hasCategoryNames == true) {
    buffer.writeln();
    buffer.write('''
Categories:''');
    var context7 = context2.displayedCategories;
    for (var context8 in context7) {
      buffer.writeln();
      buffer.write(context8!.categoryLabel);
    }
  }
  buffer.writeln();

  return buffer.toString();
}

String __renderEnum_partial_callable_7_partial_features_1(
    _i10.Method context2) {
  final buffer = StringBuffer();
  if (context2.hasFeatures == true) {
    buffer.write('''_''');
    buffer.write(context2.featuresAsString);
    buffer.write('''_''');
  }
  buffer.writeln();

  return buffer.toString();
}

String _renderEnum_partial_footer_8(_i1.EnumTemplateData context0) {
  final buffer = StringBuffer();
  buffer.writeln();
  buffer.write(context0.customInnerFooter);
  buffer.writeln();
  buffer.write(context0.customFooter);
  buffer.writeln();

  return buffer.toString();
}

String renderError() {
  final buffer = StringBuffer();
  buffer.write('''# 404

Oops, something\'s gone wrong :-(

You\'ve tried to visit a page that doesn\'t exist. Luckily this site has other
[pages](index.md).
''');

  return buffer.toString();
}

String renderExtension<T extends _i13.Extension>(
    _i1.ExtensionTemplateData<T> context0) {
  final buffer = StringBuffer();
  buffer.write(_renderExtension_partial_head_0(context0));
  buffer.writeln();
  var context1 = context0.self;
  buffer.writeln();
  buffer.write('''
# ''');
  buffer.write(context1.nameWithGenerics);
  buffer.write(' ');
  buffer.writeEscaped(context1.kind);
  buffer.writeln();
  buffer.write('''
on ''');
  var context2 = context1.extendedType;
  buffer.write(context2.linkedName);
  buffer.write('\n\n');
  buffer.write(_renderExtension_partial_source_link_1(context1));
  buffer.write('\n\n');
  buffer.write(_renderExtension_partial_categorization_2(context1));
  buffer.writeln();
  buffer.write(_renderExtension_partial_feature_set_3(context1));
  buffer.writeln();
  var context3 = context0.extension;
  buffer.writeln();
  buffer.write(_renderExtension_partial_documentation_4(context3));
  buffer.writeln();
  if (context3.hasPublicInstanceFields == true) {
    buffer.writeln();
    buffer.write('''
## Properties
''');
    var context4 = context3.publicInstanceFieldsSorted;
    for (var context5 in context4) {
      buffer.writeln();
      buffer.write(_renderExtension_partial_property_5(context5));
      buffer.writeln();
    }
  }
  buffer.writeln();
  if (context3.hasPublicInstanceMethods == true) {
    buffer.writeln();
    buffer.write('''
## Methods
''');
    var context6 = context3.publicInstanceMethodsSorted;
    for (var context7 in context6) {
      buffer.writeln();
      buffer.write(_renderExtension_partial_callable_6(context7));
      buffer.writeln();
    }
  }
  buffer.writeln();
  if (context3.hasPublicInstanceOperators == true) {
    buffer.writeln();
    buffer.write('''
## Operators
''');
    var context8 = context3.publicInstanceOperatorsSorted;
    for (var context9 in context8) {
      buffer.writeln();
      buffer.write(_renderExtension_partial_callable_6(context9));
      buffer.writeln();
    }
  }
  buffer.writeln();
  if (context3.hasPublicVariableStaticFields == true) {
    buffer.writeln();
    buffer.write('''
## Static Properties
''');
    var context10 = context3.publicVariableStaticFieldsSorted;
    for (var context11 in context10) {
      buffer.writeln();
      buffer.write(_renderExtension_partial_property_5(context11));
      buffer.writeln();
    }
  }
  buffer.writeln();
  if (context3.hasPublicStaticMethods == true) {
    buffer.writeln();
    buffer.write('''
## Static Methods
''');
    var context12 = context3.publicStaticMethodsSorted;
    for (var context13 in context12) {
      buffer.writeln();
      buffer.write(_renderExtension_partial_callable_6(context13));
      buffer.writeln();
    }
  }
  buffer.writeln();
  if (context3.hasPublicConstantFields == true) {
    buffer.writeln();
    buffer.write('''
## Constants
''');
    var context14 = context3.publicConstantFieldsSorted;
    for (var context15 in context14) {
      buffer.writeln();
      buffer.write(_renderExtension_partial_constant_7(context15));
      buffer.writeln();
    }
  }
  buffer.write('\n\n');
  buffer.write(_renderExtension_partial_footer_8(context0));
  buffer.writeln();

  return buffer.toString();
}

String _renderExtension_partial_head_0<T extends _i13.Extension>(
    _i1.ExtensionTemplateData<T> context0) {
  final buffer = StringBuffer();
  buffer.write(context0.customHeader);
  buffer.writeln();

  return buffer.toString();
}

String _renderExtension_partial_source_link_1(_i13.Extension context1) {
  final buffer = StringBuffer();
  if (context1.hasSourceHref == true) {
    buffer.writeln();
    buffer.write('''
[view source](''');
    buffer.write(context1.sourceHref);
    buffer.write(''')''');
  }
  buffer.writeln();

  return buffer.toString();
}

String _renderExtension_partial_categorization_2(_i13.Extension context1) {
  final buffer = StringBuffer();
  if (context1.hasCategoryNames == true) {
    buffer.writeln();
    buffer.write('''
Categories:''');
    var context4 = context1.displayedCategories;
    for (var context5 in context4) {
      buffer.writeln();
      buffer.write(context5.categoryLabel);
    }
  }
  buffer.writeln();

  return buffer.toString();
}

String _renderExtension_partial_feature_set_3(_i13.Extension context1) {
  final buffer = StringBuffer();
  if (context1.hasFeatureSet == true) {
    var context4 = context1.displayedLanguageFeatures;
    for (var context5 in context4) {
      buffer.write('\n    ');
      buffer.write(context5.featureLabel);
    }
  }
  buffer.writeln();

  return buffer.toString();
}

String _renderExtension_partial_documentation_4(_i13.Extension context1) {
  final buffer = StringBuffer();
  if (context1.hasDocumentation == true) {
    buffer.writeln();
    buffer.write(context1.documentationAsHtml);
  }
  buffer.writeln();

  return buffer.toString();
}

String _renderExtension_partial_property_5(_i9.Field context2) {
  final buffer = StringBuffer();
  buffer.write('''##### ''');
  buffer.write(context2.linkedName);
  buffer.write(' ');
  buffer.write(context2.arrow);
  buffer.write(' ');
  buffer.write(context2.modelType.linkedName);
  buffer.writeln();
  buffer.write(
      __renderExtension_partial_property_5_partial_categorization_0(context2));
  buffer.write('\n\n');
  buffer.write(context2.oneLineDoc);
  buffer.write('  ');
  buffer.writeln();
  buffer
      .write(__renderExtension_partial_property_5_partial_features_1(context2));
  buffer.writeln();

  return buffer.toString();
}

String __renderExtension_partial_property_5_partial_categorization_0(
    _i9.Field context2) {
  final buffer = StringBuffer();
  if (context2.hasCategoryNames == true) {
    buffer.writeln();
    buffer.write('''
Categories:''');
    var context7 = context2.displayedCategories;
    for (var context8 in context7) {
      buffer.writeln();
      buffer.write(context8!.categoryLabel);
    }
  }
  buffer.writeln();

  return buffer.toString();
}

String __renderExtension_partial_property_5_partial_features_1(
    _i9.Field context2) {
  final buffer = StringBuffer();
  if (context2.hasFeatures == true) {
    buffer.write('''_''');
    buffer.write(context2.featuresAsString);
    buffer.write('''_''');
  }
  buffer.writeln();

  return buffer.toString();
}

String _renderExtension_partial_callable_6(_i10.Method context2) {
  final buffer = StringBuffer();
  buffer.write('''##### ''');
  buffer.write(context2.linkedName);
  buffer.write(context2.linkedGenericParameters);
  buffer.write('''(''');
  buffer.write(context2.linkedParamsNoMetadata);
  buffer.write(''') ''');
  buffer.write(context2.modelType.returnType.linkedName);
  buffer.writeln();
  buffer.write(
      __renderExtension_partial_callable_6_partial_categorization_0(context2));
  buffer.write('\n\n');
  buffer.write(context2.oneLineDoc);
  buffer.write('  ');
  buffer.writeln();
  buffer
      .write(__renderExtension_partial_callable_6_partial_features_1(context2));
  buffer.writeln();

  return buffer.toString();
}

String __renderExtension_partial_callable_6_partial_categorization_0(
    _i10.Method context2) {
  final buffer = StringBuffer();
  if (context2.hasCategoryNames == true) {
    buffer.writeln();
    buffer.write('''
Categories:''');
    var context7 = context2.displayedCategories;
    for (var context8 in context7) {
      buffer.writeln();
      buffer.write(context8!.categoryLabel);
    }
  }
  buffer.writeln();

  return buffer.toString();
}

String __renderExtension_partial_callable_6_partial_features_1(
    _i10.Method context2) {
  final buffer = StringBuffer();
  if (context2.hasFeatures == true) {
    buffer.write('''_''');
    buffer.write(context2.featuresAsString);
    buffer.write('''_''');
  }
  buffer.writeln();

  return buffer.toString();
}

String _renderExtension_partial_constant_7(_i9.Field context2) {
  final buffer = StringBuffer();
  buffer.write('''##### ''');
  buffer.write(context2.linkedName);
  buffer.write(''' const ''');
  buffer.write(context2.modelType.linkedName);
  buffer.writeln();
  buffer.write(
      __renderExtension_partial_constant_7_partial_categorization_0(context2));
  buffer.write('\n\n');
  buffer.write(context2.oneLineDoc);
  buffer.write('  ');
  buffer.writeln();
  buffer
      .write(__renderExtension_partial_constant_7_partial_features_1(context2));
  buffer.writeln();

  return buffer.toString();
}

String __renderExtension_partial_constant_7_partial_categorization_0(
    _i9.Field context2) {
  final buffer = StringBuffer();
  if (context2.hasCategoryNames == true) {
    buffer.writeln();
    buffer.write('''
Categories:''');
    var context7 = context2.displayedCategories;
    for (var context8 in context7) {
      buffer.writeln();
      buffer.write(context8!.categoryLabel);
    }
  }
  buffer.writeln();

  return buffer.toString();
}

String __renderExtension_partial_constant_7_partial_features_1(
    _i9.Field context2) {
  final buffer = StringBuffer();
  if (context2.hasFeatures == true) {
    buffer.write('''_''');
    buffer.write(context2.featuresAsString);
    buffer.write('''_''');
  }
  buffer.writeln();

  return buffer.toString();
}

String _renderExtension_partial_footer_8<T extends _i13.Extension>(
    _i1.ExtensionTemplateData<T> context0) {
  final buffer = StringBuffer();
  buffer.writeln();
  buffer.write(context0.customInnerFooter);
  buffer.writeln();
  buffer.write(context0.customFooter);
  buffer.writeln();

  return buffer.toString();
}

String renderFunction(_i1.FunctionTemplateData context0) {
  final buffer = StringBuffer();
  buffer.write(_renderFunction_partial_head_0(context0));
  buffer.writeln();
  var context1 = context0.self;
  buffer.writeln();
  buffer.write('''
# ''');
  buffer.write(context1.nameWithGenerics);
  buffer.write(' ');
  buffer.writeEscaped(context1.kind);
  buffer.write('\n\n');
  buffer.write(_renderFunction_partial_source_link_1(context1));
  buffer.writeln();
  buffer.write(_renderFunction_partial_categorization_2(context1));
  buffer.writeln();
  buffer.write(_renderFunction_partial_feature_set_3(context1));
  buffer.writeln();
  var context2 = context0.function;
  buffer.writeln();
  buffer.write(_renderFunction_partial_callable_multiline_4(context2));
  buffer.write('\n\n');
  buffer.write(_renderFunction_partial_documentation_5(context2));
  buffer.write('\n\n');
  buffer.write(_renderFunction_partial_source_code_6(context2));
  buffer.writeln();
  buffer.write('\n\n');
  buffer.write(_renderFunction_partial_footer_7(context0));
  buffer.writeln();

  return buffer.toString();
}

String _renderFunction_partial_head_0(_i1.FunctionTemplateData context0) {
  final buffer = StringBuffer();
  buffer.write(context0.customHeader);
  buffer.writeln();

  return buffer.toString();
}

String _renderFunction_partial_source_link_1(_i6.ModelFunction context1) {
  final buffer = StringBuffer();
  if (context1.hasSourceHref == true) {
    buffer.writeln();
    buffer.write('''
[view source](''');
    buffer.write(context1.sourceHref);
    buffer.write(''')''');
  }
  buffer.writeln();

  return buffer.toString();
}

String _renderFunction_partial_categorization_2(_i6.ModelFunction context1) {
  final buffer = StringBuffer();
  if (context1.hasCategoryNames == true) {
    buffer.writeln();
    buffer.write('''
Categories:''');
    var context4 = context1.displayedCategories;
    for (var context5 in context4) {
      buffer.writeln();
      buffer.write(context5.categoryLabel);
    }
  }
  buffer.writeln();

  return buffer.toString();
}

String _renderFunction_partial_feature_set_3(_i6.ModelFunction context1) {
  final buffer = StringBuffer();
  if (context1.hasFeatureSet == true) {
    var context4 = context1.displayedLanguageFeatures;
    for (var context5 in context4) {
      buffer.write('\n    ');
      buffer.write(context5.featureLabel);
    }
  }
  buffer.writeln();

  return buffer.toString();
}

String _renderFunction_partial_callable_multiline_4(
    _i6.ModelFunction context1) {
  final buffer = StringBuffer();
  if (context1.hasAnnotations == true) {
    var context4 = context1.annotations;
    for (var context5 in context4) {
      buffer.writeln();
      buffer.write('''
- ''');
      buffer.write(context5.linkedNameWithParameters);
    }
  }
  buffer.write('\n\n');
  buffer.write(context1.modelType.returnType.linkedName);
  buffer.write(' ');
  buffer.write(
      __renderFunction_partial_callable_multiline_4_partial_name_summary_0(
          context1));
  buffer.write(context1.genericParameters);
  buffer.write('''(''');
  if (context1.hasParameters == true) {
    buffer.write(context1.linkedParamsLines);
  }
  buffer.write(''')
''');

  return buffer.toString();
}

String __renderFunction_partial_callable_multiline_4_partial_name_summary_0(
    _i6.ModelFunction context1) {
  final buffer = StringBuffer();
  if (context1.isConst == true) {
    buffer.write('''const ''');
  }
  if (context1.isDeprecated == true) {
    buffer.write('''~~''');
  }
  buffer.writeEscaped(context1.name);
  if (context1.isDeprecated == true) {
    buffer.write('''~~''');
  }
  buffer.writeln();

  return buffer.toString();
}

String _renderFunction_partial_documentation_5(_i6.ModelFunction context1) {
  final buffer = StringBuffer();
  if (context1.hasDocumentation == true) {
    buffer.writeln();
    buffer.write(context1.documentationAsHtml);
  }
  buffer.writeln();

  return buffer.toString();
}

String _renderFunction_partial_source_code_6(_i6.ModelFunction context1) {
  final buffer = StringBuffer();
  if (context1.hasSourceCode == true) {
    buffer.writeln();
    buffer.write('''
## Implementation

```dart
''');
    buffer.write(context1.sourceCode);
    buffer.writeln();
    buffer.write('''
```''');
  }
  buffer.writeln();

  return buffer.toString();
}

String _renderFunction_partial_footer_7(_i1.FunctionTemplateData context0) {
  final buffer = StringBuffer();
  buffer.writeln();
  buffer.write(context0.customInnerFooter);
  buffer.writeln();
  buffer.write(context0.customFooter);
  buffer.writeln();

  return buffer.toString();
}

String renderIndex(_i1.PackageTemplateData context0) {
  final buffer = StringBuffer();
  buffer.write(_renderIndex_partial_head_0(context0));
  buffer.writeln();
  buffer.write('''

# ''');
  buffer.writeEscaped(context0.title);
  buffer.writeln();
  var context1 = context0.defaultPackage;
  buffer.writeln();
  buffer.write(_renderIndex_partial_documentation_1(context1));
  buffer.writeln();
  var context2 = context0.localPackages;
  for (var context3 in context2) {
    if (context3.isFirstPackage == true) {
      buffer.writeln();
      buffer.write('''
## Libraries''');
    }
    if (context3.isFirstPackage != true) {
      buffer.writeln();
      buffer.write('''
## ''');
      buffer.writeEscaped(context3.name);
    }
    buffer.writeln();
    var context4 = context3.defaultCategory;
    if (context4 != null) {
      var context5 = context4.publicLibrariesSorted;
      for (var context6 in context5) {
        buffer.writeln();
        buffer.write(_renderIndex_partial_library_2(context6));
      }
    }
    buffer.writeln();
    var context7 = context3.categoriesWithPublicLibraries;
    for (var context8 in context7) {
      buffer.writeln();
      buffer.write('''
### Category ''');
      buffer.write(context8.categoryLabel);
      buffer.writeln();
      var context9 = context8.publicLibrariesSorted;
      for (var context10 in context9) {
        buffer.writeln();
        buffer.write(_renderIndex_partial_library_2(context10));
      }
    }
  }
  buffer.write('\n\n');
  buffer.write(_renderIndex_partial_footer_3(context0));
  buffer.writeln();

  return buffer.toString();
}

String _renderIndex_partial_head_0(_i1.PackageTemplateData context0) {
  final buffer = StringBuffer();
  buffer.write(context0.customHeader);
  buffer.writeln();

  return buffer.toString();
}

String _renderIndex_partial_documentation_1(_i14.Package context1) {
  final buffer = StringBuffer();
  if (context1.hasDocumentation == true) {
    buffer.writeln();
    buffer.write(context1.documentationAsHtml);
  }
  buffer.writeln();

  return buffer.toString();
}

String _renderIndex_partial_library_2(_i3.Library context3) {
  final buffer = StringBuffer();
  buffer.write('''##### ''');
  buffer.write(context3.linkedName);
  if (context3.isDocumented == true) {
    buffer.writeln();
    buffer.write(context3.oneLineDoc);
    buffer.writeln();
  }
  buffer.writeln();

  return buffer.toString();
}

String _renderIndex_partial_footer_3(_i1.PackageTemplateData context0) {
  final buffer = StringBuffer();
  buffer.writeln();
  buffer.write(context0.customInnerFooter);
  buffer.writeln();
  buffer.write(context0.customFooter);
  buffer.writeln();

  return buffer.toString();
}

String renderLibrary(_i1.LibraryTemplateData context0) {
  final buffer = StringBuffer();
  buffer.write(_renderLibrary_partial_head_0(context0));
  buffer.writeln();
  var context1 = context0.self;
  buffer.writeln();
  buffer.write('''
# ''');
  buffer.write(context1.name);
  buffer.write(' ');
  buffer.writeEscaped(context1.kind);
  buffer.write('\n\n');
  buffer.write(_renderLibrary_partial_source_link_1(context1));
  buffer.writeln();
  buffer.write(_renderLibrary_partial_categorization_2(context1));
  buffer.writeln();
  buffer.write(_renderLibrary_partial_feature_set_3(context1));
  buffer.writeln();
  var context2 = context0.library;
  buffer.writeln();
  buffer.write(_renderLibrary_partial_documentation_4(context2));
  buffer.writeln();
  var context3 = context0.library;
  if (context3.hasPublicClasses == true) {
    buffer.writeln();
    buffer.write('''
## Classes
''');
    var context4 = context3.library;
    var context5 = context4.publicClassesSorted;
    for (var context6 in context5) {
      buffer.writeln();
      buffer.write(_renderLibrary_partial_container_5(context6));
      buffer.writeln();
    }
  }
  buffer.writeln();
  var context7 = context0.library;
  if (context7.hasPublicMixins == true) {
    buffer.writeln();
    buffer.write('''
## Mixins
''');
    var context8 = context7.library;
    var context9 = context8.publicMixinsSorted;
    for (var context10 in context9) {
      buffer.writeln();
      buffer.write(_renderLibrary_partial_container_5(context10));
      buffer.writeln();
    }
  }
  buffer.writeln();
  var context11 = context0.library;
  if (context11.hasPublicExtensions == true) {
    buffer.writeln();
    buffer.write('''
## Extensions
''');
    var context12 = context11.library;
    var context13 = context12.publicExtensionsSorted;
    for (var context14 in context13) {
      buffer.writeln();
      buffer.write(_renderLibrary_partial_extension_6(context14));
      buffer.writeln();
    }
  }
  buffer.writeln();
  var context15 = context0.library;
  if (context15.hasPublicConstants == true) {
    buffer.writeln();
    buffer.write('''
## Constants
''');
    var context16 = context15.library;
    var context17 = context16.publicConstantsSorted;
    for (var context18 in context17) {
      buffer.writeln();
      buffer.write(_renderLibrary_partial_constant_7(context18));
      buffer.writeln();
    }
  }
  buffer.writeln();
  var context19 = context0.library;
  if (context19.hasPublicProperties == true) {
    buffer.writeln();
    buffer.write('''
## Properties
''');
    var context20 = context19.library;
    var context21 = context20.publicPropertiesSorted;
    for (var context22 in context21) {
      buffer.writeln();
      buffer.write(_renderLibrary_partial_property_8(context22));
      buffer.writeln();
    }
  }
  buffer.writeln();
  var context23 = context0.library;
  if (context23.hasPublicFunctions == true) {
    buffer.writeln();
    buffer.write('''
## Functions
''');
    var context24 = context23.library;
    var context25 = context24.publicFunctionsSorted;
    for (var context26 in context25) {
      buffer.writeln();
      buffer.write(_renderLibrary_partial_callable_9(context26));
      buffer.writeln();
    }
  }
  buffer.writeln();
  var context27 = context0.library;
  if (context27.hasPublicEnums == true) {
    buffer.writeln();
    buffer.write('''
## Enums
''');
    var context28 = context27.library;
    var context29 = context28.publicEnumsSorted;
    for (var context30 in context29) {
      buffer.writeln();
      buffer.write(_renderLibrary_partial_container_5(context30));
      buffer.writeln();
    }
  }
  buffer.writeln();
  var context31 = context0.library;
  if (context31.hasPublicTypedefs == true) {
    buffer.writeln();
    buffer.write('''
## Typedefs
''');
    var context32 = context31.library;
    var context33 = context32.publicTypedefsSorted;
    for (var context34 in context33) {
      buffer.writeln();
      buffer.write(_renderLibrary_partial_typedef_10(context34));
      buffer.writeln();
    }
  }
  buffer.writeln();
  var context35 = context0.library;
  if (context35.hasPublicExceptions == true) {
    buffer.writeln();
    buffer.write('''
## Exceptions / Errors
''');
    var context36 = context35.library;
    var context37 = context36.publicExceptionsSorted;
    for (var context38 in context37) {
      buffer.writeln();
      buffer.write(_renderLibrary_partial_container_5(context38));
      buffer.writeln();
    }
  }
  buffer.write('\n\n');
  buffer.write(_renderLibrary_partial_footer_11(context0));
  buffer.writeln();

  return buffer.toString();
}

String _renderLibrary_partial_head_0(_i1.LibraryTemplateData context0) {
  final buffer = StringBuffer();
  buffer.write(context0.customHeader);
  buffer.writeln();

  return buffer.toString();
}

String _renderLibrary_partial_source_link_1(_i3.Library context1) {
  final buffer = StringBuffer();
  if (context1.hasSourceHref == true) {
    buffer.writeln();
    buffer.write('''
[view source](''');
    buffer.write(context1.sourceHref);
    buffer.write(''')''');
  }
  buffer.writeln();

  return buffer.toString();
}

String _renderLibrary_partial_categorization_2(_i3.Library context1) {
  final buffer = StringBuffer();
  if (context1.hasCategoryNames == true) {
    buffer.writeln();
    buffer.write('''
Categories:''');
    var context4 = context1.displayedCategories;
    for (var context5 in context4) {
      buffer.writeln();
      buffer.write(context5.categoryLabel);
    }
  }
  buffer.writeln();

  return buffer.toString();
}

String _renderLibrary_partial_feature_set_3(_i3.Library context1) {
  final buffer = StringBuffer();
  if (context1.hasFeatureSet == true) {
    var context4 = context1.displayedLanguageFeatures;
    for (var context5 in context4) {
      buffer.write('\n    ');
      buffer.write(context5.featureLabel);
    }
  }
  buffer.writeln();

  return buffer.toString();
}

String _renderLibrary_partial_documentation_4(_i3.Library context1) {
  final buffer = StringBuffer();
  if (context1.hasDocumentation == true) {
    buffer.writeln();
    buffer.write(context1.documentationAsHtml);
  }
  buffer.writeln();

  return buffer.toString();
}

String _renderLibrary_partial_container_5(_i4.Container context3) {
  final buffer = StringBuffer();
  buffer.write('''##### ''');
  buffer.write(context3.linkedName);
  buffer.write(context3.linkedGenericParameters);
  buffer.writeln();
  buffer.write(
      __renderLibrary_partial_container_5_partial_categorization_0(context3));
  buffer.write('\n\n');
  buffer.write(context3.oneLineDoc);
  buffer.writeln();

  return buffer.toString();
}

String __renderLibrary_partial_container_5_partial_categorization_0(
    _i4.Container context3) {
  final buffer = StringBuffer();
  if (context3.hasCategoryNames == true) {
    buffer.writeln();
    buffer.write('''
Categories:''');
    var context8 = context3.displayedCategories;
    for (var context9 in context8) {
      buffer.writeln();
      buffer.write(context9.categoryLabel);
    }
  }
  buffer.writeln();

  return buffer.toString();
}

String _renderLibrary_partial_extension_6(_i13.Extension context3) {
  final buffer = StringBuffer();
  buffer.write('''##### ''');
  buffer.write(context3.linkedName);
  buffer.writeln();
  buffer.write(
      __renderLibrary_partial_extension_6_partial_categorization_0(context3));
  buffer.write('\n\n');
  buffer.write(context3.oneLineDoc);
  buffer.writeln();

  return buffer.toString();
}

String __renderLibrary_partial_extension_6_partial_categorization_0(
    _i13.Extension context3) {
  final buffer = StringBuffer();
  if (context3.hasCategoryNames == true) {
    buffer.writeln();
    buffer.write('''
Categories:''');
    var context8 = context3.displayedCategories;
    for (var context9 in context8) {
      buffer.writeln();
      buffer.write(context9.categoryLabel);
    }
  }
  buffer.writeln();

  return buffer.toString();
}

String _renderLibrary_partial_constant_7(_i5.TopLevelVariable context3) {
  final buffer = StringBuffer();
  buffer.write('''##### ''');
  buffer.write(context3.linkedName);
  buffer.write(''' const ''');
  buffer.write(context3.modelType.linkedName);
  buffer.writeln();
  buffer.write(
      __renderLibrary_partial_constant_7_partial_categorization_0(context3));
  buffer.write('\n\n');
  buffer.write(context3.oneLineDoc);
  buffer.write('  ');
  buffer.writeln();
  buffer.write(__renderLibrary_partial_constant_7_partial_features_1(context3));
  buffer.writeln();

  return buffer.toString();
}

String __renderLibrary_partial_constant_7_partial_categorization_0(
    _i5.TopLevelVariable context3) {
  final buffer = StringBuffer();
  if (context3.hasCategoryNames == true) {
    buffer.writeln();
    buffer.write('''
Categories:''');
    var context8 = context3.displayedCategories;
    for (var context9 in context8) {
      buffer.writeln();
      buffer.write(context9.categoryLabel);
    }
  }
  buffer.writeln();

  return buffer.toString();
}

String __renderLibrary_partial_constant_7_partial_features_1(
    _i5.TopLevelVariable context3) {
  final buffer = StringBuffer();
  if (context3.hasFeatures == true) {
    buffer.write('''_''');
    buffer.write(context3.featuresAsString);
    buffer.write('''_''');
  }
  buffer.writeln();

  return buffer.toString();
}

String _renderLibrary_partial_property_8(_i5.TopLevelVariable context3) {
  final buffer = StringBuffer();
  buffer.write('''##### ''');
  buffer.write(context3.linkedName);
  buffer.write(' ');
  buffer.write(context3.arrow);
  buffer.write(' ');
  buffer.write(context3.modelType.linkedName);
  buffer.writeln();
  buffer.write(
      __renderLibrary_partial_property_8_partial_categorization_0(context3));
  buffer.write('\n\n');
  buffer.write(context3.oneLineDoc);
  buffer.write('  ');
  buffer.writeln();
  buffer.write(__renderLibrary_partial_property_8_partial_features_1(context3));
  buffer.writeln();

  return buffer.toString();
}

String __renderLibrary_partial_property_8_partial_categorization_0(
    _i5.TopLevelVariable context3) {
  final buffer = StringBuffer();
  if (context3.hasCategoryNames == true) {
    buffer.writeln();
    buffer.write('''
Categories:''');
    var context8 = context3.displayedCategories;
    for (var context9 in context8) {
      buffer.writeln();
      buffer.write(context9.categoryLabel);
    }
  }
  buffer.writeln();

  return buffer.toString();
}

String __renderLibrary_partial_property_8_partial_features_1(
    _i5.TopLevelVariable context3) {
  final buffer = StringBuffer();
  if (context3.hasFeatures == true) {
    buffer.write('''_''');
    buffer.write(context3.featuresAsString);
    buffer.write('''_''');
  }
  buffer.writeln();

  return buffer.toString();
}

String _renderLibrary_partial_callable_9(_i6.ModelFunctionTyped context3) {
  final buffer = StringBuffer();
  buffer.write('''##### ''');
  buffer.write(context3.linkedName);
  buffer.write(context3.linkedGenericParameters);
  buffer.write('''(''');
  buffer.write(context3.linkedParamsNoMetadata);
  buffer.write(''') ''');
  buffer.write(context3.modelType.returnType.linkedName);
  buffer.writeln();
  buffer.write(
      __renderLibrary_partial_callable_9_partial_categorization_0(context3));
  buffer.write('\n\n');
  buffer.write(context3.oneLineDoc);
  buffer.write('  ');
  buffer.writeln();
  buffer.write(__renderLibrary_partial_callable_9_partial_features_1(context3));
  buffer.writeln();

  return buffer.toString();
}

String __renderLibrary_partial_callable_9_partial_categorization_0(
    _i6.ModelFunctionTyped context3) {
  final buffer = StringBuffer();
  if (context3.hasCategoryNames == true) {
    buffer.writeln();
    buffer.write('''
Categories:''');
    var context8 = context3.displayedCategories;
    for (var context9 in context8) {
      buffer.writeln();
      buffer.write(context9!.categoryLabel);
    }
  }
  buffer.writeln();

  return buffer.toString();
}

String __renderLibrary_partial_callable_9_partial_features_1(
    _i6.ModelFunctionTyped context3) {
  final buffer = StringBuffer();
  if (context3.hasFeatures == true) {
    buffer.write('''_''');
    buffer.write(context3.featuresAsString);
    buffer.write('''_''');
  }
  buffer.writeln();

  return buffer.toString();
}

String _renderLibrary_partial_typedef_10(_i7.Typedef context3) {
  final buffer = StringBuffer();
  if (context3.isCallable == true) {
    var context5 = context3.asCallable;
    buffer.writeln();
    buffer.write('''
    ##### ''');
    buffer.write(context5.linkedName);
    buffer.write(context5.linkedGenericParameters);
    buffer.write(''' = ''');
    buffer.write(context5.modelType.linkedName);
    buffer.write('\n    ');
    buffer.write(
        __renderLibrary_partial_typedef_10_partial_categorization_0(context5));
    buffer.write('\n\n    ');
<<<<<<< HEAD
    buffer.write(context4.oneLineDoc);
=======
    buffer.write(context5.oneLineDoc);
    buffer.write(' ');
    buffer.write(context5.extendedDocLink);
>>>>>>> b708c3c8
    buffer.write('  ');
    buffer.write('\n    ');
    buffer
        .write(__renderLibrary_partial_typedef_10_partial_features_1(context5));
  }
  if (context3.isCallable != true) {
    buffer.write('\n  ');
    buffer.write(__renderLibrary_partial_typedef_10_partial_type_2(context3));
  }
  buffer.writeln();

  return buffer.toString();
}

String __renderLibrary_partial_typedef_10_partial_categorization_0(
    _i7.FunctionTypedef context4) {
  final buffer = StringBuffer();
  if (context4.hasCategoryNames == true) {
    buffer.writeln();
    buffer.write('''
Categories:''');
    var context9 = context4.displayedCategories;
    for (var context10 in context9) {
      buffer.writeln();
      buffer.write(context10.categoryLabel);
    }
  }
  buffer.writeln();

  return buffer.toString();
}

String __renderLibrary_partial_typedef_10_partial_features_1(
    _i7.FunctionTypedef context4) {
  final buffer = StringBuffer();
  if (context4.hasFeatures == true) {
    buffer.write('''_''');
    buffer.write(context4.featuresAsString);
    buffer.write('''_''');
  }
  buffer.writeln();

  return buffer.toString();
}

String __renderLibrary_partial_typedef_10_partial_type_2(_i7.Typedef context3) {
  final buffer = StringBuffer();
  buffer.write('''##### ''');
  buffer.write(context3.linkedName);
  buffer.write(context3.linkedGenericParameters);
  buffer.write(''' = ''');
  buffer.write(context3.modelType.linkedName);
  buffer.writeln();
  buffer.write(
      ___renderLibrary_partial_typedef_10_partial_type_2_partial_categorization_0(
          context3));
  buffer.write('\n\n');
  buffer.write(context3.oneLineDoc);
  buffer.write('  ');
  buffer.writeln();
  buffer.write(
      ___renderLibrary_partial_typedef_10_partial_type_2_partial_features_1(
          context3));
  buffer.writeln();

  return buffer.toString();
}

String
    ___renderLibrary_partial_typedef_10_partial_type_2_partial_categorization_0(
        _i7.Typedef context3) {
  final buffer = StringBuffer();
  if (context3.hasCategoryNames == true) {
    buffer.writeln();
    buffer.write('''
Categories:''');
    var context10 = context3.displayedCategories;
    for (var context11 in context10) {
      buffer.writeln();
      buffer.write(context11.categoryLabel);
    }
  }
  buffer.writeln();

  return buffer.toString();
}

String ___renderLibrary_partial_typedef_10_partial_type_2_partial_features_1(
    _i7.Typedef context3) {
  final buffer = StringBuffer();
  if (context3.hasFeatures == true) {
    buffer.write('''_''');
    buffer.write(context3.featuresAsString);
    buffer.write('''_''');
  }
  buffer.writeln();

  return buffer.toString();
}

String _renderLibrary_partial_footer_11(_i1.LibraryTemplateData context0) {
  final buffer = StringBuffer();
  buffer.writeln();
  buffer.write(context0.customInnerFooter);
  buffer.writeln();
  buffer.write(context0.customFooter);
  buffer.writeln();

  return buffer.toString();
}

String renderMethod(_i1.MethodTemplateData context0) {
  final buffer = StringBuffer();
  buffer.write(_renderMethod_partial_head_0(context0));
  buffer.writeln();
  var context1 = context0.self;
  buffer.writeln();
  buffer.write('''
# ''');
  buffer.write(context1.nameWithGenerics);
  buffer.write(' ');
  buffer.writeEscaped(context1.kind);
  buffer.write('\n\n');
  buffer.write(_renderMethod_partial_source_link_1(context1));
  buffer.writeln();
  buffer.write(_renderMethod_partial_feature_set_2(context1));
  buffer.writeln();
  var context2 = context0.method;
  buffer.writeln();
  buffer.write(_renderMethod_partial_callable_multiline_3(context2));
  buffer.writeln();
  buffer.write(_renderMethod_partial_features_4(context2));
  buffer.write('\n\n');
  buffer.write(_renderMethod_partial_documentation_5(context2));
  buffer.write('\n\n');
  buffer.write(_renderMethod_partial_source_code_6(context2));
  buffer.writeln();
  buffer.write('\n\n');
  buffer.write(_renderMethod_partial_footer_7(context0));
  buffer.writeln();

  return buffer.toString();
}

String _renderMethod_partial_head_0(_i1.MethodTemplateData context0) {
  final buffer = StringBuffer();
  buffer.write(context0.customHeader);
  buffer.writeln();

  return buffer.toString();
}

String _renderMethod_partial_source_link_1(_i10.Method context1) {
  final buffer = StringBuffer();
  if (context1.hasSourceHref == true) {
    buffer.writeln();
    buffer.write('''
[view source](''');
    buffer.write(context1.sourceHref);
    buffer.write(''')''');
  }
  buffer.writeln();

  return buffer.toString();
}

String _renderMethod_partial_feature_set_2(_i10.Method context1) {
  final buffer = StringBuffer();
  if (context1.hasFeatureSet == true) {
    var context4 = context1.displayedLanguageFeatures;
    for (var context5 in context4) {
      buffer.write('\n    ');
      buffer.write(context5.featureLabel);
    }
  }
  buffer.writeln();

  return buffer.toString();
}

String _renderMethod_partial_callable_multiline_3(_i10.Method context1) {
  final buffer = StringBuffer();
  if (context1.hasAnnotations == true) {
    var context4 = context1.annotations;
    for (var context5 in context4) {
      buffer.writeln();
      buffer.write('''
- ''');
      buffer.write(context5.linkedNameWithParameters);
    }
  }
  buffer.write('\n\n');
  buffer.write(context1.modelType.returnType.linkedName);
  buffer.write(' ');
  buffer.write(
      __renderMethod_partial_callable_multiline_3_partial_name_summary_0(
          context1));
  buffer.write(context1.genericParameters);
  buffer.write('''(''');
  if (context1.hasParameters == true) {
    buffer.write(context1.linkedParamsLines);
  }
  buffer.write(''')
''');

  return buffer.toString();
}

String __renderMethod_partial_callable_multiline_3_partial_name_summary_0(
    _i10.Method context1) {
  final buffer = StringBuffer();
  if (context1.isConst == true) {
    buffer.write('''const ''');
  }
  if (context1.isDeprecated == true) {
    buffer.write('''~~''');
  }
  buffer.writeEscaped(context1.name);
  if (context1.isDeprecated == true) {
    buffer.write('''~~''');
  }
  buffer.writeln();

  return buffer.toString();
}

String _renderMethod_partial_features_4(_i10.Method context1) {
  final buffer = StringBuffer();
  if (context1.hasFeatures == true) {
    buffer.write('''_''');
    buffer.write(context1.featuresAsString);
    buffer.write('''_''');
  }
  buffer.writeln();

  return buffer.toString();
}

String _renderMethod_partial_documentation_5(_i10.Method context1) {
  final buffer = StringBuffer();
  if (context1.hasDocumentation == true) {
    buffer.writeln();
    buffer.write(context1.documentationAsHtml);
  }
  buffer.writeln();

  return buffer.toString();
}

String _renderMethod_partial_source_code_6(_i10.Method context1) {
  final buffer = StringBuffer();
  if (context1.hasSourceCode == true) {
    buffer.writeln();
    buffer.write('''
## Implementation

```dart
''');
    buffer.write(context1.sourceCode);
    buffer.writeln();
    buffer.write('''
```''');
  }
  buffer.writeln();

  return buffer.toString();
}

String _renderMethod_partial_footer_7(_i1.MethodTemplateData context0) {
  final buffer = StringBuffer();
  buffer.writeln();
  buffer.write(context0.customInnerFooter);
  buffer.writeln();
  buffer.write(context0.customFooter);
  buffer.writeln();

  return buffer.toString();
}

String renderMixin(_i1.MixinTemplateData context0) {
  final buffer = StringBuffer();
  buffer.write(_renderMixin_partial_head_0(context0));
  buffer.writeln();
  var context1 = context0.self;
  buffer.writeln();
  buffer.write('''
# ''');
  buffer.write(context1.nameWithGenerics);
  buffer.write(' ');
  buffer.writeEscaped(context1.kind);
  buffer.write('\n\n');
  buffer.write(_renderMixin_partial_source_link_1(context1));
  buffer.writeln();
  buffer.write(_renderMixin_partial_categorization_2(context1));
  buffer.writeln();
  buffer.write(_renderMixin_partial_feature_set_3(context1));
  buffer.writeln();
  var context2 = context0.mixin;
  buffer.writeln();
  buffer.write(_renderMixin_partial_documentation_4(context2));
  buffer.writeln();
  if (context2.hasModifiers == true) {
    if (context2.hasPublicSuperclassConstraints == true) {
      buffer.writeln();
      buffer.write('''
**Superclass Constraints**
''');
      var context3 = context2.publicSuperclassConstraints;
      for (var context4 in context3) {
        buffer.writeln();
        buffer.write('''
- ''');
        buffer.write(context4.linkedName);
      }
    }
    buffer.write('\n\n');
    buffer.write(_renderMixin_partial_super_chain_5(context2, context0));
    buffer.writeln();
    if (context2.hasPublicInterfaces == true) {
      buffer.writeln();
      buffer.write('''
**Implemented types**
''');
      var context5 = context2.publicInterfaces;
      for (var context6 in context5) {
        buffer.writeln();
        buffer.write('''
- ''');
        buffer.write(context6.linkedName);
      }
    }
    buffer.writeln();
    if (context2.hasPublicImplementors == true) {
      buffer.writeln();
      buffer.write('''
**Mixin Applications**
''');
      var context7 = context2.publicImplementorsSorted;
      for (var context8 in context7) {
        buffer.writeln();
        buffer.write('''
- ''');
        buffer.write(context8.linkedName);
      }
    }
    buffer.writeln();
    if (context2.hasAnnotations == true) {
      buffer.writeln();
      buffer.write('''
**Annotations**
''');
      var context9 = context2.annotations;
      for (var context10 in context9) {
        buffer.writeln();
        buffer.write('''
- ''');
        buffer.write(context10.linkedNameWithParameters);
      }
    }
  }
  buffer.writeln();
  if (context2.hasPublicInstanceFields == true) {
    buffer.writeln();
    buffer.write('''
## Properties
''');
    var context11 = context2.publicInstanceFieldsSorted;
    for (var context12 in context11) {
      buffer.writeln();
      buffer.write(_renderMixin_partial_property_6(context12));
      buffer.writeln();
    }
  }
  buffer.writeln();
  if (context2.hasPublicInstanceMethods == true) {
    buffer.writeln();
    buffer.write('''
## Methods
''');
    var context13 = context2.publicInstanceMethodsSorted;
    for (var context14 in context13) {
      buffer.writeln();
      buffer.write(_renderMixin_partial_callable_7(context14));
      buffer.writeln();
    }
  }
  buffer.writeln();
  if (context2.hasPublicInstanceOperators == true) {
    buffer.writeln();
    buffer.write('''
## Operators
''');
    var context15 = context2.publicInstanceOperatorsSorted;
    for (var context16 in context15) {
      buffer.writeln();
      buffer.write(_renderMixin_partial_callable_7(context16));
      buffer.writeln();
    }
  }
  buffer.writeln();
  if (context2.hasPublicVariableStaticFields == true) {
    buffer.writeln();
    buffer.write('''
## Static Properties
''');
    var context17 = context2.publicVariableStaticFieldsSorted;
    for (var context18 in context17) {
      buffer.writeln();
      buffer.write(_renderMixin_partial_property_6(context18));
      buffer.writeln();
    }
  }
  buffer.writeln();
  if (context2.hasPublicStaticMethods == true) {
    buffer.writeln();
    buffer.write('''
## Static Methods
''');
    var context19 = context2.publicStaticMethodsSorted;
    for (var context20 in context19) {
      buffer.writeln();
      buffer.write(_renderMixin_partial_callable_7(context20));
      buffer.writeln();
    }
  }
  buffer.writeln();
  if (context2.hasPublicConstantFields == true) {
    buffer.writeln();
    buffer.write('''
## Constants
''');
    var context21 = context2.publicConstantFieldsSorted;
    for (var context22 in context21) {
      buffer.writeln();
      buffer.write(_renderMixin_partial_constant_8(context22));
      buffer.writeln();
    }
  }
  buffer.write('\n\n');
  buffer.write(_renderMixin_partial_footer_9(context0));
  buffer.writeln();

  return buffer.toString();
}

String _renderMixin_partial_head_0(_i1.MixinTemplateData context0) {
  final buffer = StringBuffer();
  buffer.write(context0.customHeader);
  buffer.writeln();

  return buffer.toString();
}

String _renderMixin_partial_source_link_1(_i15.Mixin context1) {
  final buffer = StringBuffer();
  if (context1.hasSourceHref == true) {
    buffer.writeln();
    buffer.write('''
[view source](''');
    buffer.write(context1.sourceHref);
    buffer.write(''')''');
  }
  buffer.writeln();

  return buffer.toString();
}

String _renderMixin_partial_categorization_2(_i15.Mixin context1) {
  final buffer = StringBuffer();
  if (context1.hasCategoryNames == true) {
    buffer.writeln();
    buffer.write('''
Categories:''');
    var context4 = context1.displayedCategories;
    for (var context5 in context4) {
      buffer.writeln();
      buffer.write(context5.categoryLabel);
    }
  }
  buffer.writeln();

  return buffer.toString();
}

String _renderMixin_partial_feature_set_3(_i15.Mixin context1) {
  final buffer = StringBuffer();
  if (context1.hasFeatureSet == true) {
    var context4 = context1.displayedLanguageFeatures;
    for (var context5 in context4) {
      buffer.write('\n    ');
      buffer.write(context5.featureLabel);
    }
  }
  buffer.writeln();

  return buffer.toString();
}

String _renderMixin_partial_documentation_4(_i15.Mixin context1) {
  final buffer = StringBuffer();
  if (context1.hasDocumentation == true) {
    buffer.writeln();
    buffer.write(context1.documentationAsHtml);
  }
  buffer.writeln();

  return buffer.toString();
}

String _renderMixin_partial_super_chain_5(
    _i15.Mixin context1, _i1.MixinTemplateData context0) {
  final buffer = StringBuffer();
  if (context1.hasPublicSuperChainReversed == true) {
    buffer.writeln();
    buffer.write('''
**Inheritance**

- ''');
    buffer.write(context0.linkedObjectType);
    var context4 = context1.publicSuperChainReversed;
    for (var context5 in context4) {
      buffer.writeln();
      buffer.write('''
- ''');
      buffer.write(context5.linkedName);
    }
    buffer.writeln();
    buffer.write('''
- ''');
    buffer.write(context1.name);
  }

  return buffer.toString();
}

String _renderMixin_partial_property_6(_i9.Field context2) {
  final buffer = StringBuffer();
  buffer.write('''##### ''');
  buffer.write(context2.linkedName);
  buffer.write(' ');
  buffer.write(context2.arrow);
  buffer.write(' ');
  buffer.write(context2.modelType.linkedName);
  buffer.writeln();
  buffer.write(
      __renderMixin_partial_property_6_partial_categorization_0(context2));
  buffer.write('\n\n');
  buffer.write(context2.oneLineDoc);
  buffer.write('  ');
  buffer.writeln();
  buffer.write(__renderMixin_partial_property_6_partial_features_1(context2));
  buffer.writeln();

  return buffer.toString();
}

String __renderMixin_partial_property_6_partial_categorization_0(
    _i9.Field context2) {
  final buffer = StringBuffer();
  if (context2.hasCategoryNames == true) {
    buffer.writeln();
    buffer.write('''
Categories:''');
    var context7 = context2.displayedCategories;
    for (var context8 in context7) {
      buffer.writeln();
      buffer.write(context8!.categoryLabel);
    }
  }
  buffer.writeln();

  return buffer.toString();
}

String __renderMixin_partial_property_6_partial_features_1(_i9.Field context2) {
  final buffer = StringBuffer();
  if (context2.hasFeatures == true) {
    buffer.write('''_''');
    buffer.write(context2.featuresAsString);
    buffer.write('''_''');
  }
  buffer.writeln();

  return buffer.toString();
}

String _renderMixin_partial_callable_7(_i10.Method context2) {
  final buffer = StringBuffer();
  buffer.write('''##### ''');
  buffer.write(context2.linkedName);
  buffer.write(context2.linkedGenericParameters);
  buffer.write('''(''');
  buffer.write(context2.linkedParamsNoMetadata);
  buffer.write(''') ''');
  buffer.write(context2.modelType.returnType.linkedName);
  buffer.writeln();
  buffer.write(
      __renderMixin_partial_callable_7_partial_categorization_0(context2));
  buffer.write('\n\n');
  buffer.write(context2.oneLineDoc);
  buffer.write('  ');
  buffer.writeln();
  buffer.write(__renderMixin_partial_callable_7_partial_features_1(context2));
  buffer.writeln();

  return buffer.toString();
}

String __renderMixin_partial_callable_7_partial_categorization_0(
    _i10.Method context2) {
  final buffer = StringBuffer();
  if (context2.hasCategoryNames == true) {
    buffer.writeln();
    buffer.write('''
Categories:''');
    var context7 = context2.displayedCategories;
    for (var context8 in context7) {
      buffer.writeln();
      buffer.write(context8!.categoryLabel);
    }
  }
  buffer.writeln();

  return buffer.toString();
}

String __renderMixin_partial_callable_7_partial_features_1(
    _i10.Method context2) {
  final buffer = StringBuffer();
  if (context2.hasFeatures == true) {
    buffer.write('''_''');
    buffer.write(context2.featuresAsString);
    buffer.write('''_''');
  }
  buffer.writeln();

  return buffer.toString();
}

String _renderMixin_partial_constant_8(_i9.Field context2) {
  final buffer = StringBuffer();
  buffer.write('''##### ''');
  buffer.write(context2.linkedName);
  buffer.write(''' const ''');
  buffer.write(context2.modelType.linkedName);
  buffer.writeln();
  buffer.write(
      __renderMixin_partial_constant_8_partial_categorization_0(context2));
  buffer.write('\n\n');
  buffer.write(context2.oneLineDoc);
  buffer.write('  ');
  buffer.writeln();
  buffer.write(__renderMixin_partial_constant_8_partial_features_1(context2));
  buffer.writeln();

  return buffer.toString();
}

String __renderMixin_partial_constant_8_partial_categorization_0(
    _i9.Field context2) {
  final buffer = StringBuffer();
  if (context2.hasCategoryNames == true) {
    buffer.writeln();
    buffer.write('''
Categories:''');
    var context7 = context2.displayedCategories;
    for (var context8 in context7) {
      buffer.writeln();
      buffer.write(context8!.categoryLabel);
    }
  }
  buffer.writeln();

  return buffer.toString();
}

String __renderMixin_partial_constant_8_partial_features_1(_i9.Field context2) {
  final buffer = StringBuffer();
  if (context2.hasFeatures == true) {
    buffer.write('''_''');
    buffer.write(context2.featuresAsString);
    buffer.write('''_''');
  }
  buffer.writeln();

  return buffer.toString();
}

String _renderMixin_partial_footer_9(_i1.MixinTemplateData context0) {
  final buffer = StringBuffer();
  buffer.writeln();
  buffer.write(context0.customInnerFooter);
  buffer.writeln();
  buffer.write(context0.customFooter);
  buffer.writeln();

  return buffer.toString();
}

String renderProperty(_i1.PropertyTemplateData context0) {
  final buffer = StringBuffer();
  buffer.write(_renderProperty_partial_head_0(context0));
  buffer.writeln();
  var context1 = context0.self;
  buffer.writeln();
  buffer.write('''
# ''');
  buffer.writeEscaped(context1.name);
  buffer.write(' ');
  buffer.writeEscaped(context1.kind);
  buffer.write('\n\n');
  buffer.write(_renderProperty_partial_source_link_1(context1));
  buffer.writeln();
  buffer.write(_renderProperty_partial_feature_set_2(context1));
  buffer.writeln();
  var context2 = context0.self;
  if (context2.hasNoGetterSetter == true) {
    buffer.writeln();
    buffer.write(context2.modelType.linkedName);
    buffer.write(' ');
    buffer.write(_renderProperty_partial_name_summary_3(context2));
    buffer.write('  ');
    buffer.writeln();
    buffer.write(_renderProperty_partial_features_4(context2));
    buffer.write('\n\n');
    buffer.write(_renderProperty_partial_documentation_5(context2));
    buffer.write('\n\n');
    buffer.write(_renderProperty_partial_source_code_6(context2));
  }
  buffer.writeln();
  if (context2.hasGetterOrSetter == true) {
    if (context2.hasGetter == true) {
      buffer.writeln();
      buffer.write(_renderProperty_partial_accessor_getter_7(context2));
    }
    buffer.writeln();
    if (context2.hasSetter == true) {
      buffer.writeln();
      buffer.write(_renderProperty_partial_accessor_setter_8(context2));
    }
  }
  buffer.write('\n\n');
  buffer.write(_renderProperty_partial_footer_9(context0));
  buffer.writeln();

  return buffer.toString();
}

String _renderProperty_partial_head_0(_i1.PropertyTemplateData context0) {
  final buffer = StringBuffer();
  buffer.write(context0.customHeader);
  buffer.writeln();

  return buffer.toString();
}

String _renderProperty_partial_source_link_1(_i9.Field context1) {
  final buffer = StringBuffer();
  if (context1.hasSourceHref == true) {
    buffer.writeln();
    buffer.write('''
[view source](''');
    buffer.write(context1.sourceHref);
    buffer.write(''')''');
  }
  buffer.writeln();

  return buffer.toString();
}

String _renderProperty_partial_feature_set_2(_i9.Field context1) {
  final buffer = StringBuffer();
  if (context1.hasFeatureSet == true) {
    var context4 = context1.displayedLanguageFeatures;
    for (var context5 in context4) {
      buffer.write('\n    ');
      buffer.write(context5.featureLabel);
    }
  }
  buffer.writeln();

  return buffer.toString();
}

String _renderProperty_partial_name_summary_3(_i9.Field context1) {
  final buffer = StringBuffer();
  if (context1.isConst == true) {
    buffer.write('''const ''');
  }
  if (context1.isDeprecated == true) {
    buffer.write('''~~''');
  }
  buffer.writeEscaped(context1.name);
  if (context1.isDeprecated == true) {
    buffer.write('''~~''');
  }
  buffer.writeln();

  return buffer.toString();
}

String _renderProperty_partial_features_4(_i9.Field context1) {
  final buffer = StringBuffer();
  if (context1.hasFeatures == true) {
    buffer.write('''_''');
    buffer.write(context1.featuresAsString);
    buffer.write('''_''');
  }
  buffer.writeln();

  return buffer.toString();
}

String _renderProperty_partial_documentation_5(_i9.Field context1) {
  final buffer = StringBuffer();
  if (context1.hasDocumentation == true) {
    buffer.writeln();
    buffer.write(context1.documentationAsHtml);
  }
  buffer.writeln();

  return buffer.toString();
}

String _renderProperty_partial_source_code_6(_i9.Field context1) {
  final buffer = StringBuffer();
  if (context1.hasSourceCode == true) {
    buffer.writeln();
    buffer.write('''
## Implementation

```dart
''');
    buffer.write(context1.sourceCode);
    buffer.writeln();
    buffer.write('''
```''');
  }
  buffer.writeln();

  return buffer.toString();
}

String _renderProperty_partial_accessor_getter_7(_i9.Field context1) {
  final buffer = StringBuffer();
  var context3 = context1.getter;
  if (context3 != null) {
    buffer.writeln();
    buffer.write(context3.modelType.returnType.linkedName);
    buffer.write(' ');
    buffer.write(
        __renderProperty_partial_accessor_getter_7_partial_name_summary_0(
            context3));
    buffer.write('  ');
    buffer.writeln();
    buffer.write(__renderProperty_partial_accessor_getter_7_partial_features_1(
        context3));
    buffer.write('\n\n');
    buffer.write(
        __renderProperty_partial_accessor_getter_7_partial_documentation_2(
            context3));
    buffer.write('\n\n');
    buffer.write(
        __renderProperty_partial_accessor_getter_7_partial_source_code_3(
            context3));
  }
  buffer.writeln();

  return buffer.toString();
}

String __renderProperty_partial_accessor_getter_7_partial_name_summary_0(
    _i16.ContainerAccessor context2) {
  final buffer = StringBuffer();
  if (context2.isConst == true) {
    buffer.write('''const ''');
  }
  if (context2.isDeprecated == true) {
    buffer.write('''~~''');
  }
  buffer.writeEscaped(context2.name);
  if (context2.isDeprecated == true) {
    buffer.write('''~~''');
  }
  buffer.writeln();

  return buffer.toString();
}

String __renderProperty_partial_accessor_getter_7_partial_features_1(
    _i16.ContainerAccessor context2) {
  final buffer = StringBuffer();
  if (context2.hasFeatures == true) {
    buffer.write('''_''');
    buffer.write(context2.featuresAsString);
    buffer.write('''_''');
  }
  buffer.writeln();

  return buffer.toString();
}

String __renderProperty_partial_accessor_getter_7_partial_documentation_2(
    _i16.ContainerAccessor context2) {
  final buffer = StringBuffer();
  if (context2.hasDocumentation == true) {
    buffer.writeln();
    buffer.write(context2.documentationAsHtml);
  }
  buffer.writeln();

  return buffer.toString();
}

String __renderProperty_partial_accessor_getter_7_partial_source_code_3(
    _i16.ContainerAccessor context2) {
  final buffer = StringBuffer();
  if (context2.hasSourceCode == true) {
    buffer.writeln();
    buffer.write('''
## Implementation

```dart
''');
    buffer.write(context2.sourceCode);
    buffer.writeln();
    buffer.write('''
```''');
  }
  buffer.writeln();

  return buffer.toString();
}

String _renderProperty_partial_accessor_setter_8(_i9.Field context1) {
  final buffer = StringBuffer();
  var context3 = context1.setter;
  if (context3 != null) {
    buffer.writeln();
    buffer.write(
        __renderProperty_partial_accessor_setter_8_partial_name_summary_0(
            context3));
    buffer.write('''(''');
    buffer.write(context3.linkedParamsNoMetadata);
    buffer.write(''')  ''');
    buffer.writeln();
    buffer.write(__renderProperty_partial_accessor_setter_8_partial_features_1(
        context3));
    buffer.write('\n\n');
    buffer.write(
        __renderProperty_partial_accessor_setter_8_partial_documentation_2(
            context3));
    buffer.write('\n\n');
    buffer.write(
        __renderProperty_partial_accessor_setter_8_partial_source_code_3(
            context3));
  }
  buffer.writeln();

  return buffer.toString();
}

String __renderProperty_partial_accessor_setter_8_partial_name_summary_0(
    _i16.ContainerAccessor context2) {
  final buffer = StringBuffer();
  if (context2.isConst == true) {
    buffer.write('''const ''');
  }
  if (context2.isDeprecated == true) {
    buffer.write('''~~''');
  }
  buffer.writeEscaped(context2.name);
  if (context2.isDeprecated == true) {
    buffer.write('''~~''');
  }
  buffer.writeln();

  return buffer.toString();
}

String __renderProperty_partial_accessor_setter_8_partial_features_1(
    _i16.ContainerAccessor context2) {
  final buffer = StringBuffer();
  if (context2.hasFeatures == true) {
    buffer.write('''_''');
    buffer.write(context2.featuresAsString);
    buffer.write('''_''');
  }
  buffer.writeln();

  return buffer.toString();
}

String __renderProperty_partial_accessor_setter_8_partial_documentation_2(
    _i16.ContainerAccessor context2) {
  final buffer = StringBuffer();
  if (context2.hasDocumentation == true) {
    buffer.writeln();
    buffer.write(context2.documentationAsHtml);
  }
  buffer.writeln();

  return buffer.toString();
}

String __renderProperty_partial_accessor_setter_8_partial_source_code_3(
    _i16.ContainerAccessor context2) {
  final buffer = StringBuffer();
  if (context2.hasSourceCode == true) {
    buffer.writeln();
    buffer.write('''
## Implementation

```dart
''');
    buffer.write(context2.sourceCode);
    buffer.writeln();
    buffer.write('''
```''');
  }
  buffer.writeln();

  return buffer.toString();
}

String _renderProperty_partial_footer_9(_i1.PropertyTemplateData context0) {
  final buffer = StringBuffer();
  buffer.writeln();
  buffer.write(context0.customInnerFooter);
  buffer.writeln();
  buffer.write(context0.customFooter);
  buffer.writeln();

  return buffer.toString();
}

String renderSidebarForContainer() {
  final buffer = StringBuffer();

  return buffer.toString();
}

String renderSidebarForLibrary() {
  final buffer = StringBuffer();

  return buffer.toString();
}

String renderTopLevelProperty(_i1.TopLevelPropertyTemplateData context0) {
  final buffer = StringBuffer();
  buffer.write(_renderTopLevelProperty_partial_head_0(context0));
  buffer.writeln();
  var context1 = context0.self;
  buffer.writeln();
  buffer.write('''
# ''');
  buffer.write(context1.name);
  buffer.write(' ');
  buffer.writeEscaped(context1.kind);
  buffer.write('\n\n');
  buffer.write(_renderTopLevelProperty_partial_source_link_1(context1));
  buffer.writeln();
  buffer.write(_renderTopLevelProperty_partial_categorization_2(context1));
  buffer.writeln();
  buffer.write(_renderTopLevelProperty_partial_feature_set_3(context1));
  buffer.writeln();
  if (context1.hasNoGetterSetter == true) {
    buffer.writeln();
    buffer.write(context1.modelType.linkedName);
    buffer.write(' ');
    buffer.write(_renderTopLevelProperty_partial_name_summary_4(context1));
    buffer.write('  ');
    buffer.writeln();
    buffer.write(_renderTopLevelProperty_partial_features_5(context1));
    buffer.write('\n\n');
    buffer.write(_renderTopLevelProperty_partial_documentation_6(context1));
    buffer.write('\n\n');
    buffer.write(_renderTopLevelProperty_partial_source_code_7(context1));
  }
  buffer.writeln();
  if (context1.hasExplicitGetter == true) {
    buffer.writeln();
    buffer.write(_renderTopLevelProperty_partial_accessor_getter_8(context1));
  }
  buffer.writeln();
  if (context1.hasExplicitSetter == true) {
    buffer.writeln();
    buffer.write(_renderTopLevelProperty_partial_accessor_setter_9(context1));
  }
  buffer.write('\n\n');
  buffer.write(_renderTopLevelProperty_partial_footer_10(context0));
  buffer.writeln();

  return buffer.toString();
}

String _renderTopLevelProperty_partial_head_0(
    _i1.TopLevelPropertyTemplateData context0) {
  final buffer = StringBuffer();
  buffer.write(context0.customHeader);
  buffer.writeln();

  return buffer.toString();
}

String _renderTopLevelProperty_partial_source_link_1(
    _i5.TopLevelVariable context1) {
  final buffer = StringBuffer();
  if (context1.hasSourceHref == true) {
    buffer.writeln();
    buffer.write('''
[view source](''');
    buffer.write(context1.sourceHref);
    buffer.write(''')''');
  }
  buffer.writeln();

  return buffer.toString();
}

String _renderTopLevelProperty_partial_categorization_2(
    _i5.TopLevelVariable context1) {
  final buffer = StringBuffer();
  if (context1.hasCategoryNames == true) {
    buffer.writeln();
    buffer.write('''
Categories:''');
    var context4 = context1.displayedCategories;
    for (var context5 in context4) {
      buffer.writeln();
      buffer.write(context5.categoryLabel);
    }
  }
  buffer.writeln();

  return buffer.toString();
}

String _renderTopLevelProperty_partial_feature_set_3(
    _i5.TopLevelVariable context1) {
  final buffer = StringBuffer();
  if (context1.hasFeatureSet == true) {
    var context4 = context1.displayedLanguageFeatures;
    for (var context5 in context4) {
      buffer.write('\n    ');
      buffer.write(context5.featureLabel);
    }
  }
  buffer.writeln();

  return buffer.toString();
}

String _renderTopLevelProperty_partial_name_summary_4(
    _i5.TopLevelVariable context1) {
  final buffer = StringBuffer();
  if (context1.isConst == true) {
    buffer.write('''const ''');
  }
  if (context1.isDeprecated == true) {
    buffer.write('''~~''');
  }
  buffer.writeEscaped(context1.name);
  if (context1.isDeprecated == true) {
    buffer.write('''~~''');
  }
  buffer.writeln();

  return buffer.toString();
}

String _renderTopLevelProperty_partial_features_5(
    _i5.TopLevelVariable context1) {
  final buffer = StringBuffer();
  if (context1.hasFeatures == true) {
    buffer.write('''_''');
    buffer.write(context1.featuresAsString);
    buffer.write('''_''');
  }
  buffer.writeln();

  return buffer.toString();
}

String _renderTopLevelProperty_partial_documentation_6(
    _i5.TopLevelVariable context1) {
  final buffer = StringBuffer();
  if (context1.hasDocumentation == true) {
    buffer.writeln();
    buffer.write(context1.documentationAsHtml);
  }
  buffer.writeln();

  return buffer.toString();
}

String _renderTopLevelProperty_partial_source_code_7(
    _i5.TopLevelVariable context1) {
  final buffer = StringBuffer();
  if (context1.hasSourceCode == true) {
    buffer.writeln();
    buffer.write('''
## Implementation

```dart
''');
    buffer.write(context1.sourceCode);
    buffer.writeln();
    buffer.write('''
```''');
  }
  buffer.writeln();

  return buffer.toString();
}

String _renderTopLevelProperty_partial_accessor_getter_8(
    _i5.TopLevelVariable context1) {
  final buffer = StringBuffer();
  var context3 = context1.getter;
  if (context3 != null) {
    buffer.writeln();
    buffer.write(context3.modelType.returnType.linkedName);
    buffer.write(' ');
    buffer.write(
        __renderTopLevelProperty_partial_accessor_getter_8_partial_name_summary_0(
            context3));
    buffer.write('  ');
    buffer.writeln();
    buffer.write(
        __renderTopLevelProperty_partial_accessor_getter_8_partial_features_1(
            context3));
    buffer.write('\n\n');
    buffer.write(
        __renderTopLevelProperty_partial_accessor_getter_8_partial_documentation_2(
            context3));
    buffer.write('\n\n');
    buffer.write(
        __renderTopLevelProperty_partial_accessor_getter_8_partial_source_code_3(
            context3));
  }
  buffer.writeln();

  return buffer.toString();
}

String
    __renderTopLevelProperty_partial_accessor_getter_8_partial_name_summary_0(
        _i16.Accessor context2) {
  final buffer = StringBuffer();
  if (context2.isConst == true) {
    buffer.write('''const ''');
  }
  if (context2.isDeprecated == true) {
    buffer.write('''~~''');
  }
  buffer.writeEscaped(context2.name);
  if (context2.isDeprecated == true) {
    buffer.write('''~~''');
  }
  buffer.writeln();

  return buffer.toString();
}

String __renderTopLevelProperty_partial_accessor_getter_8_partial_features_1(
    _i16.Accessor context2) {
  final buffer = StringBuffer();
  if (context2.hasFeatures == true) {
    buffer.write('''_''');
    buffer.write(context2.featuresAsString);
    buffer.write('''_''');
  }
  buffer.writeln();

  return buffer.toString();
}

String
    __renderTopLevelProperty_partial_accessor_getter_8_partial_documentation_2(
        _i16.Accessor context2) {
  final buffer = StringBuffer();
  if (context2.hasDocumentation == true) {
    buffer.writeln();
    buffer.write(context2.documentationAsHtml);
  }
  buffer.writeln();

  return buffer.toString();
}

String __renderTopLevelProperty_partial_accessor_getter_8_partial_source_code_3(
    _i16.Accessor context2) {
  final buffer = StringBuffer();
  if (context2.hasSourceCode == true) {
    buffer.writeln();
    buffer.write('''
## Implementation

```dart
''');
    buffer.write(context2.sourceCode);
    buffer.writeln();
    buffer.write('''
```''');
  }
  buffer.writeln();

  return buffer.toString();
}

String _renderTopLevelProperty_partial_accessor_setter_9(
    _i5.TopLevelVariable context1) {
  final buffer = StringBuffer();
  var context3 = context1.setter;
  if (context3 != null) {
    buffer.writeln();
    buffer.write(
        __renderTopLevelProperty_partial_accessor_setter_9_partial_name_summary_0(
            context3));
    buffer.write('''(''');
    buffer.write(context3.linkedParamsNoMetadata);
    buffer.write(''')  ''');
    buffer.writeln();
    buffer.write(
        __renderTopLevelProperty_partial_accessor_setter_9_partial_features_1(
            context3));
    buffer.write('\n\n');
    buffer.write(
        __renderTopLevelProperty_partial_accessor_setter_9_partial_documentation_2(
            context3));
    buffer.write('\n\n');
    buffer.write(
        __renderTopLevelProperty_partial_accessor_setter_9_partial_source_code_3(
            context3));
  }
  buffer.writeln();

  return buffer.toString();
}

String
    __renderTopLevelProperty_partial_accessor_setter_9_partial_name_summary_0(
        _i16.Accessor context2) {
  final buffer = StringBuffer();
  if (context2.isConst == true) {
    buffer.write('''const ''');
  }
  if (context2.isDeprecated == true) {
    buffer.write('''~~''');
  }
  buffer.writeEscaped(context2.name);
  if (context2.isDeprecated == true) {
    buffer.write('''~~''');
  }
  buffer.writeln();

  return buffer.toString();
}

String __renderTopLevelProperty_partial_accessor_setter_9_partial_features_1(
    _i16.Accessor context2) {
  final buffer = StringBuffer();
  if (context2.hasFeatures == true) {
    buffer.write('''_''');
    buffer.write(context2.featuresAsString);
    buffer.write('''_''');
  }
  buffer.writeln();

  return buffer.toString();
}

String
    __renderTopLevelProperty_partial_accessor_setter_9_partial_documentation_2(
        _i16.Accessor context2) {
  final buffer = StringBuffer();
  if (context2.hasDocumentation == true) {
    buffer.writeln();
    buffer.write(context2.documentationAsHtml);
  }
  buffer.writeln();

  return buffer.toString();
}

String __renderTopLevelProperty_partial_accessor_setter_9_partial_source_code_3(
    _i16.Accessor context2) {
  final buffer = StringBuffer();
  if (context2.hasSourceCode == true) {
    buffer.writeln();
    buffer.write('''
## Implementation

```dart
''');
    buffer.write(context2.sourceCode);
    buffer.writeln();
    buffer.write('''
```''');
  }
  buffer.writeln();

  return buffer.toString();
}

String _renderTopLevelProperty_partial_footer_10(
    _i1.TopLevelPropertyTemplateData context0) {
  final buffer = StringBuffer();
  buffer.writeln();
  buffer.write(context0.customInnerFooter);
  buffer.writeln();
  buffer.write(context0.customFooter);
  buffer.writeln();

  return buffer.toString();
}

String renderTypedef(_i1.TypedefTemplateData context0) {
  final buffer = StringBuffer();
  buffer.write(_renderTypedef_partial_head_0(context0));
  buffer.writeln();
  var context1 = context0.self;
  buffer.writeln();
  buffer.write('''
# ''');
  buffer.write(context1.nameWithGenerics);
  buffer.write(' ');
  buffer.writeEscaped(context1.kind);
  buffer.write('\n\n');
  buffer.write(_renderTypedef_partial_source_link_1(context1));
  buffer.writeln();
  buffer.write(_renderTypedef_partial_categorization_2(context1));
  buffer.writeln();
  buffer.write(_renderTypedef_partial_feature_set_3(context1));
  buffer.writeln();
  var context2 = context0.typeDef;
  buffer.writeln();
  buffer.write(_renderTypedef_partial_typedef_multiline_4(context2));
  buffer.write('\n\n');
  buffer.write(_renderTypedef_partial_documentation_5(context2));
  buffer.write('\n\n');
  buffer.write(_renderTypedef_partial_source_code_6(context2));
  buffer.write('\n\n');
  buffer.write(_renderTypedef_partial_footer_7(context0));
  buffer.writeln();

  return buffer.toString();
}

String _renderTypedef_partial_head_0(_i1.TypedefTemplateData context0) {
  final buffer = StringBuffer();
  buffer.write(context0.customHeader);
  buffer.writeln();

  return buffer.toString();
}

String _renderTypedef_partial_source_link_1(_i7.Typedef context1) {
  final buffer = StringBuffer();
  if (context1.hasSourceHref == true) {
    buffer.writeln();
    buffer.write('''
[view source](''');
    buffer.write(context1.sourceHref);
    buffer.write(''')''');
  }
  buffer.writeln();

  return buffer.toString();
}

String _renderTypedef_partial_categorization_2(_i7.Typedef context1) {
  final buffer = StringBuffer();
  if (context1.hasCategoryNames == true) {
    buffer.writeln();
    buffer.write('''
Categories:''');
    var context4 = context1.displayedCategories;
    for (var context5 in context4) {
      buffer.writeln();
      buffer.write(context5.categoryLabel);
    }
  }
  buffer.writeln();

  return buffer.toString();
}

String _renderTypedef_partial_feature_set_3(_i7.Typedef context1) {
  final buffer = StringBuffer();
  if (context1.hasFeatureSet == true) {
    var context4 = context1.displayedLanguageFeatures;
    for (var context5 in context4) {
      buffer.write('\n    ');
      buffer.write(context5.featureLabel);
    }
  }
  buffer.writeln();

  return buffer.toString();
}

String _renderTypedef_partial_typedef_multiline_4(_i7.Typedef context1) {
  final buffer = StringBuffer();
  if (context1.isCallable == true) {
    var context5 = context1.asCallable;
    if (context5.hasAnnotations == true) {
      var context6 = context5.annotations;
      for (var context7 in context6) {
        buffer.writeln();
        buffer.write('''
    - ''');
        buffer.write(context7.linkedNameWithParameters);
      }
    }
    buffer.write('\n\n    ');
    buffer.write(context5.modelType.returnType.linkedName);
    buffer.write(' ');
    buffer.writeEscaped(context5.name);
    buffer.write(context5.linkedGenericParameters);
    buffer.write(''' = ''');
    buffer.write(context5.modelType.linkedName);
  }
  if (context1.isCallable != true) {
    buffer.write('\n  ');
    buffer.write(
        __renderTypedef_partial_typedef_multiline_4_partial_type_multiline_0(
            context1));
  }
  buffer.writeln();

  return buffer.toString();
}

String __renderTypedef_partial_typedef_multiline_4_partial_type_multiline_0(
    _i7.Typedef context1) {
  final buffer = StringBuffer();
  if (context1.hasAnnotations == true) {
    var context6 = context1.annotations;
    for (var context7 in context6) {
      buffer.writeln();
      buffer.write('''
- ''');
      buffer.write(context7.linkedNameWithParameters);
    }
  }
  buffer.write('\n\n');
  buffer.write(
      ___renderTypedef_partial_typedef_multiline_4_partial_type_multiline_0_partial_name_summary_0(
          context1));
  buffer.write(context1.genericParameters);
  buffer.write(''' = ''');
  buffer.write(context1.modelType.linkedName);
  buffer.writeln();

  return buffer.toString();
}

String
    ___renderTypedef_partial_typedef_multiline_4_partial_type_multiline_0_partial_name_summary_0(
        _i7.Typedef context1) {
  final buffer = StringBuffer();
  if (context1.isConst == true) {
    buffer.write('''const ''');
  }
  if (context1.isDeprecated == true) {
    buffer.write('''~~''');
  }
  buffer.writeEscaped(context1.name);
  if (context1.isDeprecated == true) {
    buffer.write('''~~''');
  }
  buffer.writeln();

  return buffer.toString();
}

String _renderTypedef_partial_documentation_5(_i7.Typedef context1) {
  final buffer = StringBuffer();
  if (context1.hasDocumentation == true) {
    buffer.writeln();
    buffer.write(context1.documentationAsHtml);
  }
  buffer.writeln();

  return buffer.toString();
}

String _renderTypedef_partial_source_code_6(_i7.Typedef context1) {
  final buffer = StringBuffer();
  if (context1.hasSourceCode == true) {
    buffer.writeln();
    buffer.write('''
## Implementation

```dart
''');
    buffer.write(context1.sourceCode);
    buffer.writeln();
    buffer.write('''
```''');
  }
  buffer.writeln();

  return buffer.toString();
}

String _renderTypedef_partial_footer_7(_i1.TypedefTemplateData context0) {
  final buffer = StringBuffer();
  buffer.writeln();
  buffer.write(context0.customInnerFooter);
  buffer.writeln();
  buffer.write(context0.customFooter);
  buffer.writeln();

  return buffer.toString();
}

extension on StringBuffer {
  void writeEscaped(String? value) {
    write(_i17.htmlEscape.convert(value ?? ''));
  }
}<|MERGE_RESOLUTION|>--- conflicted
+++ resolved
@@ -404,13 +404,7 @@
     buffer.write(
         __renderCategory_partial_typedef_7_partial_categorization_0(context4));
     buffer.write('\n\n    ');
-<<<<<<< HEAD
-    buffer.write(context3.oneLineDoc);
-=======
     buffer.write(context4.oneLineDoc);
-    buffer.write(' ');
-    buffer.write(context4.extendedDocLink);
->>>>>>> b708c3c8
     buffer.write('  ');
     buffer.write('\n    ');
     buffer
@@ -633,13 +627,7 @@
       buffer.write(''')
 
 ''');
-<<<<<<< HEAD
-      buffer.write(context15.oneLineDoc);
-=======
       buffer.write(context13.oneLineDoc);
-      buffer.write(' ');
-      buffer.write(context13.extendedDocLink);
->>>>>>> b708c3c8
       buffer.write('  ');
       if (context13.isConst == true) {
         buffer.write('''_const_''');
@@ -2575,13 +2563,7 @@
     buffer.write(
         __renderLibrary_partial_typedef_10_partial_categorization_0(context5));
     buffer.write('\n\n    ');
-<<<<<<< HEAD
-    buffer.write(context4.oneLineDoc);
-=======
     buffer.write(context5.oneLineDoc);
-    buffer.write(' ');
-    buffer.write(context5.extendedDocLink);
->>>>>>> b708c3c8
     buffer.write('  ');
     buffer.write('\n    ');
     buffer
