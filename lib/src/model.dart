// Copyright (c) 2014, the Dart project authors.  Please see the AUTHORS file
// for details. All rights reserved. Use of this source code is governed by a
// BSD-style license that can be found in the LICENSE file.

/// The models used to represent Dart code.
library dartdoc.models;

import 'dart:collection' show UnmodifiableListView;
import 'dart:convert';
import 'dart:io';

import 'package:analyzer/dart/ast/ast.dart'
    show
        AnnotatedNode,
        Declaration,
        FormalParameter,
        FieldDeclaration,
        VariableDeclaration,
        VariableDeclarationList;
import 'package:analyzer/dart/element/element.dart';
import 'package:analyzer/dart/element/type.dart';
// TODO(jcollins-g): Stop using internal analyzer structures somehow.
import 'package:analyzer/src/generated/resolver.dart'
    show Namespace, NamespaceBuilder, InheritanceManager;
import 'package:analyzer/src/generated/utilities_dart.dart' show ParameterKind;
import 'package:analyzer/src/dart/element/member.dart' show Member;
import 'package:collection/collection.dart';
import 'package:path/path.dart' as p;
import 'package:tuple/tuple.dart';

import 'config.dart';
import 'element_type.dart';
import 'line_number_cache.dart';
import 'markdown_processor.dart' show Documentation;
import 'model_utils.dart';
import 'package_meta.dart' show PackageMeta, FileContents;
import 'utils.dart';

Map<String, Map<String, List<Map<String, dynamic>>>> __crossdartJson;

Map<String, Map<String, List<Map<String, dynamic>>>> get _crossdartJson {
  if (__crossdartJson == null) {
    if (config != null) {
      var crossdartFile =
          new File(p.join(config.inputDir.path, "crossdart.json"));
      if (crossdartFile.existsSync()) {
        __crossdartJson = JSON.decode(crossdartFile.readAsStringSync())
            as Map<String, Map<String, List<Map<String, dynamic>>>>;
      } else {
        __crossdartJson = {};
      }
    } else {
      __crossdartJson = {};
    }
  }
  return __crossdartJson;
}

int byName(Nameable a, Nameable b) =>
    compareAsciiLowerCaseNatural(a.name, b.name);

/// Items mapped less than zero will sort before custom annotations.
/// Items mapped above zero are sorted after custom annotations.
/// Items mapped to zero will sort alphabetically among custom annotations.
/// Custom annotations are assumed to be any annotation or feature not in this
/// map.
const Map<String, int> featureOrder = const {
  'read-only': 1,
  'write-only': 1,
  'read / write': 1,
  'final': 2,
  'inherited': 3,
};

int byFeatureOrdering(String a, String b) {
  int scoreA = 0;
  int scoreB = 0;

  if (featureOrder.containsKey(a)) scoreA = featureOrder[a];
  if (featureOrder.containsKey(b)) scoreB = featureOrder[b];

  if (scoreA < scoreB) return -1;
  if (scoreA > scoreB) return 1;
  return compareAsciiLowerCaseNatural(a, b);
}

/// Mixin for subclasses of ModelElement representing Elements that can be
/// inherited from one class to another.
///
/// Inheritable adds yet another view to help canonicalization for member
/// [ModelElement]s -- [Inheritable.definingEnclosingElement].  With this
/// as an end point, we can search the inheritance chain between this instance and
/// the [Inheritable.definingEnclosingElement] in [Inheritable.canonicalEnclosingElement],
/// for the canonical [Class] closest to where this member was defined.  We
/// can then know that when we find [Inheritable.element] inside that [Class]'s
/// namespace, that's the one we should treat as canonical and implementors
/// of this class can use that knowledge to determine canonicalization.
///
/// We pick the class closest to the definingEnclosingElement so that all
/// children of that class inheriting the same member will point to the same
/// place in the documentation, and we pick a canonical class because that's
/// the one in the public namespace that will be documented.
abstract class Inheritable {
  Element get element;
  ModelElement get enclosingElement;
  Package get package;
  bool get isInherited;
  bool _canonicalEnclosingClassIsSet = false;
  Class _canonicalEnclosingClass;
  Class _definingEnclosingClass;

  ModelElement get definingEnclosingElement {
    if (_definingEnclosingClass == null) {
      _definingEnclosingClass = new ModelElement.from(element.enclosingElement,
          package.findOrCreateLibraryFor(element.enclosingElement));
    }
    return _definingEnclosingClass;
  }

  ModelElement get canonicalEnclosingElement {
    Element searchElement = element;
    if (!_canonicalEnclosingClassIsSet) {
      if (isInherited) {
        searchElement = searchElement is Member
            ? Package.getBasestElement(searchElement)
            : searchElement;
        bool foundElement = false;
        // TODO(jcollins-g): generate warning if an inherited element's definition
        // is in an intermediate non-canonical class in the inheritance chain
        for (Class c in inheritance.reversed) {
          if (!foundElement && c.contains(searchElement)) {
            foundElement = true;
          }
          Class canonicalC = package.findCanonicalModelElementFor(c.element);
          if (canonicalC != null && foundElement) {
            _canonicalEnclosingClass = c;
            break;
          }
        }
        if (definingEnclosingElement.isCanonical) {
          assert(definingEnclosingElement == _canonicalEnclosingClass);
        }
      } else {
        if (enclosingElement.isCanonical) {
          _canonicalEnclosingClass = enclosingElement;
        }
      }
      _canonicalEnclosingClassIsSet = true;
    }
    return _canonicalEnclosingClass;
  }

  List<Class> get inheritance {
    List<Class> inheritance = [];
    inheritance.addAll((enclosingElement as Class).inheritanceChain);
    if (!inheritance.contains(definingEnclosingElement) &&
        definingEnclosingElement != null) {
      // TODO(jcollins-g): Why does this happen?
      inheritance.add(definingEnclosingElement);
    }
    // TODO(jcollins-g): Sometimes, we don't get Object added on.  Why?
    if (inheritance.last != package.objectElement &&
        package.objectElement != null) inheritance.add(package.objectElement);
    return inheritance;
  }
}

/// Getters and setters.
class Accessor extends ModelElement
    with SourceCodeMixin
    implements EnclosedElement {
  ModelElement _enclosingCombo;
  Accessor(
      PropertyAccessorElement element, Library library, this._enclosingCombo)
      : super(element, library);

  ModelElement get enclosingCombo => _enclosingCombo;

  @override
  void warn(PackageWarning kind, [String message]) {
    if (enclosingCombo != null) {
      enclosingCombo.warn(kind, message);
    } else {
      super.warn(kind, message);
    }
  }

  @override
  ModelElement get enclosingElement {
    if (_accessor.enclosingElement is CompilationUnitElement) {
      return package
          .findOrCreateLibraryFor(_accessor.enclosingElement.enclosingElement);
    }

    return new ModelElement.from(_accessor.enclosingElement, library);
  }

  @override
  String get href {
    if (canonicalLibrary == null) return null;
    return '${canonicalLibrary.dirName}/${_accessor.enclosingElement.name}/${name}.html';
  }

  bool get isGetter => _accessor.isGetter;

  ModelElement _overriddenElement;
  @override
  Accessor get overriddenElement {
    assert(package.allLibrariesAdded);
    if (_overriddenElement == null) {
      Element parent = element.enclosingElement;
      if (parent is ClassElement) {
        for (InterfaceType t in getAllSupertypes(parent)) {
          var accessor = this.isGetter
              ? t.getGetter(element.name)
              : t.getSetter(element.name);
          if (accessor != null) {
            Class parentClass = new ModelElement.from(
                parent, package.findOrCreateLibraryFor(parent));
            List<Field> possibleFields = [];
            possibleFields.addAll(parentClass.allInstanceProperties);
            possibleFields.addAll(parentClass.staticProperties);
            String fieldName = accessor.name.replaceFirst('=', '');
            _overriddenElement = new ModelElement.from(accessor, library,
                enclosingCombo: possibleFields
                    .firstWhere((f) => f.element.name == fieldName));
            break;
          }
        }
      }
    }
    return _overriddenElement;
  }

  @override
  String get kind => 'accessor';

  PropertyAccessorElement get _accessor => (element as PropertyAccessorElement);
}

class Class extends ModelElement implements EnclosedElement {
  List<ElementType> _mixins;
  ElementType _supertype;
  List<ElementType> _interfaces;
  List<Constructor> _constructors;
  List<Method> _allMethods;
  List<Operator> _operators;
  List<Operator> _inheritedOperators;
  List<Operator> _allOperators;
  final Set<Operator> _genPageOperators = new Set();
  List<Method> _inheritedMethods;
  List<Method> _staticMethods;
  List<Method> _instanceMethods;
  List<Method> _allInstanceMethods;
  final Set<Method> _genPageMethods = new Set();
  List<Field> _fields;
  List<Field> _staticFields;
  List<Field> _constants;
  List<Field> _instanceFields;
  List<Field> _inheritedProperties;
  List<Field> _allInstanceProperties;
  final Set<Field> _genPageProperties = new Set();

  Class(ClassElement element, Library library) : super(element, library) {
    Package p = library.package;
    _modelType = new ElementType(_cls.type, this);

    _mixins = _cls.mixins
        .map((f) {
          Library lib = new Library(f.element.library, p);
          ElementType t =
              new ElementType(f, new ModelElement.from(f.element, lib));
          return t;
        })
        .where((mixin) => mixin != null)
        .toList(growable: false);

    if (_cls.supertype != null && _cls.supertype.element.supertype != null) {
      Library lib = package.findOrCreateLibraryFor(_cls.supertype.element);

      _supertype = new ElementType(
          _cls.supertype, new ModelElement.from(_cls.supertype.element, lib));
    }

    _interfaces = _cls.interfaces
        .map((f) {
          var lib = new Library(f.element.library, p);
          var t = new ElementType(f, new ModelElement.from(f.element, lib));
          var exclude = t.element.element.isPrivate;
          if (exclude) {
            return null;
          } else {
            return t;
          }
        })
        .where((it) => it != null)
        .toList(growable: false);
  }

  List<Method> get allInstanceMethods {
    if (_allInstanceMethods != null) return _allInstanceMethods;
    _allInstanceMethods = []
      ..addAll([]
        ..addAll(instanceMethods)
        ..sort(byName))
      ..addAll([]
        ..addAll(inheritedMethods)
        ..sort(byName));
    return _allInstanceMethods;
  }

  bool get allInstanceMethodsInherited =>
      instanceMethods.every((f) => f.isInherited);

  List<Field> get allInstanceProperties {
    if (_allInstanceProperties != null) return _allInstanceProperties;

    // TODO best way to make this a fixed length list?
    _allInstanceProperties = []
      ..addAll([]
        ..addAll(instanceProperties)
        ..sort(byName))
      ..addAll([]
        ..addAll(inheritedProperties)
        ..sort(byName));

    return _allInstanceProperties;
  }

  bool get allInstancePropertiesInherited =>
      instanceProperties.every((f) => f.isInherited);

  List<Operator> get allOperators {
    if (_allOperators != null) return _allOperators;
    _allOperators = []
      ..addAll([]
        ..addAll(operators)
        ..sort(byName))
      ..addAll([]
        ..addAll(inheritedOperators)
        ..sort(byName));
    return _allOperators;
  }

  bool get allOperatorsInherited => operators.every((f) => f.isInherited);

  List<Field> get constants {
    if (_constants != null) return _constants;
    _constants = _allFields.where((f) => f.isConst).toList(growable: false)
      ..sort(byName);

    return _constants;
  }

  final Set<Element> _allElements = new Set();

  // TODO(jcollins-g): optimize this.
  bool contains(Element element) {
    if (_allElements.isEmpty) {
      _allElements.addAll(allInstanceMethods.map((e) => e.element));
      _allElements.addAll(allInstanceProperties.map((e) => e.element));
      _allElements.addAll(allOperators.map((e) => e.element));
      _allElements.addAll(constructors.map((e) => e.element));
      _allElements.addAll(staticMethods.map((e) => e.element));
      _allElements.addAll(staticProperties.map((e) => e.element));
    }
    return _allElements.contains(element);
  }

  final Set<ModelElement> _allModelElements = new Set();
  List<ModelElement> get allModelElements {
    if (_allModelElements.isEmpty) {
      _allModelElements
        ..addAll(allInstanceMethods)
        ..addAll(allInstanceProperties)
        ..addAll(allOperators)
        ..addAll(constants)
        ..addAll(constructors)
        ..addAll(staticMethods)
        ..addAll(staticProperties)
        ..addAll(allInstanceMethods)
        ..addAll(_typeParameters);
    }
    return _allModelElements.toList();
  }

  List<ModelElement> _allCanonicalModelElements;
  List<ModelElement> get allCanonicalModelElements {
    return (_allCanonicalModelElements ??=
        allModelElements.where((e) => e.isCanonical).toList());
  }

  List<Constructor> get constructors {
    if (_constructors != null) return _constructors;

    _constructors = _cls.constructors.where(isPublic).map((e) {
      return new ModelElement.from(e, library);
    }).toList(growable: true)
      ..sort(byName);

    return _constructors;
  }

  /// Returns the library that encloses this element.
  @override
  ModelElement get enclosingElement => library;

  String get fileName => "${name}-class.html";

  String get fullkind {
    if (isAbstract) return 'abstract $kind';
    return kind;
  }

  bool get hasConstants => constants.isNotEmpty;

  bool get hasConstructors => constructors.isNotEmpty;

  bool get hasImplementors => implementors.isNotEmpty;

  bool get hasInheritedMethods => inheritedMethods.isNotEmpty;

  bool get hasInstanceMethods => instanceMethods.isNotEmpty;

  bool get hasInstanceProperties => instanceProperties.isNotEmpty;

  bool get hasInterfaces => interfaces.isNotEmpty;

  bool get hasMethods =>
      instanceMethods.isNotEmpty || inheritedMethods.isNotEmpty;

  bool get hasMixins => mixins.isNotEmpty;

  bool get hasModifiers =>
      hasMixins ||
      hasAnnotations ||
      hasInterfaces ||
      hasSupertype ||
      hasImplementors;

  bool get hasOperators =>
      operators.isNotEmpty || inheritedOperators.isNotEmpty;

  bool get hasProperties =>
      inheritedProperties.isNotEmpty || instanceProperties.isNotEmpty;

  bool get hasStaticMethods => staticMethods.isNotEmpty;

  bool get hasStaticProperties => staticProperties.isNotEmpty;

  bool get hasSupertype =>
      (supertype != null && supertype.element != package.objectElement);

  @override
  String get href {
    if (canonicalLibrary == null) return null;
    return '${canonicalLibrary.dirName}/$fileName';
  }

  /// Returns all the implementors of the class specified.
  List<Class> get implementors {
    return (package._implementors[href] != null
            ? package._implementors[href]
            : [])
        .toList(growable: false) as List<Class>;
  }

  List<Method> get inheritedMethods {
    if (_inheritedMethods != null) return _inheritedMethods;

    Map<String, ExecutableElement> cmap =
        library.inheritanceManager.getMembersInheritedFromClasses(element);
    Map<String, ExecutableElement> imap =
        library.inheritanceManager.getMembersInheritedFromInterfaces(element);

    // remove methods that exist on this class
    _methods.forEach((method) {
      cmap.remove(method.name);
      imap.remove(method.name);
    });

    _inheritedMethods = [];
    List<ExecutableElement> values = [];
    Set<String> uniqueNames = new Set();

    instanceProperties.forEach((f) {
      if (f._setter != null) uniqueNames.add(f._setter.name);
      if (f._getter != null) uniqueNames.add(f._getter.name);
    });

    for (String key in cmap.keys) {
      // XXX: if we care about showing a hierarchy with our inherited methods,
      // then don't do this
      if (uniqueNames.contains(key)) continue;

      uniqueNames.add(key);
      values.add(cmap[key]);
    }

    for (String key in imap.keys) {
      // XXX: if we care about showing a hierarchy with our inherited methods,
      // then don't do this
      if (uniqueNames.contains(key)) continue;

      uniqueNames.add(key);
      values.add(imap[key]);
    }

    for (ExecutableElement value in values) {
      if (value != null &&
          value is MethodElement &&
          isPublic(value) &&
          !value.isOperator &&
          value.enclosingElement != null) {
        if (!package.isDocumented(value.enclosingElement)) {
          Method m =
              new ModelElement.from(value, library, enclosingClass: this);
          _inheritedMethods.add(m);
          _genPageMethods.add(m);
        } else {
          _inheritedMethods
              .add(new ModelElement.from(value, library, enclosingClass: this));
        }
      }
    }

    _inheritedMethods.sort(byName);

    return _inheritedMethods;
  }

  // TODO(jcollins-g): this is very copy-paste from inheritedMethods that the
  // constructor is always [ModelElement.from].  Fix this.
  List<Operator> get inheritedOperators {
    if (_inheritedOperators != null) return _inheritedOperators;
    Map<String, ExecutableElement> cmap =
        library.inheritanceManager.getMembersInheritedFromClasses(element);
    Map<String, ExecutableElement> imap =
        library.inheritanceManager.getMembersInheritedFromInterfaces(element);
    operators.forEach((operator) {
      cmap.remove(operator.element.name);
      imap.remove(operator.element.name);
    });
    _inheritedOperators = [];
    Map<String, ExecutableElement> values = {};

    bool _isInheritedOperator(ExecutableElement value) {
      if (value != null &&
          value is MethodElement &&
          !value.isPrivate &&
          value.isOperator &&
          value.enclosingElement != null) {
        return true;
      }
      return false;
    }

    for (String key in imap.keys) {
      ExecutableElement value = imap[key];
      if (_isInheritedOperator(value)) {
        values.putIfAbsent(value.name, () => value);
      }
    }

    for (String key in cmap.keys) {
      ExecutableElement value = cmap[key];
      if (_isInheritedOperator(value)) {
        values.putIfAbsent(value.name, () => value);
      }
    }

    for (ExecutableElement value in values.values) {
      if (!package.isDocumented(value.enclosingElement)) {
        Operator o =
            new ModelElement.from(value, library, enclosingClass: this);
        _inheritedOperators.add(o);
        _genPageOperators.add(o);
      } else {
        _inheritedOperators
            .add(new ModelElement.from(value, library, enclosingClass: this));
      }
    }

    _inheritedOperators.sort(byName);

    return _inheritedOperators;
  }

  List<Field> get inheritedProperties {
    if (_inheritedProperties != null) return _inheritedProperties;
    Map<String, ExecutableElement> cmap =
        library.inheritanceManager.getMembersInheritedFromClasses(element);
    Map<String, ExecutableElement> imap =
        library.inheritanceManager.getMembersInheritedFromInterfaces(element);

    _inheritedProperties = [];
    List<ExecutableElement> values = [];
    Set<String> uniqueNames = new Set();

    instanceProperties.forEach((f) {
      if (f._setter != null) uniqueNames.add(f._setter.name);
      if (f._getter != null) uniqueNames.add(f._getter.name);
    });

    for (String key in cmap.keys) {
      // XXX: if we care about showing a hierarchy with our inherited methods,
      // then don't do this
      if (uniqueNames.contains(key)) continue;

      uniqueNames.add(key);
      values.add(cmap[key]);
    }

    for (String key in imap.keys) {
      // XXX: if we care about showing a hierarchy with our inherited methods,
      // then don't do this
      if (uniqueNames.contains(key)) continue;

      uniqueNames.add(key);
      values.add(imap[key]);
    }
    values
        .removeWhere((it) => instanceProperties.any((i) => it.name == i.name));

    for (var value in values) {
      if (value != null &&
          value is PropertyAccessorElement &&
          isPublic(value) &&
          value.enclosingElement != null) {
        // This seems to be here to deal with half-field inheritance, where
        // we inherit a getter but not a setter, or vice-versa.  (Or if a parent
        // class has the same trouble). In that case, just drop any duplicate
        // names we see.  This probably results in bugs.
        // TODO(jcollins-g): deal with half-inherited fields better
        var e = value.variable;

        if (instanceProperties.any((f) => f.element.name == e.name)) continue;
        if (_inheritedProperties.any((f) => f.element.name == e.name)) continue;

        if (!package.isDocumented(value.enclosingElement)) {
          Field f = new ModelElement.from(e, library, enclosingClass: this);
          _inheritedProperties.add(f);
          _genPageProperties.add(f);
        } else {
          _inheritedProperties
              .add(new ModelElement.from(e, library, enclosingClass: this));
        }
      }
    }

    _inheritedProperties.sort(byName);

    return _inheritedProperties;
  }

  List<Method> get instanceMethods {
    if (_instanceMethods != null) return _instanceMethods;

    _instanceMethods = _methods
        .where((m) => !m.isStatic && !m.isOperator)
        .toList(growable: false)
          ..sort(byName);

    _genPageMethods.addAll(_instanceMethods);
    return _instanceMethods;
  }

  List<Field> get instanceProperties {
    if (_instanceFields != null) return _instanceFields;
    _instanceFields = _allFields
        .where((f) => !f.isStatic)
        .toList(growable: false)
          ..sort(byName);

    _genPageProperties.addAll(_instanceFields);
    return _instanceFields;
  }

  List<ElementType> get interfaces => _interfaces;

  bool get isAbstract => _cls.isAbstract;

  // TODO(jcollins-g): Something still not quite right with privacy detection,
  // we shouldn't be checking for underscores here.
  @override
  bool get isCanonical => super.isCanonical && !name.startsWith('_');

  bool get isErrorOrException {
    bool _doCheck(InterfaceType type) {
      return (type.element.library.isDartCore &&
          (type.name == 'Exception' || type.name == 'Error'));
    }

    // if this class is itself Error or Exception, return true
    if (_doCheck(_cls.type)) return true;

    return _cls.allSupertypes.any(_doCheck);
  }

  @override
  String get kind => 'class';

  List<Method> get methodsForPages => _genPageMethods.toList(growable: false);

  List<ElementType> get mixinsRaw => _mixins;

  // TODO(jcollins-g): This method knows nothing about public/private or
  // canonicalization of elements not in this package.  Fix this when we add
  // multiple-package awareness.
  List<ElementType> filterNonPublicTypes(List<ElementType> rawTypes) {
    List<ElementType> publicList = [];
    for (ElementType type in rawTypes) {
      if (!isPrivate(type.element.element)) publicList.add(type);
    }
    return publicList;
  }

  List<ElementType> get mixins => filterNonPublicTypes(mixinsRaw);

  @override
  String get nameWithGenerics {
    if (!modelType.isParameterizedType) return name;
    return '$name&lt;${_typeParameters.map((t) => t.name).join(', ')}&gt;';
  }

  List<Operator> get operators {
    if (_operators != null) return _operators;

    _operators = _methods.where((m) => m.isOperator).toList(growable: false)
      ..sort(byName);
    _genPageOperators.addAll(_operators);

    return _operators;
  }

  List<Operator> get operatorsForPages =>
      new UnmodifiableListView(_genPageOperators.toList());

  // TODO: make this method smarter about hierarchies and overrides. Right
  // now, we're creating a flat list. We're not paying attention to where
  // these methods are actually coming from. This might turn out to be a
  // problem if we want to show that info later.
  List<Field> get propertiesForPages =>
      _genPageProperties.toList(growable: false);

  List<Method> get staticMethods {
    if (_staticMethods != null) return _staticMethods;

    _staticMethods = _methods.where((m) => m.isStatic).toList(growable: false)
      ..sort(byName);

    return _staticMethods;
  }

  List<Field> get staticProperties {
    if (_staticFields != null) return _staticFields;
    _staticFields = _allFields
        .where((f) => f.isStatic)
        .where((f) => !f.isConst)
        .toList(growable: false)
          ..sort(byName);

    return _staticFields;
  }

  /// Not the same as superChain as it may include mixins.
  List<Class> _inheritanceChain;
  List<Class> get inheritanceChain {
    if (_inheritanceChain == null) {
      _inheritanceChain = [];
      _inheritanceChain.add(this);
      _inheritanceChain
          .addAll(mixinsRaw.reversed.map((e) => (e.returnElement as Class)));

      /// Caching should make this recursion a little less painful.
      for (Class c in superChainRaw.map((e) => (e.returnElement as Class))) {
        _inheritanceChain.addAll(c.inheritanceChain);
      }
    }
    return _inheritanceChain.toList(growable: false);
  }

  List<ElementType> get superChainRaw {
    List<ElementType> typeChain = [];
    var parent = _supertype;
    while (parent != null) {
      typeChain.add(parent);
      parent = (parent.element as Class)._supertype;
    }
    return typeChain;
  }

  List<ElementType> get superChainRawReversed =>
      superChainRaw.reversed.toList();
  List<ElementType> get superChain => filterNonPublicTypes(superChainRaw);
  List<ElementType> get superChainReversed => superChain.reversed.toList();

  ElementType get supertype => _supertype;

  List<Field> get _allFields {
    if (_fields != null) return _fields;

    _fields = _cls.fields
        .where(isPublic)
        .map((e) => new ModelElement.from(e, library))
        .toList(growable: false)
          ..sort(byName);

    return _fields;
  }

  ClassElement get _cls => (element as ClassElement);

  List<Method> get _methods {
    if (_allMethods != null) return _allMethods;

    _allMethods = _cls.methods.where(isPublic).map((e) {
      return new ModelElement.from(e, library);
    }).toList(growable: false)
      ..sort(byName);

    return _allMethods;
  }

  // a stronger hash?
  List<TypeParameter> get _typeParameters => _cls.typeParameters.map((f) {
        var lib = new Library(f.enclosingElement.library, package);
        return new ModelElement.from(f, lib);
      }).toList();

  @override
  bool operator ==(o) =>
      o is Class &&
      name == o.name &&
      o.library.name == library.name &&
      o.library.package.name == library.package.name;
}

class Constructor extends ModelElement
    with SourceCodeMixin
    implements EnclosedElement {
  Constructor(ConstructorElement element, Library library)
      : super(element, library);

  @override
  ModelElement get enclosingElement =>
      new ModelElement.from(_constructor.enclosingElement, library);

  String get fullKind {
    if (isConst) return 'const $kind';
    if (isFactory) return 'factory $kind';
    return kind;
  }

  @override
  String get fullyQualifiedName => '${library.name}.$name';

  @override
  String get href {
    if (canonicalLibrary == null) return null;
    return '${canonicalLibrary.dirName}/${_constructor.enclosingElement.name}/$name.html';
  }

  @override
  bool get isConst => _constructor.isConst;

  bool get isFactory => _constructor.isFactory;

  @override
  String get kind => 'constructor';

  @override
  String get name {
    String constructorName = element.name;
    Class c = new ModelElement.from(element.enclosingElement, library) as Class;
    if (constructorName.isEmpty) {
      return c.name;
    } else {
      return '${c.name}.$constructorName';
    }
  }

  String get shortName {
    if (name.contains('.')) {
      return name.substring(_constructor.enclosingElement.name.length + 1);
    } else {
      return name;
    }
  }

  ConstructorElement get _constructor => (element as ConstructorElement);
}

/// Bridges the gap between model elements and packages,
/// both of which have documentation.
abstract class Documentable implements Warnable {
  String get name;
  String get documentation;
  String get documentationAsHtml;
  bool get hasDocumentation;
  String get oneLineDoc;
  Documentable get overriddenDocumentedElement;
  Package get package;
}

class Dynamic extends ModelElement {
  Dynamic(Element element, Library library) : super(element, library);

  ModelElement get enclosingElement => throw new UnsupportedError('');

  @override
  String get href => throw new StateError('dynamic should not have an href');

  @override
  String get kind => 'dynamic';

  @override
  String get linkedName => 'dynamic';
}

/// An element that is enclosed by some other element.
///
/// Libraries are not enclosed.
abstract class EnclosedElement {
  ModelElement get enclosingElement;
}

class Enum extends Class {
  List<EnumField> _enumFields;

  Enum(ClassElement element, Library library) : super(element, library);

  @override
  List<EnumField> get constants {
    if (_enumFields != null) return _enumFields;

    // This is a hack to give 'values' an index of -1 and all other fields
    // their expected indicies. https://github.com/dart-lang/dartdoc/issues/1176
    var index = -1;

    _enumFields = _cls.fields
        .where(isPublic)
        .where((f) => f.isConst)
        .map((field) => new ModelElement.from(field, library, index: index++))
        .toList(growable: false)
          ..sort(byName);

    return _enumFields;
  }

  @override
  List<EnumField> get instanceProperties {
    return super
        .instanceProperties
        .map((Field p) => new ModelElement.from(p.element, p.library))
        .toList(growable: false);
  }

  @override
  List<Field> get propertiesForPages => allInstanceProperties;

  @override
  String get kind => 'enum';
}

/// Enum's fields are virtual, so we do a little work to create
/// usable values for the docs.
class EnumField extends Field {
  int _index;

  EnumField(FieldElement element, Library library) : super(element, library);

  EnumField.forConstant(this._index, FieldElement element, Library library)
      : super(element, library);

  @override
  String get constantValue {
    if (name == 'values') {
      return 'const List&lt;${_field.enclosingElement.name}&gt;';
    } else {
      return 'const ${_field.enclosingElement.name}($_index)';
    }
  }

  @override
  String get documentation {
    if (name == 'values') {
      return 'A constant List of the values in this enum, in order of their declaration.';
    } else if (name == 'index') {
      return 'The integer index of this enum.';
    } else {
      return super.documentation;
    }
  }

  @override
  String get href {
    if (canonicalLibrary == null || canonicalEnclosingElement == null)
      return null;
    return '${canonicalEnclosingElement.library.dirName}/${(canonicalEnclosingElement as Class).fileName}';
  }

  @override
  String get linkedName => name;

  @override
  bool get isCanonical {
    if (name == 'index') return false;
    // If this is something inherited from Object, e.g. hashCode, let the
    // normal rules apply.
    if (_index == null) {
      return super.isCanonical;
    }
    // TODO(jcollins-g): We don't actually document this as a separate entity;
    //                   do that or change this to false and deal with the
    //                   consequences.
    return true;
  }

  @override
  String get oneLineDoc => documentationAsHtml;
}

class Field extends ModelElement
    with GetterSetterCombo, Inheritable
    implements EnclosedElement {
  String _constantValue;
  bool _isInherited = false;
  Class _enclosingClass;

  Field(FieldElement element, Library library) : super(element, library) {
    _setModelType();
  }

  Field.inherited(FieldElement element, this._enclosingClass, Library library)
      : super(element, library) {
    _isInherited = true;
    _setModelType();
    // Can't set _isInherited to true if this is the defining element, because
    // that would mean it isn't inherited.
    assert(enclosingElement != definingEnclosingElement);
  }

  @override
  String get documentation {
    // Verify that hasSetter and hasGetterNoSetter are mutually exclusive,
    // to prevent displaying more or less than one summary.
    Set<bool> assertCheck = new Set()..addAll([hasSetter, hasGetterNoSetter]);
    assert(assertCheck.containsAll([true, false]));
    return super.documentation;
  }

  String get constantValue {
    if (_constantValue != null) return _constantValue;

    if (_field.computeNode() == null) return null;
    var v = _field.computeNode().toSource();
    if (v == null) return null;
    var string = v.substring(v.indexOf('=') + 1, v.length).trim();
    _constantValue = string.replaceAll(modelType.name, modelType.linkedName);

    return _constantValue;
  }

  String get constantValueTruncated => truncateString(constantValue, 200);

  @override
  ModelElement get enclosingElement {
    if (_enclosingClass == null) {
      _enclosingClass = new ModelElement.from(_field.enclosingElement, library);
    }
    return _enclosingClass;
  }

  @override
  bool get hasGetter => _field.getter != null;

  @override
  bool get hasSetter => _field.setter != null;

  @override
  String get href {
    String retval;
    if (canonicalLibrary == null) return null;
    if (enclosingElement is Class) {
      if (canonicalEnclosingElement == null) return null;
      retval =
          '${canonicalEnclosingElement.canonicalLibrary.dirName}/${canonicalEnclosingElement.name}/$_fileName';
    } else if (enclosingElement is Library) {
      retval = '${canonicalLibrary.dirName}/$_fileName';
    } else {
      throw new StateError(
          '$name is not in a class or library, instead it is a ${enclosingElement.element}');
    }
    return retval;
  }

  @override
  bool get isConst => _field.isConst;

  @override
  bool get isFinal {
    /// isFinal returns true for the field even if it has an explicit getter
    /// (which means we should not document it as "final").
    if (hasExplicitGetter) return false;
    return _field.isFinal;
  }

  @override
  bool get isInherited => _isInherited;

  @override
  String get kind => 'property';

  String get typeName => "property";

  @override
  List<String> get annotations {
    List<String> all_annotations = new List<String>();
    all_annotations.addAll(super.annotations);

    if (element is PropertyInducingElement) {
      var pie = element as PropertyInducingElement;
      all_annotations.addAll(annotationsFromMetadata(pie.getter?.metadata));
      all_annotations.addAll(annotationsFromMetadata(pie.setter?.metadata));
    }
    return all_annotations.toList(growable: false);
  }

  @override
  Set<String> get features {
    Set<String> all_features = super.features;
    all_features.addAll(annotations);

    /// final/const implies read-only, so don't display both strings.
    if (readOnly && !isFinal && !isConst) all_features.add('read-only');
    if (writeOnly) all_features.add('write-only');
    if (readWrite) all_features.add('read / write');
    if (isInherited) all_features.add('inherited');
    return all_features;
  }

  @override
  String get _computeDocumentationComment {
    String docs = getterSetterDocumentationComment;
    if (docs.isEmpty) return _field.documentationComment;
    return docs;
  }

  FieldElement get _field => (element as FieldElement);

  String get _fileName => isConst ? '$name-constant.html' : '$name.html';

  @override
  PropertyAccessorElement get _getter => _field.getter;

  @override
  PropertyAccessorElement get _setter => _field.setter;

  void _setModelType() {
    if (hasGetter) {
      var t = _field.getter.returnType;
      _modelType = new ElementType(
          t,
          new ModelElement.from(
              t.element, _findOrCreateEnclosingLibraryFor(t.element)));
    }
  }
}

/// Mixin for top-level variables and fields (aka properties)
abstract class GetterSetterCombo implements ModelElement {
  Accessor get getter {
    return _getter == null
        ? null
        : new ModelElement.from(_getter, library, enclosingCombo: this);
  }

  String get getterSetterDocumentationComment {
    var buffer = new StringBuffer();

    if (hasGetter && !_getter.isSynthetic) {
      String docs = stripComments(_getter.documentationComment);
      if (docs != null) buffer.write(docs);
    }

    if (hasSetter && !_setter.isSynthetic) {
      String docs = stripComments(_setter.documentationComment);
      if (docs != null) {
        if (buffer.isNotEmpty) buffer.write('\n\n');
        buffer.write(docs);
      }
    }
    return buffer.toString();
  }

  String get linkedReturnType {
    if (hasGetter) return modelType.linkedName;
    return null;
  }

  @override
  bool get canHaveParameters => hasSetter;

  @override
  List<Parameter> get parameters => setter.parameters;

  @override
  String get genericParameters {
    if (hasSetter) return setter.genericParameters;
    return null;
  }

  @override
  String get linkedParamsNoMetadata {
    if (hasSetter) return setter.linkedParamsNoMetadata;
    return null;
  }

  bool get hasExplicitGetter => hasGetter && !_getter.isSynthetic;

  bool get hasExplicitSetter => hasSetter && !_setter.isSynthetic;
  bool get hasImplicitSetter => hasSetter && _setter.isSynthetic;

  bool get hasGetter;

  bool get hasNoGetterSetter => !hasExplicitGetter && !hasExplicitSetter;

  bool get hasSetter;

  bool get hasGetterNoSetter => (hasGetter && !hasSetter);

  String get arrow {
    // →
    if (readOnly) return r'&#8594;';
    // ←
    if (writeOnly) return r'&#8592;';
    // ↔
    if (readWrite) return r'&#8596;';
    // A GetterSetterCombo should always be one of readOnly, writeOnly,
    // or readWrite.
    assert(false);
    return null;
  }

  bool get readOnly => hasGetter && !hasSetter;
  bool get readWrite => hasGetter && hasSetter;

  bool get writeOnly => hasSetter && !hasGetter;

  Accessor get setter {
    return _setter == null
        ? null
        : new ModelElement.from(_setter, library, enclosingCombo: this);
  }

  PropertyAccessorElement get _getter;

  // TODO: now that we have explicit getter and setters, we probably
  // want a cleaner way to do this. Only the one-liner is using this
  // now. The detail pages should be using getter and setter directly.
  PropertyAccessorElement get _setter;
}

class Library extends ModelElement {
  @override
  final Package package;

  List<Class> _classes;
  List<Class> _enums;
  List<ModelFunction> _functions;
  List<Typedef> _typeDefs;
  List<TopLevelVariable> _variables;
  Namespace _exportedNamespace;
  String _name;
  String _packageName;
  factory Library(LibraryElement element, Package package) {
    return package.findOrCreateLibraryFor(element);
  }

  Library._(LibraryElement element, this.package) : super(element, null) {
    if (element == null) throw new ArgumentError.notNull('element');
    _exportedNamespace =
        new NamespaceBuilder().createExportNamespaceForLibrary(element);
  }

  List<Class> get allClasses => _allClasses;

  List<Class> get classes {
    return _allClasses
        .where((c) => !c.isErrorOrException)
        .toList(growable: false);
  }

  List<TopLevelVariable> get constants {
    return _getVariables().where((v) => v.isConst).toList(growable: false)
      ..sort(byName);
  }

  String get dirName => name.replaceAll(':', '-');

  /// Libraries are not enclosed by anything.
  ModelElement get enclosingElement => null;

  List<Class> get enums {
    if (_enums != null) return _enums;

    List<ClassElement> enumClasses = [];
    enumClasses.addAll(_exportedNamespace.definedNames.values
        .where((element) => element is ClassElement && element.isEnum));
    _enums = enumClasses
        .where(isPublic)
        .map((e) => new ModelElement.from(e, this))
        .toList(growable: false)
          ..sort(byName);

    return _enums;
  }

  List<Class> get exceptions {
    return _allClasses
        .where((c) => c.isErrorOrException)
        .toList(growable: false)
          ..sort(byName);
  }

  String get fileName => '$dirName-library.html';

  List<ModelFunction> get functions {
    if (_functions != null) return _functions;

    Set<FunctionElement> elements = new Set();
    elements.addAll(_libraryElement.definingCompilationUnit.functions);
    for (CompilationUnitElement cu in _libraryElement.parts) {
      elements.addAll(cu.functions);
    }
    elements.addAll(_exportedNamespace.definedNames.values
        .where((element) => element is FunctionElement));

    _functions = elements.where(isPublic).map((e) {
      return new ModelElement.from(e, this);
    }).toList(growable: false)
      ..sort(byName);

    return _functions;
  }

  bool get hasClasses => classes.isNotEmpty;

  bool get hasConstants => _getVariables().any((v) => v.isConst);

  bool get hasEnums => enums.isNotEmpty;

  bool get hasExceptions => _allClasses.any((c) => c.isErrorOrException);

  bool get hasFunctions => functions.isNotEmpty;

  bool get hasProperties => _getVariables().any((v) => !v.isConst);

  bool get hasTypedefs => typedefs.isNotEmpty;

  @override
  String get href {
    if (canonicalLibrary == null) return null;
    return '${canonicalLibrary.dirName}/$fileName';
  }

  InheritanceManager _inheritanceManager;
  InheritanceManager get inheritanceManager {
    if (_inheritanceManager == null) {
      _inheritanceManager = new InheritanceManager(element);
    }
    return _inheritanceManager;
  }

  bool get isAnonymous => element.name == null || element.name.isEmpty;

  bool get isDocumented => oneLineDoc.isNotEmpty;

  bool get isInSdk => _libraryElement.isInSdk;

  @override
  String get kind => 'library';

  @override
  Library get library => this;

  @override
  String get name {
    if (_name != null) return _name;

    // handle the case of an anonymous library
    if (element.name == null || element.name.isEmpty) {
      _name = _libraryElement.definingCompilationUnit.name;
      if (_name.endsWith('.dart')) {
        _name = _name.substring(0, _name.length - '.dart'.length);
      }
    } else {
      _name = element.name;
    }

    // So, if the library is a system library, it's name is not
    // dart:___, it's dart.___. Apparently the way to get to the dart:___
    // name is to get source.encoding.
    // This may be wrong or misleading, but developers expect the name
    // of dart:____
    var source = _libraryElement.definingCompilationUnit.source;
    _name = source.isInSystemLibrary ? source.encoding : _name;

    return _name;
  }

  /// The real package, as opposed to the package we are documenting it with,
  /// [Package.name]
  String get packageName {
    if (_packageName == null) {
      String sourcePath = _libraryElement.source.fullName;
      File file = new File(sourcePath);
      if (file.existsSync()) {
        _packageName = _getPackageName(file.parent);
        if (_packageName == null) _packageName = '';
      } else {
        _packageName = '';
      }
    }

    return _packageName;
  }

  String get path => _libraryElement.definingCompilationUnit.name;

  /// All variables ("properties") except constants.
  List<TopLevelVariable> get properties {
    return _getVariables().where((v) => !v.isConst).toList(growable: false)
      ..sort(byName);
  }

  List<Typedef> get typedefs {
    if (_typeDefs != null) return _typeDefs;

    Set<FunctionTypeAliasElement> elements = new Set();
    elements
        .addAll(_libraryElement.definingCompilationUnit.functionTypeAliases);
    for (CompilationUnitElement cu in _libraryElement.parts) {
      elements.addAll(cu.functionTypeAliases);
    }

    elements.addAll(_exportedNamespace.definedNames.values
        .where((element) => element is FunctionTypeAliasElement));
    elements..removeWhere(isPrivate);
    _typeDefs = elements
        .map((e) => new ModelElement.from(e, this))
        .toList(growable: false)
          ..sort(byName);

    return _typeDefs;
  }

  List<Class> get _allClasses {
    if (_classes != null) return _classes;

    Set<ClassElement> types = new Set();
    types.addAll(_libraryElement.definingCompilationUnit.types);
    for (CompilationUnitElement cu in _libraryElement.parts) {
      types.addAll(cu.types);
    }
    for (LibraryElement le in _libraryElement.exportedLibraries) {
      types.addAll(le.definingCompilationUnit.types
          .where((t) => _exportedNamespace.definedNames.values.contains(t.name))
          .toList());
    }

    types.addAll(_exportedNamespace.definedNames.values
        .where((element) => element is ClassElement && !element.isEnum));

    _classes = types
        .where(isPublic)
        .map((e) => new ModelElement.from(e, this))
        .toList(growable: false)
          ..sort(byName);

    return _classes;
  }

  LibraryElement get _libraryElement => (element as LibraryElement);

  Class getClassByName(String name) {
    return _allClasses.firstWhere((it) => it.name == name, orElse: () => null);
  }

  bool hasInExportedNamespace(Element element) {
    Element found = _exportedNamespace.get(element.name);
    if (found == null) return false;
    if (found == element) return true; // this checks more than just the name

    // Fix for #587, comparison between elements isn't reliable on windows.
    // for some reason. sigh.

    return found.runtimeType == element.runtimeType &&
        found.nameOffset == element.nameOffset;
  }

  List<TopLevelVariable> _getVariables() {
    if (_variables != null) return _variables;

    Set<TopLevelVariableElement> elements = new Set();
    elements.addAll(_libraryElement.definingCompilationUnit.topLevelVariables);
    for (CompilationUnitElement cu in _libraryElement.parts) {
      elements.addAll(cu.topLevelVariables);
    }
    _exportedNamespace.definedNames.values.forEach((element) {
      if (element is PropertyAccessorElement) elements.add(element.variable);
    });
    _variables = elements
        .where(isPublic)
        .map((e) => new ModelElement.from(e, this))
        .toList(growable: false)
          ..sort(byName);

    return _variables;
  }

  static String getLibraryName(LibraryElement element) {
    String name = element.name;

    if (name == null || name.isEmpty) {
      name = element.definingCompilationUnit.name;
      name = name.substring(0, name.length - '.dart'.length);
    }

    return name;
  }

  static String _getPackageName(Directory dir) {
    if (!dir.existsSync() || !dir.path.contains(Platform.pathSeparator)) {
      return null;
    }

    File pubspec = new File(p.join(dir.path, 'pubspec.yaml'));
    if (pubspec.existsSync()) {
      PackageMeta meta = new PackageMeta.fromDir(dir);
      return meta.name;
    } else {
      return _getPackageName(dir.parent);
    }
  }

  Map<Element, Set<ModelElement>> _modelElementsMap;
  Map<Element, Set<ModelElement>> get modelElementsMap {
    if (_modelElementsMap == null) {
      final Set<ModelElement> results = new Set();
      results
        ..addAll(library.allClasses)
        ..addAll(library.constants)
        ..addAll(library.enums)
        ..addAll(library.functions)
        ..addAll(library.properties)
        ..addAll(library.typedefs);

      library.allClasses.forEach((c) {
        results.addAll(c.allModelElements);
        results.add(c);
      });

      _modelElementsMap = new Map<Element, Set<ModelElement>>();
      results.forEach((modelElement) {
        _modelElementsMap.putIfAbsent(modelElement.element, () => new Set());
        _modelElementsMap[modelElement.element].add(modelElement);
      });
      _modelElementsMap.putIfAbsent(element, () => new Set());
      _modelElementsMap[element].add(this);
    }
    return _modelElementsMap;
  }

  Iterable<ModelElement> get allModelElements sync* {
    for (Set<ModelElement> modelElements in modelElementsMap.values) {
      for (ModelElement modelElement in modelElements) {
        yield modelElement;
      }
    }
  }

  List<ModelElement> _allCanonicalModelElements;
  Iterable<ModelElement> get allCanonicalModelElements {
    return (_allCanonicalModelElements ??=
        allModelElements.where((e) => e.isCanonical).toList());
  }
}

class Method extends ModelElement
    with SourceCodeMixin, Inheritable
    implements EnclosedElement {
  bool _isInherited = false;
  Class _enclosingClass;
  List<TypeParameter> typeParameters = [];

  Method(MethodElement element, Library library) : super(element, library) {
    _modelType = new ElementType(_method.type, this);
    _calcTypeParameters();
  }

  Method.inherited(MethodElement element, this._enclosingClass, Library library)
      : super(element, library) {
    _modelType = new ElementType(_method.type, this);
    _isInherited = true;
    _calcTypeParameters();
  }

  void _calcTypeParameters() {
    typeParameters = _method.typeParameters.map((f) {
      return new ModelElement.from(f, library);
    }).toList();
  }

  @override
  ModelElement get enclosingElement {
    if (_enclosingClass == null) {
      _enclosingClass =
          new ModelElement.from(_method.enclosingElement, library);
    }
    return _enclosingClass;
  }

  String get fileName => "${name}.html";

  String get fullkind {
    if (_method.isAbstract) return 'abstract $kind';
    return kind;
  }

  @override
  String get href {
    if (canonicalLibrary == null || canonicalEnclosingElement == null)
      return null;
    return '${canonicalEnclosingElement.canonicalLibrary.dirName}/${canonicalEnclosingElement.name}/${fileName}';
  }

  @override
  bool get isInherited => _isInherited;

  bool get isOperator => false;

  @override
  Set<String> get features {
    Set<String> all_features = super.features;
    if (isInherited) all_features.add('inherited');
    return all_features;
  }

  @override
  bool get isStatic => _method.isStatic;

  @override
  String get kind => 'method';

  String get linkedReturnType => modelType.createLinkedReturnTypeName();

  @override
  String get nameWithGenerics {
    if (typeParameters.isEmpty) return name;
    return '$name&lt;${typeParameters.map((t) => t.name).join(', ')}&gt;';
  }

  @override
  String get genericParameters {
    if (typeParameters.isEmpty) return '';
    return '&lt;${typeParameters.map((t) => t.name).join(', ')}&gt;';
  }

  @override
  Method get overriddenElement {
    ClassElement parent = element.enclosingElement;
    for (InterfaceType t in getAllSupertypes(parent)) {
      if (t.getMethod(element.name) != null) {
        return new ModelElement.from(t.getMethod(element.name), library);
      }
    }
    return null;
  }

  String get typeName => 'method';

  MethodElement get _method => (element as MethodElement);
}

/// This class is the foundation of Dartdoc's model for source code.
/// All ModelElements are contained within a [Package], and laid out in a
/// structure that mirrors the availability of identifiers in the various
/// namespaces within that package.  For example, multiple [Class] objects
/// for a particular identifier ([ModelElement.element]) may show up in
/// different [Library]s as the identifier is reexported.
///
/// However, ModelElements have an additional concept vital to generating
/// documentation: canonicalization.
///
/// A ModelElement is canonical if it is the element in the namespace where that
/// element 'comes from' in the public interface to this [Package].  That often
/// means the [ModelElement.library] is contained in [Package.libraries], but
/// there are many exceptions and ambiguities the code tries to address here.
///
/// Non-canonical elements should refer to their canonical counterparts, making
/// it easy to calculate links via [ModelElement.href] without having to
/// know in a particular namespace which elements are canonical or not.
/// A number of [Package] methods, such as [Package.findCanonicalModelElementFor]
/// can help with this.
///
/// When documenting, Dartdoc should only write out files corresponding to
/// canonical instances of ModelElement ([ModelElement.isCanonical]).  This
/// helps prevent subtle bugs as generated output for a non-canonical
/// ModelElement will reference itself as part of the "wrong" [Library]
/// from the public interface perspective.
abstract class ModelElement implements Comparable, Nameable, Documentable {
  final Element _element;
  final Library _library;

  ElementType _modelType;
  String _rawDocs;
  Documentation __documentation;
  UnmodifiableListView<Parameter> _parameters;
  String _linkedName;

  String _fullyQualifiedName;
  String _fullyQualifiedNameWithoutLibrary;

  // WARNING: putting anything into the body of this seems
  // to lead to stack overflows. Need to make a registry of ModelElements
  // somehow.
  ModelElement(this._element, this._library);

  /// Do not construct any ModelElements unless they are from this constructor.
  /// TODO(jcollins-g): enforce this.
  /// Specify enclosingClass only if this is to be an inherited object.
  /// Specify index only if this is to be an EnumField.forConstant.
  /// Specify enclosingCombo (a GetterSetterCombo) only if this is to be an
  /// Accessor.
  /// TODO(jcollins-g): this way of using the optional parameter is messy,
  /// clean that up.
  factory ModelElement.from(Element e, Library library,
      {Class enclosingClass, int index, ModelElement enclosingCombo}) {
    // We don't need index in this key because it isn't a disambiguator.
    // It isn't a disambiguator because EnumFields are not inherited, ever.
    // TODO(jcollins-g): cleanup class hierarchy so that EnumFields aren't
    // Inheritable, somehow?
    if (e is Member) {
      e = Package.getBasestElement(e);
    }
    Tuple4<Element, Library, Class, ModelElement> key =
        new Tuple4(e, library, enclosingClass, enclosingCombo);
    ModelElement newModelElement;
    if (e.kind != ElementKind.DYNAMIC &&
        library.package._allConstructedModelElements.containsKey(key)) {
      newModelElement = library.package._allConstructedModelElements[key];
    } else {
      if (e.kind == ElementKind.DYNAMIC) {
        newModelElement = new Dynamic(e, library);
      }
      if (e is LibraryElement) {
        newModelElement = new Library(e, library.package);
      }
      // Also handles enums
      if (e is ClassElement) {
        if (!e.isEnum) {
          newModelElement = new Class(e, library);
          if (newModelElement.library.name == 'dart:core' &&
              newModelElement.name == 'Object') {
            // We've found Object.  This is an important object, so save it in the package.
            newModelElement.library.package._objectElement = newModelElement;
          }
        } else {
          newModelElement = new Enum(e, library);
        }
      }
      if (e is FunctionElement) {
        newModelElement = new ModelFunction(e, library);
      }
      if (e is FunctionTypeAliasElement) {
        newModelElement = new Typedef(e, library);
      }
      if (e is FieldElement) {
        if (enclosingClass == null) {
          if (index != null) {
            newModelElement = new EnumField.forConstant(index, e, library);
          } else {
            if (e.enclosingElement.isEnum) {
              newModelElement = new EnumField(e, library);
            } else {
              newModelElement = new Field(e, library);
            }
          }
        } else {
          newModelElement = new Field.inherited(e, enclosingClass, library);
        }
      }
      if (e is ConstructorElement) {
        newModelElement = new Constructor(e, library);
      }
      if (e is MethodElement && e.isOperator) {
        if (enclosingClass == null)
          newModelElement = new Operator(e, library);
        else
          newModelElement = new Operator.inherited(e, enclosingClass, library);
      }
      if (e is MethodElement && !e.isOperator) {
        if (enclosingClass == null)
          newModelElement = new Method(e, library);
        else
          newModelElement = new Method.inherited(e, enclosingClass, library);
      }
      if (e is TopLevelVariableElement) {
        newModelElement = new TopLevelVariable(e, library);
      }
      if (e is PropertyAccessorElement) {
        newModelElement = new Accessor(e, library, enclosingCombo);
      }
      if (e is TypeParameterElement) {
        newModelElement = new TypeParameter(e, library);
      }
      if (e is ParameterElement) {
        newModelElement = new Parameter(e, library);
      }
    }
    if (newModelElement == null) throw "Unknown type ${e.runtimeType}";
    if (enclosingClass != null) assert(newModelElement is Inheritable);
    if (library != null) {
      library.package._allConstructedModelElements[key] = newModelElement;
      if (newModelElement is Inheritable) {
        Tuple2<Element, Library> iKey = new Tuple2(e, library);
        library.package._allInheritableElements
            .putIfAbsent(iKey, () => new Set());
        library.package._allInheritableElements[iKey].add(newModelElement);
      }
    }
    if (newModelElement is Accessor) {
      assert(newModelElement.enclosingCombo == enclosingCombo);
    } else {
      assert(enclosingCombo == null);
    }

    return newModelElement;
  }

  Set<Library> get exportedInLibraries {
    return library.package.libraryElementReexportedBy[this.element.library];
  }

  // TODO(jcollins-g): annotations should now be able to use the utility
  // functions in package for finding elements and avoid using computeNode().
  List<String> get annotations {
    List<dynamic> metadata;
    if (element.computeNode() is AnnotatedNode) {
      AnnotatedNode node = element.computeNode() as AnnotatedNode;

      // Declarations are contained inside FieldDeclarations, and that is where
      // the actual annotations are.
      while ((node is VariableDeclaration || node is VariableDeclarationList) &&
          node is! FieldDeclaration) {
        assert(null != node.parent);
        node = node.parent;
      }
      metadata = node.metadata;
    } else if (element.computeNode() is! FormalParameter) {
      // TODO(jcollins-g): This is special cased to suppress annotations for
      //                   parameters in constructor documentation.  Do we
      //                   want to do this?
      metadata = element.metadata;
    }
    return annotationsFromMetadata(metadata);
  }

  /// Returns annotations from a given metadata set, with escaping.
  /// md is a dynamic parameter since ElementAnnotation and Annotation have no
  /// common class for calling toSource() and element.
  List<String> annotationsFromMetadata(List<dynamic> md) {
    if (md == null) md = new List<dynamic>();
    return md.map((dynamic a) {
      String annotation = (const HtmlEscape()).convert(a.toSource());
      var me = package.findCanonicalModelElementFor(a.element.enclosingElement);
      if (me != null)
        annotation = annotation.replaceFirst(me.name, me.linkedName);
      return annotation;
    }).toList(growable: false);
  }

  Set<String> get features {
    Set<String> all_features = new Set<String>();
    all_features.addAll(annotations);

    // override as an annotation should be replaced with direct information
    // from the analyzer if we decide to display it at this level.
    all_features.remove('@override');

    // Drop the plain "deprecated" annotation, that's indicated via
    // strikethroughs. Custom @Deprecated() will still appear.
    all_features.remove('@deprecated');
    // const and static are not needed here because const/static elements get
    // their own sections in the doc.
    if (isFinal) all_features.add('final');
    return all_features;
  }

  String get featuresAsString {
    List<String> all_features = features.toList()..sort(byFeatureOrdering);
    return all_features.join(', ');
  }

  bool get canHaveParameters =>
      element is ExecutableElement || element is FunctionTypeAliasElement;

  /// Returns the docs, stripped of their leading comments syntax.
  ///
  /// This getter will walk up the inheritance hierarchy
  /// to find docs, if the current class doesn't have docs
  /// for this element.
  @override
  String get documentation {
    if (_rawDocs != null) return _rawDocs;

    _rawDocs = _computeDocumentationComment;

    if (_rawDocs == null && canOverride()) {
      var overrideElement = overriddenElement;
      if (overrideElement != null) {
        _rawDocs = overrideElement.documentation ?? '';
        return _rawDocs;
      }
    }

    _rawDocs = stripComments(_rawDocs) ?? '';
    _rawDocs = _injectExamples(_rawDocs);
    _rawDocs = _stripMacroTemplatesAndAddToIndex(_rawDocs);
    _rawDocs = _injectMacros(_rawDocs);
    return _rawDocs;
  }

  Library get definingLibrary => package.findOrCreateLibraryFor(element);

  Library _canonicalLibrary;
  // _canonicalLibrary can be null so we can't check against null to see whether
  // we tried to compute it before.
  bool _canonicalLibraryIsSet = false;
  Library get canonicalLibrary {
    // This is not accurate if we are constructing the Package.
    assert(package.allLibrariesAdded);
    // Since we're looking for a library, find the [Element] immediately
    // contained by a [CompilationUnitElement] in the tree.
    Element topLevelElement = element;
    while (topLevelElement != null &&
        topLevelElement.enclosingElement is! CompilationUnitElement) {
      topLevelElement = topLevelElement.enclosingElement;
    }

    if (!_canonicalLibraryIsSet) {
      if (!package.libraries.contains(definingLibrary)) {
        List<Library> candidateLibraries = package
            .libraryElementReexportedBy[definingLibrary.element]
            ?.toList();
        if (candidateLibraries != null) {
          candidateLibraries = candidateLibraries.where((l) {
            Element lookup = (l.element as LibraryElement)
                .exportNamespace
                .definedNames[topLevelElement?.name];
            if (lookup is PropertyAccessorElement)
              lookup = (lookup as PropertyAccessorElement).variable;
            if (topLevelElement == lookup) return true;
            return false;
          }).toList();
          // If path inspection or other disambiguation heuristics are needed,
          // they should go here.
          if (candidateLibraries.length > 1) {
            warn(PackageWarning.ambiguousReexport,
                "${candidateLibraries.map((l) => l.name)}");
          }
          if (candidateLibraries.isNotEmpty)
            _canonicalLibrary = candidateLibraries.first;
        }
      } else {
        _canonicalLibrary = definingLibrary;
      }
      if (this is Inheritable) {
        if ((this as Inheritable).isInherited && _canonicalLibrary == null) {
          // In the event we've inherited a field from an object that isn't directly reexported,
          // we may need to pretend we are canonical for this.
          _canonicalLibrary = library;
        }
      }
      _canonicalLibraryIsSet = true;
    }
    return _canonicalLibrary;
  }

  @override
  bool get isCanonical {
    if (library == canonicalLibrary) {
      if (this is Inheritable) {
        Inheritable i = (this as Inheritable);
        // If we're the defining element, or if the defining element is not
        // in the set of libraries being documented, then this element
        // should be treated as canonical (given library == canonicalLibrary).
        if (i.enclosingElement == i.canonicalEnclosingElement) {
          return true;
        } else {
          return false;
        }
      }
      // If there's no inheritance to deal with, we're done.
      return true;
    }
    return false;
  }

  @override
  String get documentationAsHtml => _documentation.asHtml;

  @override
  Element get element => _element;

  @override
  String get elementLocation {
    // Call nothing from here that can emit warnings or you'll cause stack overflows.
    if (lineAndColumn != null) {
      return "(${p.toUri(sourceFileName)}:${lineAndColumn.item1}:${lineAndColumn.item2})";
    }
    return "(${p.toUri(sourceFileName)})";
  }

  /// Returns the fully qualified name.
  ///
  /// For example: libraryName.className.methodName
  @override
  String get fullyQualifiedName {
    return (_fullyQualifiedName ??= _buildFullyQualifiedName());
  }

  String get fullyQualifiedNameWithoutLibrary {
    // Remember, periods are legal in library names.
    if (_fullyQualifiedNameWithoutLibrary == null) {
      _fullyQualifiedNameWithoutLibrary =
          fullyQualifiedName.replaceFirst("${library.fullyQualifiedName}.", '');
    }
    return _fullyQualifiedNameWithoutLibrary;
  }

  String get sourceFileName => element.source.fullName;

  Tuple2<int, int> _lineAndColumn;
  bool _isLineNumberComputed = false;
  @override
  Tuple2<int, int> get lineAndColumn {
    // TODO(jcollins-g): we should always be able to get line numbers.  Why can't we, sometimes?
    if (!_isLineNumberComputed) {
      _lineAndColumn = lineNumberCache.lineAndColumn(
          element.source.fullName, element.nameOffset);
    }
    return _lineAndColumn;
  }

  bool get hasAnnotations => annotations.isNotEmpty;

  @override
  bool get hasDocumentation =>
      documentation != null && documentation.isNotEmpty;

  bool get hasParameters => parameters.isNotEmpty;

  /// If canonicalLibrary (or canonicalEnclosingElement, for Inheritable
  /// subclasses) is null, href should be null.
  @override
  String get href;

  String get htmlId => name;

  bool get isAsynchronous =>
      isExecutable && (element as ExecutableElement).isAsynchronous;

  bool get isConst => false;

  bool get isDeprecated {
    // If element.metadata is empty, it might be because this is a property
    // where the metadata belongs to the individual getter/setter
    if (element.metadata.isEmpty && element is PropertyInducingElement) {
      var pie = element as PropertyInducingElement;

      // The getter or the setter might be null – so the stored value may be
      // `true`, `false`, or `null`
      var getterDeprecated = pie.getter?.metadata?.any((a) => a.isDeprecated);
      var setterDeprecated = pie.setter?.metadata?.any((a) => a.isDeprecated);

      var deprecatedValues =
          [getterDeprecated, setterDeprecated].where((a) => a != null).toList();

      // At least one of these should be non-null. Otherwise things are weird
      assert(deprecatedValues.isNotEmpty);

      // If there are both a setter and getter, only show the property as
      // deprecated if both are deprecated.
      return deprecatedValues.every((d) => d);
    }
    return element.metadata.any((a) => a.isDeprecated);
  }

  bool get isExecutable => element is ExecutableElement;

  bool get isFinal => false;

  bool get isLocalElement => element is LocalElement;

  bool get isPropertyAccessor => element is PropertyAccessorElement;

  bool get isPropertyInducer => element is PropertyInducingElement;

  bool get isStatic {
    if (isPropertyInducer) {
      return (element as PropertyInducingElement).isStatic;
    }
    return false;
  }

  /// A human-friendly name for the kind of element this is.
  String get kind;

  Library get library => _library;

  String get linkedName {
    if (_linkedName == null) {
      _linkedName = _calculateLinkedName();
    }
    return _calculateLinkedName();
  }

  String get linkedParamsLines => linkedParams().trim();

  String get linkedParamsNoMetadata => linkedParams(showMetadata: false);

  String get linkedParamsNoMetadataOrNames {
    return linkedParams(showMetadata: false, showNames: false);
  }

  ElementType get modelType => _modelType;

  @override
  String get name => element.name;

  String get nameWithGenerics => name;

  String get genericParameters => '';

  @override
  String get oneLineDoc => _documentation.asOneLiner;

  ModelElement get overriddenElement => null;

  ModelElement _overriddenDocumentedElement;
  bool _overriddenDocumentedElementIsSet = false;
  // TODO(jcollins-g): This method prefers canonical elements, but it isn't
  // guaranteed and is probably the source of bugs or confusing warnings.
  @override
  ModelElement get overriddenDocumentedElement {
    if (!_overriddenDocumentedElementIsSet) {
      ModelElement found = this;
      while ((found.element.documentationComment == null ||
              found.element.documentationComment == "") &&
          !found.isCanonical &&
          found.overriddenElement != null) {
        found = found.overriddenElement;
      }
      _overriddenDocumentedElement = found;
      _overriddenDocumentedElementIsSet = true;
    }
    return _overriddenDocumentedElement;
  }

  int _overriddenDepth;
  int get overriddenDepth {
    if (_overriddenDepth == null) {
      _overriddenDepth = 0;
      ModelElement e = this;
      while (e.overriddenElement != null) {
        _overriddenDepth += 1;
        e = e.overriddenElement;
      }
    }
    return _overriddenDepth;
  }

  @override
  Package get package =>
      (this is Library) ? (this as Library).package : this.library.package;

  List<Parameter> _allParameters;
  // TODO(jcollins-g): This is in the wrong place.  Move parts to GetterSetterCombo,
  // elsewhere as appropriate?
  List<Parameter> get allParameters {
    if (_allParameters == null) {
      final Set<Parameter> recursedParameters = new Set();
      final Set<Parameter> newParameters = new Set();
      if (this is GetterSetterCombo &&
          (this as GetterSetterCombo).setter != null) {
        newParameters.addAll((this as GetterSetterCombo).setter.parameters);
      } else {
        if (canHaveParameters) newParameters.addAll(parameters);
      }
      while (newParameters.isNotEmpty) {
        recursedParameters.addAll(newParameters);
        newParameters.clear();
        for (Parameter p in recursedParameters) {
          if (p.modelType.element.canHaveParameters) {
            newParameters.addAll(p.modelType.element.parameters
                .where((p) => !recursedParameters.contains(p)));
          }
        }
      }
      _allParameters = recursedParameters.toList();
    }
    return _allParameters;
  }

  List<Parameter> get parameters {
    if (!canHaveParameters) {
      throw new StateError("$element cannot have parameters");
    }

    if (_parameters != null) return _parameters;

    List<ParameterElement> params;

    if (element is ExecutableElement) {
      // the as check silences the warning
      params = (element as ExecutableElement).parameters;
    }

    if (element is FunctionTypeAliasElement) {
      params = (element as FunctionTypeAliasElement).parameters;
    }

    _parameters = new UnmodifiableListView<Parameter>(params
        .map((p) => new ModelElement.from(p, library))
        .toList() as Iterable<Parameter>);

    return _parameters;
  }

  @override
  void warn(PackageWarning kind, [String message]) {
    if (kind == PackageWarning.unresolvedDocReference &&
        overriddenElement != null) {
      // The documentation we're using for this element came from somewhere else.
      // Attach the warning to that element to deduplicate.
      overriddenElement.warn(kind, message);
    } else {
      library.package.warnOnElement(this, kind, message);
    }
  }

  String get _computeDocumentationComment => element.documentationComment;

  Documentation get _documentation {
    if (__documentation != null) return __documentation;
    __documentation = new Documentation.forElement(this);
    return __documentation;
  }

  bool canOverride() =>
      element is ClassMemberElement || element is PropertyAccessorElement;

  @override
  int compareTo(dynamic other) {
    if (other is ModelElement) {
      return name.toLowerCase().compareTo(other.name.toLowerCase());
    } else {
      return 0;
    }
  }

  String linkedParams(
      {bool showMetadata: true, bool showNames: true, String separator: ', '}) {
    String renderParam(Parameter param, String suffix) {
      StringBuffer buf = new StringBuffer();
      buf.write('<span class="parameter" id="${param.htmlId}">');
      if (showMetadata && param.hasAnnotations) {
        param.annotations.forEach((String annotation) {
          buf.write('<span>$annotation</span> ');
        });
      }
      if (param.modelType.isFunctionType) {
        var returnTypeName;
        bool isTypedef = param.modelType.element is Typedef;
        if (isTypedef) {
          returnTypeName = param.modelType.linkedName;
        } else {
          returnTypeName = param.modelType.createLinkedReturnTypeName();
        }
        buf.write('<span class="type-annotation">${returnTypeName}</span>');
        if (showNames) {
          buf.write(' <span class="parameter-name">${param.name}</span>');
        }
        if (!isTypedef) {
          buf.write('(');
          buf.write(param.modelType.element
              .linkedParams(showNames: showNames, showMetadata: showMetadata));
          buf.write(')');
        }
      } else if (param.modelType != null && param.modelType.element != null) {
        var mt = param.modelType;
        String typeName = "";
        if (mt != null && !mt.isDynamic) {
          typeName = mt.linkedName;
        }
        if (typeName.isNotEmpty) {
          buf.write('<span class="type-annotation">$typeName</span>');
        }
        if (typeName.isNotEmpty && showNames && param.name.isNotEmpty)
          buf.write(' ');
        if (showNames && param.name.isNotEmpty) {
          buf.write('<span class="parameter-name">${param.name}</span>');
        }
      }

      if (param.hasDefaultValue) {
        if (param.isOptionalNamed) {
          buf.write(': ');
        } else {
          buf.write(' = ');
        }
        buf.write('<span class="default-value">${param.defaultValue}</span>');
      }
      buf.write('${suffix}</span>');
      return buf.toString();
    }

    List<Parameter> requiredParams =
        parameters.where((Parameter p) => !p.isOptional).toList();
    List<Parameter> positionalParams =
        parameters.where((Parameter p) => p.isOptionalPositional).toList();
    List<Parameter> namedParams =
        parameters.where((Parameter p) => p.isOptionalNamed).toList();

    StringBuffer builder = new StringBuffer();

    // prefix
    if (requiredParams.isEmpty && positionalParams.isNotEmpty) {
      builder.write('[');
    } else if (requiredParams.isEmpty && namedParams.isNotEmpty) {
      builder.write('{');
    }

    // index over params
    for (Parameter param in requiredParams) {
      bool isLast = param == requiredParams.last;
      String ext;
      if (isLast && positionalParams.isNotEmpty) {
        ext = ', [';
      } else if (isLast && namedParams.isNotEmpty) {
        ext = ', {';
      } else {
        ext = isLast ? '' : ', ';
      }
      builder.write(renderParam(param, ext));
      builder.write(' ');
    }
    for (Parameter param in positionalParams) {
      bool isLast = param == positionalParams.last;
      builder.write(renderParam(param, isLast ? '' : ', '));
      builder.write(' ');
    }
    for (Parameter param in namedParams) {
      bool isLast = param == namedParams.last;
      builder.write(renderParam(param, isLast ? '' : ', '));
      builder.write(' ');
    }

    // suffix
    if (namedParams.isNotEmpty) {
      builder.write('}');
    } else if (positionalParams.isNotEmpty) {
      builder.write(']');
    }

    return builder.toString().trim();
  }

  /// Gather all the used elements, from the parameters and return type, for example
  /// E.g. method <code>Iterable<String> blah(List<int> foo)</code> will return
  /// <code>[Iterable, String, List, int]</code>
  Iterable<ModelElement> get usedElements {
    final set = new Set<ModelElement>();
    if (modelType != null) {
      if (modelType.isFunctionType) {
        if (modelType.returnElement != null) {
          set.addAll(modelType.returnElement.usedElements);
        }
        if (canHaveParameters) {
          set.addAll(parameters.map((p) => p.usedElements).expand((i) => i));
        }
      } else if (modelType.element != null) {
        set.add(modelType.element);
        if (modelType.isParameterizedType) {
          set.addAll(modelType.typeArguments
              .map((arg) => arg.element.usedElements)
              .expand((i) => i));
        }
      }
    }
    return set;
  }

  @override
  String toString() => '$runtimeType $name';

  String _buildFullyQualifiedName([ModelElement e, String fqName]) {
    e ??= this;
    fqName ??= e.name;

    if (e is! EnclosedElement) {
      return fqName;
    }

    ModelElement parent = (e as EnclosedElement).enclosingElement;
    return _buildFullyQualifiedName(parent, '${parent.name}.$fqName');
  }

  String _calculateLinkedName() {
    // If we're calling this with an empty name, we probably have the wrong
    // element associated with a ModelElement or there's an analysis bug.
    assert(!name.isEmpty ||
        (this.element is TypeDefiningElement &&
            (this.element as TypeDefiningElement).type.name == "dynamic"));

    if (isPrivate(element)) {
      return HTML_ESCAPE.convert(name);
    }

    if (href == null) {
      warn(PackageWarning.noCanonicalFound);
      return HTML_ESCAPE.convert(name);
    }

    var classContent = isDeprecated ? ' class="deprecated"' : '';
    return '<a${classContent} href="${href}">$name</a>';
  }

  // TODO(keertip): consolidate all the find library methods
  // This differs from package.findOrCreateLibraryFor in a small way,
  // searching for the [Library] associated with this element's enclosing
  // Library before trying to create one.
  Library _findOrCreateEnclosingLibraryFor(Element e) {
    var element = e.getAncestor((l) => l is LibraryElement);
    var lib;
    if (element != null) {
      lib = package.findLibraryFor(element);
    }
    if (lib == null) {
      lib = package.findOrCreateLibraryFor(e);
    }
    return lib;
  }

  /// Replace {@example ...} in API comments with the content of named file.
  ///
  /// Syntax:
  ///
  ///     {@example PATH [region=NAME] [lang=NAME]}
  ///
  /// where PATH and NAME are tokens _without_ whitespace; NAME can optionally be
  /// quoted (use of quotes is for backwards compatibility and discouraged).
  ///
  /// If PATH is `dir/file.ext` and region is `r` then we'll look for the file
  /// named `dir/file-r.ext.md`, relative to the project root directory (of the
  /// project for which the docs are being generated).
  ///
  /// Examples:
  ///
  ///     {@example examples/angular/quickstart/web/main.dart}
  ///     {@example abc/def/xyz_component.dart region=template lang=html}
  ///
  String _injectExamples(String rawdocs) {
    final dirPath = this.package.packageMeta.dir.path;
    RegExp exampleRE = new RegExp(r'{@example\s+([^}]+)}');
    return rawdocs.replaceAllMapped(exampleRE, (match) {
      var args = _getExampleArgs(match[1]);
      var lang = args['lang'] ?? p.extension(args['src']).replaceFirst('.', '');

      var replacement = match[0]; // default to fully matched string.

      var fragmentFile = new File(p.join(dirPath, args['file']));
      if (fragmentFile.existsSync()) {
        replacement = fragmentFile.readAsStringSync();
        if (!lang.isEmpty) {
          replacement = replacement.replaceFirst('```', '```$lang');
        }
      } else {
        // TODO(jcollins-g): move this to Package.warn system
        var filePath =
            this.element.source.fullName.substring(dirPath.length + 1);
        final msg =
            '\nwarning: ${filePath}: @example file not found, ${fragmentFile.path}';
        stderr.write(msg);
      }
      return replacement;
    });
  }

  /// Replace {@macro ...} in API comments with the contents of the macro
  ///
  /// Syntax:
  ///
  ///     {@macro NAME}
  ///
  /// Example:
  ///
  /// You define the template anywhere in the comments like:
  ///
  ///     {@template foo}
  ///     Foo contents!
  ///     {@endtemplate}
  ///
  /// and them somewhere use it like this:
  ///
  ///     Some comments
  ///     {@macro foo}
  ///     More comments
  ///
  /// Which will render
  ///
  ///     Some comments
  ///     Foo contents!
  ///     More comments
  ///
  String _injectMacros(String rawDocs) {
    final macroRegExp = new RegExp(r'{@macro\s+([^}]+)}');
    return rawDocs.replaceAllMapped(macroRegExp, (match) {
      return package.getMacro(match[1]);
    });
  }

  /// Parse {@template ...} in API comments and store them in the index on the package.
  ///
  /// Syntax:
  ///
  ///     {@template NAME}
  ///     The contents of the macro
  ///     {@endtemplate}
  ///
  String _stripMacroTemplatesAndAddToIndex(String rawDocs) {
    final templateRegExp = new RegExp(
        r'[ ]*{@template\s+(.+?)}([\s\S]+?){@endtemplate}[ ]*\n?',
        multiLine: true);
    return rawDocs.replaceAllMapped(templateRegExp, (match) {
      package.addMacro(match[1].trim(), match[2].trim());
      return "";
    });
  }

  /// Helper for _injectExamples used to process @example arguments.
  /// Returns a map of arguments. The first unnamed argument will have key 'src'.
  /// The computed file path, constructed from 'src' and 'region' will have key
  /// 'file'.
  Map<String, String> _getExampleArgs(String argsAsString) {
    // Extract PATH and return is under key 'src'
    var endOfSrc = argsAsString.indexOf(' ');
    if (endOfSrc < 0) endOfSrc = argsAsString.length;
    var src = argsAsString.substring(0, endOfSrc);
    src = src.replaceAll('/', Platform.pathSeparator);
    final args = {'src': src};

    // Process remaining named arguments
    var namedArgs = argsAsString.substring(endOfSrc);
    // Arg value: allow optional quotes; warning: we still don't support whitespace.
    RegExp keyValueRE = new RegExp('(\\w+)=[\'"]?(\\S*)[\'"]?');
    Iterable<Match> matches = keyValueRE.allMatches(namedArgs);
    matches.forEach((match) {
      // Ignore optional quotes
      args[match[1]] = match[2].replaceAll(new RegExp('[\'"]'), '');
    });

    // Compute 'file'
    final fragExtension = '.md';
    var file = src + fragExtension;
    var region = args['region'] ?? '';
    if (!region.isEmpty) {
      var dir = p.dirname(src);
      var basename = p.basenameWithoutExtension(src);
      var ext = p.extension(src);
      file = p.join(dir, '$basename-$region$ext$fragExtension');
    }
    args['file'] = config?.examplePathPrefix == null
        ? file
        : p.join(config.examplePathPrefix, file);
    return args;
  }
}

class ModelFunction extends ModelElement
    with SourceCodeMixin
    implements EnclosedElement {
  List<TypeParameter> typeParameters = [];

  ModelFunction(FunctionElement element, Library library)
      : super(element, library) {
    _modelType = new ElementType(_func.type, this);
    _calcTypeParameters();
  }

  void _calcTypeParameters() {
    typeParameters = _func.typeParameters.map((f) {
      return new ModelElement.from(f, library);
    }).toList();
  }

  @override
  ModelElement get enclosingElement => library;

  String get fileName => "$name.html";

  @override
  String get name {
    if (element.enclosingElement is ParameterElement && super.name.isEmpty)
      return element.enclosingElement.name;
    return super.name;
  }

  @override
  String get href {
    if (canonicalLibrary == null) return null;
    return '${canonicalLibrary.dirName}/$fileName';
  }

  @override
  bool get isStatic => _func.isStatic;

  @override
  String get kind => 'function';

  String get linkedReturnType => modelType.createLinkedReturnTypeName();

  @override
  String get nameWithGenerics {
    if (typeParameters.isEmpty) return name;
    return '$name&lt;${typeParameters.map((t) => t.name).join(', ')}&gt;';
  }

  @override
  String get genericParameters {
    if (typeParameters.isEmpty) return '';
    return '&lt;${typeParameters.map((t) => t.name).join(', ')}&gt;';
  }

  FunctionElement get _func => (element as FunctionElement);
}

/// Something that has a name.
abstract class Nameable {
  String get name;
}

class Operator extends Method {
  static const Map<String, String> friendlyNames = const {
    "[]": "get",
    "[]=": "put",
    "~": "bitwise_negate",
    "==": "equals",
    "-": "minus",
    "+": "plus",
    "*": "multiply",
    "/": "divide",
    "<": "less",
    ">": "greater",
    ">=": "greater_equal",
    "<=": "less_equal",
    "<<": "shift_left",
    ">>": "shift_right",
    "^": "bitwise_exclusive_or",
    "unary-": "unary_minus",
    "|": "bitwise_or",
    "&": "bitwise_and",
    "~/": "truncate_divide",
    "%": "modulo"
  };

  Operator(MethodElement element, Library library) : super(element, library);

  Operator.inherited(
      MethodElement element, Class enclosingClass, Library library)
      : super.inherited(element, enclosingClass, library) {
    _isInherited = true;
  }

  @override
  String get fileName {
    var actualName = super.name;
    if (friendlyNames.containsKey(actualName)) {
      return "operator_${friendlyNames[actualName]}.html";
    } else {
      return '$actualName.html';
    }
  }

  @override
  String get fullyQualifiedName =>
      '${library.name}.${enclosingElement.name}.${super.name}';

  @override
  bool get isOperator => true;

  @override
  String get name {
    return 'operator ${super.name}';
  }

  @override
  String get typeName => 'operator';
}

// The kinds of warnings that can be displayed when documenting a package.
enum PackageWarning {
  ambiguousDocReference,
  ambiguousReexport,
  noCanonicalFound,
  noLibraryLevelDocs,
  categoryOrderGivesMissingPackageName,
  unresolvedDocReference,
  brokenLink,
  orphanedFile,
  unknownFile,
  typeAsHtml,
}

/// Provides description text and command line flags for warnings.
/// TODO(jcollins-g): Actually use this for command line flags.
Map<PackageWarning, List<String>> packageWarningText = {
  PackageWarning.ambiguousDocReference: [
    "ambiguous-doc-reference",
    "A comment reference could refer to two or more different objects"
  ],
  PackageWarning.ambiguousReexport: [
    "ambiguous-reexport",
    "A symbol is exported from private to public in more than one place and dartdoc is forced to guess which one is canonical"
  ],
  PackageWarning.noCanonicalFound: [
    "no-canonical-found",
    "A symbol is is part of the public interface for this package, but no library documented with this package documents it so dartdoc can not link to it"
  ],
  PackageWarning.noLibraryLevelDocs: [
    "no-library-level-docs",
    "There are no library level docs for this library"
  ],
  PackageWarning.categoryOrderGivesMissingPackageName: [
    "category-order-gives-missing-package-name",
    "The category-order flag on the command line was given the name of a nonexistent package"
  ],
  PackageWarning.unresolvedDocReference: [
    "unresolved-doc-reference",
    "A comment reference could not be found in parameters, enclosing class, enclosing library, or at the top level of any documented library with the package"
  ],
  PackageWarning.brokenLink: [
    "brokenLink",
    "Dartdoc generated a link to a non-existent file"
  ],
  PackageWarning.orphanedFile: [
    "orphanedFile",
    "Dartdoc generated files that are unreachable from the index"
  ],
  PackageWarning.unknownFile: [
    "unknownFile",
    "A leftover file exists in the tree that dartdoc did not write in this pass"
  ],
  PackageWarning.typeAsHtml: [
    "typeAsHtml",
    "Use of <> in a comment for type parameters is being treated as HTML by markdown"
  ],
};

// Something that package warnings can be called on.
abstract class Warnable implements Locatable {
  void warn(PackageWarning warning, [String message]);
}

// Something that can be located for warning purposes.
abstract class Locatable {
  String get fullyQualifiedName;
  String get href;
  Element get element;
  String get elementLocation;
  Tuple2<int, int> get lineAndColumn;
  bool get isCanonical;
}

class PackageWarningOptions {
  // PackageWarnings must be in one of _ignoreWarnings or union(_asWarnings, _asErrors)
  final Set<PackageWarning> _ignoreWarnings = new Set();
  // PackageWarnings can be in both asWarnings and asErrors, latter takes precedence
  final Set<PackageWarning> _asWarnings = new Set();
  final Set<PackageWarning> _asErrors = new Set();

  Set<PackageWarning> get ignoreWarnings => _ignoreWarnings;
  Set<PackageWarning> get asWarnings => _asWarnings;
  Set<PackageWarning> get asErrors => _asErrors;

  PackageWarningOptions() {
    _asWarnings.addAll(PackageWarning.values);
    ignore(PackageWarning.typeAsHtml);
  }

  void _assertInvariantsOk() {
    assert(_asWarnings
        .union(_asErrors)
        .union(_ignoreWarnings)
        .containsAll(PackageWarning.values.toSet()));
    assert(_asWarnings.union(_asErrors).intersection(_ignoreWarnings).isEmpty);
  }

  void ignore(PackageWarning kind) {
    _assertInvariantsOk();
    _asWarnings.remove(kind);
    _asErrors.remove(kind);
    _ignoreWarnings.add(kind);
    _assertInvariantsOk();
  }

  void warn(PackageWarning kind) {
    _assertInvariantsOk();
    _ignoreWarnings.remove(kind);
    _asWarnings.add(kind);
    _asErrors.remove(kind);
    _assertInvariantsOk();
  }

  void error(PackageWarning kind) {
    _assertInvariantsOk();
    _ignoreWarnings.remove(kind);
    _asWarnings.add(kind);
    _asErrors.add(kind);
    _assertInvariantsOk();
  }
}

class PackageWarningCounter {
  final Map<Element, Set<Tuple2<PackageWarning, String>>> _countedWarnings =
      new Map();
  final Map<PackageWarning, int> _warningCounts = new Map();
  final PackageWarningOptions options;

  PackageWarningCounter(this.options);

  /// Actually write out the warning.  Assumes it is already counted with add.
  void _writeWarning(PackageWarning kind, String fullMessage) {
    if (options.ignoreWarnings.contains(kind)) return;
    String toWrite;
    if (!options.asErrors.contains(kind)) {
      if (options.asWarnings.contains(kind))
        toWrite = "warning: ${fullMessage}";
    } else {
      if (options.asErrors.contains(kind)) toWrite = "error: ${fullMessage}";
    }
    if (toWrite != null) print(" ${toWrite}");
  }

  /// Returns true if we've already warned for this.
  bool hasWarning(Element element, PackageWarning kind, String message) {
    Tuple2<PackageWarning, String> warningData = new Tuple2(kind, message);
    if (_countedWarnings.containsKey(element)) {
      return _countedWarnings[element].contains(warningData);
    }
    return false;
  }

  /// Adds the warning to the counter, and writes out the fullMessage string
  /// if configured to do so.
  void addWarning(Element element, PackageWarning kind, String message,
      String fullMessage) {
    assert(!hasWarning(element, kind, message));
    Tuple2<PackageWarning, String> warningData = new Tuple2(kind, message);
    _warningCounts.putIfAbsent(kind, () => 0);
    _warningCounts[kind] += 1;
    _countedWarnings.putIfAbsent(element, () => new Set());
    _countedWarnings[element].add(warningData);
    _writeWarning(kind, fullMessage);
  }

  int get errorCount {
    return _warningCounts.keys
        .map((w) => options.asErrors.contains(w) ? _warningCounts[w] : 0)
        .reduce((a, b) => a + b);
  }

  int get warningCount {
    return _warningCounts.keys
        .map((w) =>
            options.asWarnings.contains(w) && !options.asErrors.contains(w)
                ? _warningCounts[w]
                : 0)
        .reduce((a, b) => a + b);
  }

  @override
  String toString() {
    String errors = '$errorCount ${errorCount == 1 ? "error" : "errors"}';
    String warnings =
        '$warningCount ${warningCount == 1 ? "warning" : "warnings"}';
    return [errors, warnings].join(', ');
  }
}

class Package implements Nameable, Documentable {
  // Library objects serving as entry points for documentation.
  final List<Library> _libraries = [];
  // All library objects related to this package; a superset of _libraries.
  final Map<LibraryElement, Library> _allLibraries = new Map();

  // Objects to keep track of warnings.
  final PackageWarningOptions _packageWarningOptions;
  PackageWarningCounter _packageWarningCounter;
  // All ModelElements constructed for this package; a superset of allModelElements.
  final Map<Tuple4<Element, Library, Class, ModelElement>, ModelElement>
      _allConstructedModelElements = new Map();

  // Anything that might be inheritable, place here for later lookup.
  final Map<Tuple2<Element, Library>, Set<ModelElement>>
      _allInheritableElements = new Map();

  /// Map of Class.href to a list of classes implementing that class
  final Map<String, List<Class>> _implementors = new Map();

  final PackageMeta packageMeta;

  @override
  Package get package => this;

  @override
  Documentable get overriddenDocumentedElement => this;

  final Map<Element, Library> _elementToLibrary = {};
  String _docsAsHtml;
  final Map<String, String> _macros = {};
  bool allLibrariesAdded = false;

  Package(Iterable<LibraryElement> libraryElements, this.packageMeta,
      this._packageWarningOptions) {
    assert(_allConstructedModelElements.isEmpty);
    assert(_allLibraries.isEmpty);
    _packageWarningCounter = new PackageWarningCounter(_packageWarningOptions);
    libraryElements.forEach((element) {
      // add only if the element should be included in the public api
      if (isPublic(element)) {
        var lib = new Library._(element, this);
        _libraries.add(lib);
        _allLibraries[element] = lib;
        assert(!_elementToLibrary.containsKey(lib.element));
        _elementToLibrary[element] = lib;
      }
    });

    _libraries.sort((a, b) => compareNatural(a.name, b.name));
    allLibrariesAdded = true;
    _libraries.forEach((library) {
      library._allClasses.forEach(_addToImplementors);
    });

    _implementors.values.forEach((l) => l.sort());
  }

  @override
  Element get element => null;

  @override
  String get elementLocation => '(top level package)';

  @override
  Tuple2<int, int> get lineAndColumn => null;

  @override
  String get fullyQualifiedName => name;

  @override
  bool get isCanonical => true;

  PackageWarningCounter get packageWarningCounter => _packageWarningCounter;

  @override
  void warn(PackageWarning kind, [String message]) {
    warnOnElement(this, kind, message);
  }

  void warnOnElement(Warnable warnable, PackageWarning kind, [String message]) {
    if (warnable != null) {
      // This sort of warning is only applicable to top level elements.
      if (kind == PackageWarning.ambiguousReexport) {
        Element topLevelElement = warnable.element;
        while (topLevelElement.enclosingElement is! CompilationUnitElement) {
          topLevelElement = topLevelElement.enclosingElement;
        }
        warnable = new ModelElement.from(
            topLevelElement, findOrCreateLibraryFor(topLevelElement));
      }
      if (warnable is Accessor) {
        // This might be part of a Field, if so, assign this warning to the field
        // rather than the Accessor.
        if ((warnable as Accessor).enclosingCombo != null)
          warnable = (warnable as Accessor).enclosingCombo;
      }
    } else {
      // If we don't have an element, we need a message to disambiguate.
      assert(message != null);
    }
    if (_packageWarningCounter.hasWarning(warnable?.element, kind, message)) {
      return;
    }
    // Elements that are part of the Dart SDK can have colons in their FQNs.
    // This confuses IntelliJ and makes it so it can't link to the location
    // of the error in the console window, so separate out the library from
    // the path.
    // TODO(jcollins-g): What about messages that may include colons?  Substituting
    //                   them out doesn't work as well there since it might confuse
    //                   the user, yet we still want IntelliJ to link properly.
    String nameSplitFromColonPieces;
    if (warnable != null) {
      nameSplitFromColonPieces =
          warnable.fullyQualifiedName.replaceFirst(':', '-');
    }
    String warningMessage;
    switch (kind) {
      case PackageWarning.noCanonicalFound:
        // Fix these warnings by adding libraries with --include, or by using
        // --auto-include-dependencies.
        // TODO(jcollins-g): add a dartdoc flag to enable external website linking for non-canonical elements, using .packages for versioning
        // TODO(jcollins-g): support documenting multiple packages at once and linking between them
        warningMessage =
            "no canonical library found for ${nameSplitFromColonPieces}, not linking";
        break;
      case PackageWarning.ambiguousReexport:
        // Fix these warnings by adding the original library exporting the
        // symbol with --include, or by using --auto-include-dependencies.
        // TODO(jcollins-g): add a dartdoc flag to force a particular resolution order for (or drop) ambiguous reexports
        warningMessage =
            "ambiguous reexport of ${nameSplitFromColonPieces}, canonicalization candidates: ${message}";
        break;
      case PackageWarning.noLibraryLevelDocs:
        warningMessage =
            "${warnable.fullyQualifiedName} has no library level documentation comments";
        break;
      case PackageWarning.ambiguousDocReference:
        warningMessage =
            "ambiguous doc reference in ${nameSplitFromColonPieces}: ${message}";
        break;
      case PackageWarning.categoryOrderGivesMissingPackageName:
        warningMessage =
            "--category-order gives invalid package name: '${message}'";
        break;
      case PackageWarning.unresolvedDocReference:
        warningMessage =
            "unresolved doc reference [${message}], from ${nameSplitFromColonPieces}";
        break;
      case PackageWarning.brokenLink:
        warningMessage =
            'dartdoc generated a broken link to: ${message}, from ${nameSplitFromColonPieces == null ? "<unknown>" : nameSplitFromColonPieces}';
        break;
      case PackageWarning.orphanedFile:
        warningMessage =
            'dartdoc generated a file orphan: ${message}, from ${nameSplitFromColonPieces == null ? "<unknown>" : nameSplitFromColonPieces}';
        break;
      case PackageWarning.unknownFile:
        warningMessage =
            'dartdoc detected an unknown file in the doc tree: ${message}';
        break;
      case PackageWarning.typeAsHtml:
        // The message for this warning can contain many punctuation and other symbols,
        // so bracket with a triple quote for defense.
        warningMessage = 'generic type handled as HTML: """${message}"""';
        break;
    }
    String fullMessage =
        "${warningMessage} ${warnable != null ? warnable.elementLocation : ''}";
    packageWarningCounter.addWarning(
        warnable?.element, kind, message, fullMessage);
  }

  static Package _withAutoIncludedDependencies(
      Set<LibraryElement> libraryElements,
      PackageMeta packageMeta,
      PackageWarningOptions options) {
    var startLength = libraryElements.length;
    Package package = new Package(libraryElements, packageMeta, options);

    // TODO(jcollins-g): this is inefficient; keep track of modelElements better
    package.allModelElements.forEach((modelElement) {
      modelElement.usedElements.forEach((used) {
        if (used != null && used.modelType != null) {
          final ModelElement modelTypeElement = used.modelType.element;
          final library = package.findLibraryFor(modelTypeElement.element);
          if (library == null &&
              modelTypeElement.library != null &&
              !isPrivate(modelTypeElement.library.element) &&
              modelTypeElement.library.canonicalLibrary == null &&
              !libraryElements.contains(modelTypeElement.library.element)) {
            libraryElements.add(modelTypeElement.library.element);
          }
        }
      });
    });

    if (libraryElements.length > startLength)
      return _withAutoIncludedDependencies(
          libraryElements, packageMeta, options);
    return package;
  }

  static Package withAutoIncludedDependencies(
      Iterable<LibraryElement> libraryElements,
      PackageMeta packageMeta,
      PackageWarningOptions options) {
    return _withAutoIncludedDependencies(
        new Set()..addAll(libraryElements), packageMeta, options);
  }

  List<PackageCategory> get categories {
    Map<String, PackageCategory> result = {};

    for (Library library in _libraries) {
      String name = '';

      if (library.name.startsWith('dart:')) {
        name = 'Dart Core';
      } else {
        name = library.packageName;
      }

      if (!result.containsKey(name)) {
        result[name] = new PackageCategory(name, this);
      }
      result[name]._libraries.add(library);
    }
    // Help the user if they pass us a category that doesn't exist.
    for (String categoryName in config.categoryOrder) {
      if (!result.containsKey(categoryName))
        warnOnElement(null, PackageWarning.categoryOrderGivesMissingPackageName,
            "${categoryName}, categories: ${result.keys.join(',')}");
    }
    List<PackageCategory> packageCategories = result.values.toList()..sort();
    return packageCategories;
  }

  Map<LibraryElement, Set<Library>> _libraryElementReexportedBy;
  void _tagReexportsFor(
      final Library tll, final LibraryElement libraryElement) {
    _libraryElementReexportedBy.putIfAbsent(libraryElement, () => new Set());
    _libraryElementReexportedBy[libraryElement].add(tll);
    for (ExportElement exportedElement in libraryElement.exports) {
      if ((!_elementToLibrary.containsKey(exportedElement.library)) ||
          libraryElement == tll.element) {
        _tagReexportsFor(tll, exportedElement.exportedLibrary);
      }
    }
  }

  Map<LibraryElement, Set<Library>> get libraryElementReexportedBy {
    // Table must be reset if we're still in the middle of adding libraries.
    if (_libraryElementReexportedBy == null || !allLibrariesAdded) {
      _libraryElementReexportedBy = new Map<LibraryElement, Set<Library>>();
      for (Library library in libraries) {
        _tagReexportsFor(library, library.element);
      }
    }
    return _libraryElementReexportedBy;
  }

  @override
  String get documentation {
    return hasDocumentationFile ? documentationFile.contents : null;
  }

  /// A lookup index for hrefs to allow warnings to indicate where a broken
  /// link or orphaned file may have come from.  Not cached because
  /// [ModelElement]s can be created at any time and we're basing this
  /// on more than just [allModelElements] to make the error messages
  /// comprehensive.
  Map<String, Set<ModelElement>> get allHrefs {
    Map<String, Set<ModelElement>> hrefMap = new Map();
    // TODO(jcollins-g ): handle calculating hrefs causing new elements better
    //                    than toList().
    for (ModelElement modelElement
        in _allConstructedModelElements.values.toList()) {
      if (modelElement.href == null) continue;
      hrefMap.putIfAbsent(modelElement.href, () => new Set());
      hrefMap[modelElement.href].add(modelElement);
    }
    return hrefMap;
  }

  @override
  String get documentationAsHtml {
    if (_docsAsHtml != null) return _docsAsHtml;
    _docsAsHtml = new Documentation.forElement(this).asHtml;

    return _docsAsHtml;
  }

  FileContents get documentationFile => packageMeta.getReadmeContents();

  // TODO: make this work
  @override
  bool get hasDocumentation =>
      documentationFile != null && documentationFile.contents.isNotEmpty;

  // TODO: Clients should use [documentationFile] so they can act differently on
  // plain text or markdown.
  bool get hasDocumentationFile => documentationFile != null;

  // TODO: make this work
  @override
  String get href => 'index.html';

  /// Does this package represent the SDK?
  bool get isSdk => packageMeta.isSdk;

  void _addToImplementors(Class c) {
    _implementors.putIfAbsent(c.href, () => []);
    void _checkAndAddClass(Class key, Class implClass) {
      _implementors.putIfAbsent(key.href, () => []);
      List list = _implementors[key.href];

      if (!list.any((l) => l.element == c.element)) {
        list.add(implClass);
      }
    }

    if (!c._mixins.isEmpty) {
      c._mixins.forEach((t) {
        _checkAndAddClass(t.element, c);
      });
    }
    if (c._supertype != null) {
      _checkAndAddClass(c._supertype.element, c);
    }
    if (!c._interfaces.isEmpty) {
      c._interfaces.forEach((t) {
        _checkAndAddClass(t.element, c);
      });
    }
  }

  List<Library> get libraries => _libraries.toList(growable: false);

  @override
  String get name => packageMeta.name;

  String get kind =>
      (packageMeta.useCategories || package.isSdk) ? '' : 'package';

  @override
  String get oneLineDoc => '';

  // Written from ModelElement.from.
  ModelElement _objectElement;
  // Return the element for "Object".
  ModelElement get objectElement => _objectElement;

  String get version => packageMeta.version;

  /// Looks up some [Library] that is reexporting this [Element]; not
  /// necessarily the canonical [Library].
  Library findLibraryFor(Element element) {
    // Maybe we were given an element we already saw, or an element for the
    // Library itself added by the constructor in [ModelElement.from].
    if (_elementToLibrary.containsKey(element)) {
      return _elementToLibrary[element];
    }
    Library foundLibrary;
    if (libraryElementReexportedBy.containsKey(element.library)) {
      Set<Library> exportedIn = libraryElementReexportedBy[element.library];
      foundLibrary = exportedIn.firstWhere(
          (l) =>
              l.element.location.components[0] ==
              element.library.location.components[0],
          orElse: () => null);
    }
    if (foundLibrary != null) _elementToLibrary[element] = foundLibrary;
    return foundLibrary;
  }

  bool isDocumented(Element element) {
    // If this isn't a private element and we have a canonical Library for it,
    // this element will be documented.
    if (isPrivate(element)) return false;
    return findCanonicalLibraryFor(element) != null;
  }

  @override
  String toString() => isSdk ? 'SDK' : 'Package $name';

  final Map<Element, Library> _canonicalLibraryFor = new Map();

  /// Tries to find a top level library that references this element.
  Library findCanonicalLibraryFor(Element e) {
    assert(allLibrariesAdded);
    Element searchElement = e;
    if (e is PropertyAccessorElement) {
      searchElement = e.variable;
    }

    if (_canonicalLibraryFor.containsKey(e)) {
      return _canonicalLibraryFor[e];
    }
    _canonicalLibraryFor[e] = null;
    for (Library library in libraries) {
      if (library.modelElementsMap.containsKey(searchElement)) {
        for (ModelElement modelElement
            in library.modelElementsMap[searchElement]) {
          if (modelElement.isCanonical) {
            _canonicalLibraryFor[e] = library;
            break;
          }
        }
      }
    }
    return _canonicalLibraryFor[e];
  }

  // TODO(jcollins-g): Revise when dart-lang/sdk#29600 is fixed.
  static Element getBasestElement(Member member) {
    Element element = member;
    while (element is Member) {
      element = (element as Member).baseElement;
    }
    return element;
  }

  /// Tries to find a canonical ModelElement for this element.  If we know
  /// this element is related to a particular class, pass preferredClass to
  /// disambiguate.
  ModelElement findCanonicalModelElementFor(Element e, {Class preferredClass}) {
    assert(allLibrariesAdded);
    Library lib = findCanonicalLibraryFor(e);
    if (lib == null && preferredClass != null) {
      lib = findCanonicalLibraryFor(preferredClass.element);
    }
    ModelElement modelElement;
    // TODO(jcollins-g): The data structures should be changed to eliminate guesswork
    // with member elements.
    if (e is ClassMemberElement || e is PropertyAccessorElement) {
      // Prefer Fields over Accessors.
      if (e is PropertyAccessorElement)
        e = (e as PropertyAccessorElement).variable;
      if (e is Member) e = getBasestElement(e);
      Set<ModelElement> candidates = new Set();
      Tuple2<Element, Library> iKey = new Tuple2(e, lib);
      Tuple4<Element, Library, Class, ModelElement> key =
          new Tuple4(e, lib, null, null);
      Tuple4<Element, Library, Class, ModelElement> keyWithClass =
          new Tuple4(e, lib, preferredClass, null);
      if (_allConstructedModelElements.containsKey(key)) {
        candidates.add(_allConstructedModelElements[key]);
      }
      if (_allConstructedModelElements.containsKey(keyWithClass)) {
        candidates.add(_allConstructedModelElements[keyWithClass]);
      }
      if (candidates.isEmpty && _allInheritableElements.containsKey(iKey)) {
        candidates.addAll(
            _allInheritableElements[iKey].where((me) => me.isCanonical));
      }
      Class canonicalClass = findCanonicalModelElementFor(e.enclosingElement);
      if (canonicalClass != null) {
        candidates.addAll(canonicalClass.allCanonicalModelElements.where((m) {
          if (m.element is FieldElement) {
            FieldElement fieldElement = m.element as FieldElement;
            Element getter;
            Element setter;
            if (fieldElement.getter?.isSynthetic == true) {
              getter = fieldElement.getter.variable;
            } else {
              getter = fieldElement.getter;
            }
            if (fieldElement.setter?.isSynthetic == true) {
              setter = fieldElement.setter.variable;
            } else {
              setter = fieldElement.setter;
            }
            if (setter == e || getter == e) return true;
          }
          if (m.element == e) return true;
          return false;
        }));
      }
      Set<ModelElement> matches = new Set()
        ..addAll(candidates.where((me) => me.isCanonical));

      // This is for situations where multiple classes may actually be canonical
      // for an inherited element whose defining Class is not canonical.
      if (matches.length > 1 && preferredClass != null) {
        // Search for matches inside our superchain.
        List<Class> superChain =
            preferredClass.superChainRaw.map((et) => et.element).toList();
        superChain.add(preferredClass);
        matches.removeWhere((me) =>
            !superChain.contains((me as EnclosedElement).enclosingElement));
      }
      assert(matches.length <= 1);
      if (!matches.isEmpty) modelElement = matches.first;
    } else {
      if (lib != null) modelElement = new ModelElement.from(e, lib);
      assert(modelElement is! Inheritable);
      if (modelElement != null && !modelElement.isCanonical) {
        modelElement = null;
      }
    }
    return modelElement;
  }

  /// This is used when we might need a Library object that isn't actually
  /// a documentation entry point (for elements that have no Library within the
  /// set of canonical Libraries).
  Library findOrCreateLibraryFor(Element e) {
    // This is just a cache to avoid creating lots of libraries over and over.
    if (_allLibraries.containsKey(e.library)) {
      return _allLibraries[e.library];
    }
    // can be null if e is for dynamic
    if (e.library == null) {
      return null;
    }
    Library foundLibrary = findLibraryFor(e);

    if (foundLibrary == null) {
      foundLibrary = new Library._(e.library, this);
      _allLibraries[e.library] = foundLibrary;
    }
    return foundLibrary;
  }

  List<ModelElement> _allModelElements;
  Iterable<ModelElement> get allModelElements {
    assert(allLibrariesAdded);
    if (_allModelElements == null) {
      _allModelElements = [];
      this.libraries.forEach((library) {
        _allModelElements.addAll(library.allModelElements);
      });
    }
    return _allModelElements;
  }

  List<ModelElement> _allCanonicalModelElements;
  Iterable<ModelElement> get allCanonicalModelElements {
    return (_allCanonicalModelElements ??=
        allModelElements.where((e) => e.isCanonical).toList());
  }

  String getMacro(String name) => _macros[name];

  void addMacro(String name, String content) {
    _macros[name] = content;
  }
}

class PackageCategory implements Comparable<PackageCategory> {
  final String name;
  final List<Library> _libraries = [];
  Package package;

  PackageCategory(this.name, this.package);

  List<Library> get libraries => _libraries;

  @override
  String toString() => name;

  /// Returns:
  /// -1 if this category is listed in --category-order.
  /// 0 if this category is the original package we are documenting.
  /// 1 if this group represents the Dart SDK.
  /// 2 if this group has a name that contains the name of the original
  ///   package we are documenting.
  /// 3 otherwise.
  int get _group {
    if (config.categoryOrder.contains(name)) return -1;
    if (name.toLowerCase() == package.name.toLowerCase()) return 0;
    if (name == "Dart Core") return 1;
    if (name.toLowerCase().contains(package.name.toLowerCase())) return 2;
    return 3;
  }

  @override
  int compareTo(PackageCategory other) {
    if (_group == other._group) {
      if (_group == -1) {
        return Comparable.compare(config.categoryOrder.indexOf(name),
            config.categoryOrder.indexOf(other.name));
      } else {
        return name.toLowerCase().compareTo(other.name.toLowerCase());
      }
    }
    return Comparable.compare(_group, other._group);
  }
}

class Parameter extends ModelElement implements EnclosedElement {
  Parameter(ParameterElement element, Library library)
      : super(element, library) {
    var t = _parameter.type;
    _modelType = new ElementType(
        t,
        new ModelElement.from(
            t.element, _findOrCreateEnclosingLibraryFor(t.element)));
  }

  String get defaultValue {
    if (!hasDefaultValue) return null;
    return _parameter.defaultValueCode;
  }

  @override
  ModelElement get enclosingElement =>
      new ModelElement.from(_parameter.enclosingElement, library);

  bool get hasDefaultValue {
    return _parameter.defaultValueCode != null &&
        _parameter.defaultValueCode.isNotEmpty;
  }

  @override
  String get href {
    if (canonicalLibrary == null) return null;
    var p = _parameter.enclosingElement;

    if (p is FunctionElement) {
      return '${canonicalLibrary.dirName}/${p.name}.html';
    } else {
      // TODO: why is this logic here?
      var name = Operator.friendlyNames.containsKey(p.name)
          ? Operator.friendlyNames[p.name]
          : p.name;
      return '${canonicalLibrary.dirName}/${p.enclosingElement.name}/' +
          '${name}.html#${htmlId}';
    }
  }

  @override
  String get htmlId => '${_parameter.enclosingElement.name}-param-${name}';

  bool get isOptional => _parameter.parameterKind.isOptional;

  bool get isOptionalNamed => _parameter.parameterKind == ParameterKind.NAMED;

  bool get isOptionalPositional =>
      _parameter.parameterKind == ParameterKind.POSITIONAL;

  @override
  String get kind => 'parameter';

  ParameterElement get _parameter => element as ParameterElement;

  @override
  String toString() => element.name;
}

abstract class SourceCodeMixin {
  String _sourceCodeCache;
  String get crossdartHtmlTag {
    if (config != null && config.addCrossdart && _crossdartUrl != null) {
      return "<a class='crossdart' href='${_crossdartUrl}'>Link to Crossdart</a>";
    } else {
      return "";
    }
  }

  Tuple2<int, int> get lineAndColumn;

  Element get element;

  bool get hasSourceCode => config.includeSource && sourceCode.isNotEmpty;

  Library get library;

  String get sourceCode {
    if (_sourceCodeCache == null) {
      String contents = getFileContentsFor(element);
      var node = element.computeNode();
      if (node != null) {
        // Find the start of the line, so that we can line up all the indents.
        int i = node.offset;
        while (i > 0) {
          i -= 1;
          if (contents[i] == '\n' || contents[i] == '\r') {
            i += 1;
            break;
          }
        }

        // Trim the common indent from the source snippet.
        var start = node.offset - (node.offset - i);
        String source = contents.substring(start, node.end);

        if (config != null && config.addCrossdart) {
          source = crossdartifySource(_crossdartJson, source, element, start);
        } else {
          source = const HtmlEscape().convert(source);
        }
        source = stripIndentFromSource(source);
        source = stripDartdocCommentsFromSource(source);

        _sourceCodeCache = source.trim();
      } else {
        _sourceCodeCache = '';
      }
    }

    return _sourceCodeCache;
  }

  String get _crossdartPath {
    var node = element.computeNode();
    if (node is Declaration && node.element != null) {
      var source = node.element.source;
      var filePath = source.fullName;
      var uri = source.uri.toString();
      var packageMeta = library.package.packageMeta;
      if (uri.startsWith("package:")) {
        var splittedUri =
            uri.replaceAll(new RegExp(r"^package:"), "").split("/");
        var packageName = splittedUri.first;
        var packageVersion;
        if (packageName == packageMeta.name) {
          packageVersion = packageMeta.version;
        } else {
          var match = new RegExp(
                  ".pub-cache/(hosted/pub.dartlang.org|git)/${packageName}-([^/]+)")
              .firstMatch(filePath);
          if (match != null) {
            packageVersion = match[2];
          }
        }
        if (packageVersion != null) {
          return "${packageName}/${packageVersion}/${splittedUri.skip(1).join("/")}";
        } else {
          return null;
        }
      } else if (uri.startsWith("dart:")) {
        var packageName = "sdk";
        var packageVersion = config.sdkVersion;
        return "${packageName}/${packageVersion}/lib/${uri.replaceAll(new RegExp(r"^dart:"), "")}";
      } else {
        return null;
      }
    } else {
      return null;
    }
  }

  String get _crossdartUrl {
    if (lineAndColumn != null && _crossdartPath != null) {
      String url = "//www.crossdart.info/p/${_crossdartPath}.html";
      return "${url}#line-${lineAndColumn.item1}";
    } else {
      return null;
    }
  }

  void clearSourceCodeCache() {
    _sourceCodeCache = null;
  }
}

/// Top-level variables. But also picks up getters and setters?
class TopLevelVariable extends ModelElement
    with GetterSetterCombo
    implements EnclosedElement {
  TopLevelVariable(TopLevelVariableElement element, Library library)
      : super(element, library) {
    if (hasGetter) {
      var t = _variable.getter.returnType;

      _modelType = new ElementType(
          t,
          new ModelElement.from(
              t.element, package.findOrCreateLibraryFor(t.element)));
    } else {
      var s = _variable.setter.parameters.first.type;
      _modelType = new ElementType(
          s,
          new ModelElement.from(
              s.element, package.findOrCreateLibraryFor(s.element)));
    }
  }

  String get constantValue {
    var v = _variable.computeNode().toSource();
    if (v == null) return '';
    var string = v.substring(v.indexOf('=') + 1, v.length).trim();
    string = HTML_ESCAPE.convert(string);
    return string.replaceAll(modelType.name, modelType.linkedName);
  }

  String get constantValueTruncated => truncateString(constantValue, 200);

  @override
  String get documentation {
    // Verify that hasSetter and hasGetterNoSetter are mutually exclusive,
    // to prevent displaying more or less than one summary.
    Set<bool> assertCheck = new Set()..addAll([hasSetter, hasGetterNoSetter]);
    assert(assertCheck.containsAll([true, false]));
    return super.documentation;
  }

  @override
  ModelElement get enclosingElement => library;

  @override
  bool get hasGetter => _variable.getter != null;

  @override
  bool get hasSetter => _variable.setter != null;

  @override
  String get href {
    if (canonicalLibrary == null) return null;
    return '${canonicalLibrary.dirName}/$_fileName';
  }

  @override
  bool get isConst => _variable.isConst;

  @override
  bool get isFinal {
    /// isFinal returns true for the variable even if it has an explicit getter
    /// (which means we should not document it as "final").
    if (hasExplicitGetter) return false;
    return _variable.isFinal;
  }

  @override
  String get kind => 'top-level property';

  @override
  Set<String> get features {
    Set<String> all_features = super.features;

    /// final/const implies read-only, so don't display both strings.
    if (readOnly && !isFinal && !isConst) all_features.add('read-only');
    if (writeOnly) all_features.add('write-only');
    if (readWrite) all_features.add('read / write');
    return all_features;
  }

  @override
  String get _computeDocumentationComment {
    String docs = getterSetterDocumentationComment;
    if (docs.isEmpty) return _variable.documentationComment;
    return docs;
  }

  String get _fileName => isConst ? '$name-constant.html' : '$name.html';

  @override
  PropertyAccessorElement get _getter => _variable.getter;

  @override
  PropertyAccessorElement get _setter => _variable.setter;

  TopLevelVariableElement get _variable => (element as TopLevelVariableElement);
}

class Typedef extends ModelElement
    with SourceCodeMixin
    implements EnclosedElement {
  Typedef(FunctionTypeAliasElement element, Library library)
      : super(element, library) {
    if (element.type != null) {
      _modelType = new ElementType(element.type, this);
    }
  }

  @override
  ModelElement get enclosingElement => library;

  String get fileName => '$name.html';

  @override
  String get genericParameters {
    if (element is GenericTypeAliasElement) {
<<<<<<< HEAD
      List<TypeParameterElement> genericTypeParameters =
          (element as GenericTypeAliasElement).function.typeParameters;
=======
      List<TypeParameterElement> genericTypeParameters = (element as GenericTypeAliasElement).function.typeParameters;
>>>>>>> b1f60db4
      if (genericTypeParameters.isNotEmpty) {
        return '&lt;${genericTypeParameters.map((t) => t.name).join(', ')}&gt;';
      }
    } // else, all types are resolved.
    return '';
  }

<<<<<<< HEAD
  String get href {
    if (canonicalLibrary == null) return null;
    return '${canonicalLibrary.dirName}/$fileName';
  }
=======
  @override
  String get href => '${canonicalLibrary.dirName}/$fileName';
>>>>>>> b1f60db4

  @override
  String get kind => 'typedef';

  String get linkedReturnType => modelType != null
      ? modelType.createLinkedReturnTypeName()
      : _typedef.returnType.name;

  @override
  String get nameWithGenerics {
    if (!modelType.isParameterizedType) return name;
    return '$name&lt;${_typeParameters.map((t) => t.name).join(', ')}&gt;';
  }

  FunctionTypeAliasElement get _typedef =>
      (element as FunctionTypeAliasElement);

  List<TypeParameter> get _typeParameters => _typedef.typeParameters.map((f) {
<<<<<<< HEAD
        return new ModelElement.from(f, library);
      }).toList();
=======
    return new TypeParameter(f, library);
  }).toList();
>>>>>>> b1f60db4
}

class TypeParameter extends ModelElement {
  TypeParameter(TypeParameterElement element, Library library)
      : super(element, library) {
    _modelType = new ElementType(_typeParameter.type, this);
  }

  @override
  String get href {
    if (canonicalLibrary == null) return null;
    return '${canonicalLibrary.dirName}/${_typeParameter.enclosingElement.name}/$name';
  }

  @override
  String get kind => 'type parameter';

  @override
  String get name {
    var bound = _typeParameter.bound;
    return bound != null
        ? '${_typeParameter.name} extends ${bound.name}'
        : _typeParameter.name;
  }

  TypeParameterElement get _typeParameter => element as TypeParameterElement;

  @override
  String toString() => element.name;
}<|MERGE_RESOLUTION|>--- conflicted
+++ resolved
@@ -3776,12 +3776,8 @@
   @override
   String get genericParameters {
     if (element is GenericTypeAliasElement) {
-<<<<<<< HEAD
       List<TypeParameterElement> genericTypeParameters =
           (element as GenericTypeAliasElement).function.typeParameters;
-=======
-      List<TypeParameterElement> genericTypeParameters = (element as GenericTypeAliasElement).function.typeParameters;
->>>>>>> b1f60db4
       if (genericTypeParameters.isNotEmpty) {
         return '&lt;${genericTypeParameters.map((t) => t.name).join(', ')}&gt;';
       }
@@ -3789,15 +3785,10 @@
     return '';
   }
 
-<<<<<<< HEAD
   String get href {
     if (canonicalLibrary == null) return null;
     return '${canonicalLibrary.dirName}/$fileName';
   }
-=======
-  @override
-  String get href => '${canonicalLibrary.dirName}/$fileName';
->>>>>>> b1f60db4
 
   @override
   String get kind => 'typedef';
@@ -3816,13 +3807,8 @@
       (element as FunctionTypeAliasElement);
 
   List<TypeParameter> get _typeParameters => _typedef.typeParameters.map((f) {
-<<<<<<< HEAD
-        return new ModelElement.from(f, library);
-      }).toList();
-=======
-    return new TypeParameter(f, library);
+    return new ModelElement.from(f, library);
   }).toList();
->>>>>>> b1f60db4
 }
 
 class TypeParameter extends ModelElement {
