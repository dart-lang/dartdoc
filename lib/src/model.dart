// Copyright (c) 2014, the Dart project authors.  Please see the AUTHORS file
// for details. All rights reserved. Use of this source code is governed by a
// BSD-style license that can be found in the LICENSE file.

/// The models used to represent Dart code.
library dartdoc.models;

import 'dart:collection' show UnmodifiableListView;
import 'dart:convert';
import 'dart:io';

import 'package:analyzer/dart/ast/ast.dart'
    show
        AnnotatedNode,
        Declaration,
        FormalParameter,
        FieldDeclaration,
        VariableDeclaration,
        VariableDeclarationList;
import 'package:analyzer/dart/element/element.dart';
import 'package:analyzer/dart/element/type.dart';
// TODO(jcollins-g): Stop using internal analyzer structures somehow.
import 'package:analyzer/src/generated/resolver.dart'
    show Namespace, NamespaceBuilder, InheritanceManager;
import 'package:analyzer/src/generated/utilities_dart.dart' show ParameterKind;
import 'package:analyzer/src/dart/element/member.dart' show Member;
import 'package:collection/collection.dart';
import 'package:meta/meta.dart';
import 'package:path/path.dart' as p;
import 'package:tuple/tuple.dart';

import 'config.dart';
import 'element_type.dart';
import 'line_number_cache.dart';
import 'markdown_processor.dart' show Documentation;
import 'model_utils.dart';
import 'package_meta.dart' show PackageMeta, FileContents;
import 'utils.dart';

Map<String, Map<String, List<Map<String, dynamic>>>> __crossdartJson;

Map<String, Map<String, List<Map<String, dynamic>>>> get _crossdartJson {
  if (__crossdartJson == null) {
    if (config != null) {
      var crossdartFile =
          new File(p.join(config.inputDir.path, "crossdart.json"));
      if (crossdartFile.existsSync()) {
        __crossdartJson = JSON.decode(crossdartFile.readAsStringSync())
            as Map<String, Map<String, List<Map<String, dynamic>>>>;
      } else {
        __crossdartJson = {};
      }
    } else {
      __crossdartJson = {};
    }
  }
  return __crossdartJson;
}

int byName(Nameable a, Nameable b) =>
    compareAsciiLowerCaseNatural(a.name, b.name);

/// Items mapped less than zero will sort before custom annotations.
/// Items mapped above zero are sorted after custom annotations.
/// Items mapped to zero will sort alphabetically among custom annotations.
/// Custom annotations are assumed to be any annotation or feature not in this
/// map.
const Map<String, int> featureOrder = const {
  'read-only': 1,
  'write-only': 1,
  'read / write': 1,
  'final': 2,
  'inherited': 3,
};

int byFeatureOrdering(String a, String b) {
  int scoreA = 0;
  int scoreB = 0;

  if (featureOrder.containsKey(a)) scoreA = featureOrder[a];
  if (featureOrder.containsKey(b)) scoreB = featureOrder[b];

  if (scoreA < scoreB) return -1;
  if (scoreA > scoreB) return 1;
  return compareAsciiLowerCaseNatural(a, b);
}

final RegExp _locationSplitter = new RegExp(r"(package:|[\\/;.])");

/// Mixin for subclasses of ModelElement representing Elements that can be
/// inherited from one class to another.
///
/// Inheritable adds yet another view to help canonicalization for member
/// [ModelElement]s -- [Inheritable.definingEnclosingElement].  With this
/// as an end point, we can search the inheritance chain between this instance and
/// the [Inheritable.definingEnclosingElement] in [Inheritable.canonicalEnclosingElement],
/// for the canonical [Class] closest to where this member was defined.  We
/// can then know that when we find [Inheritable.element] inside that [Class]'s
/// namespace, that's the one we should treat as canonical and implementors
/// of this class can use that knowledge to determine canonicalization.
///
/// We pick the class closest to the definingEnclosingElement so that all
/// children of that class inheriting the same member will point to the same
/// place in the documentation, and we pick a canonical class because that's
/// the one in the public namespace that will be documented.
abstract class Inheritable {
  Element get element;
  ModelElement get enclosingElement;
  Package get package;
  bool get isInherited;
  bool _canonicalEnclosingClassIsSet = false;
  Class _canonicalEnclosingClass;
  Class _definingEnclosingClass;

  ModelElement get definingEnclosingElement {
    if (_definingEnclosingClass == null) {
      _definingEnclosingClass = new ModelElement.from(element.enclosingElement,
          package.findOrCreateLibraryFor(element.enclosingElement));
    }
    return _definingEnclosingClass;
  }

  ModelElement get canonicalEnclosingElement {
    Element searchElement = element;
    if (!_canonicalEnclosingClassIsSet) {
      if (isInherited) {
        searchElement = searchElement is Member
            ? Package.getBasestElement(searchElement)
            : searchElement;
        // TODO(jcollins-g): generate warning if an inherited element's definition
        // is in an intermediate non-canonical class in the inheritance chain?
        for (Class c in inheritance.reversed) {
          // Filter out mixins.
          if (c.contains(searchElement)) {
            Class canonicalC = package.findCanonicalModelElementFor(c.element);
            // TODO(jcollins-g): invert this lookup so traversal is recursive
            // starting from the ModelElement.
            if (canonicalC != null) {
              assert(canonicalC.contains(searchElement));
              _canonicalEnclosingClass = c;
              break;
            }
          }
        }
        if (definingEnclosingElement.isCanonical) {
          assert(definingEnclosingElement == _canonicalEnclosingClass);
        }
      } else {
        if (enclosingElement.isCanonical) {
          if (enclosingElement is Library)
            1+1;
          _canonicalEnclosingClass = enclosingElement;
        }
      }
      _canonicalEnclosingClassIsSet = true;
    }
    return _canonicalEnclosingClass;
  }

  List<Class> get inheritance {
    List<Class> inheritance = [];
    inheritance.addAll((enclosingElement as Class).inheritanceChain);
    if (!inheritance.contains(definingEnclosingElement) &&
        definingEnclosingElement != null) {
      // TODO(jcollins-g): Why does this happen?
      inheritance.add(definingEnclosingElement);
    }
    // TODO(jcollins-g): Sometimes, we don't get Object added on.  Why?
    if (inheritance.last != package.objectElement &&
        package.objectElement != null) inheritance.add(package.objectElement);
    return inheritance;
  }
}

/// A getter or setter that is a member of a Class.
class InheritableAccessor extends Accessor with Inheritable {

  /// Factory will return an [InheritableAccessor] with isInherited = true
  /// if [element] is in [inheritedAccessors].
  factory InheritableAccessor.from(PropertyAccessorElement element, Set<PropertyAccessorElement> inheritedAccessors, Class enclosingClass) {
    if (element == null) return null;
    if (inheritedAccessors.contains(element)) {
      return new ModelElement.from(element, enclosingClass.library, enclosingClass: enclosingClass);
    }
    return new ModelElement.from(element, enclosingClass.library);
  }

  ModelElement _enclosingElement;
  bool _isInherited = false;
  InheritableAccessor(
      PropertyAccessorElement element, Library library)
      : super(element, library);

  InheritableAccessor.inherited(PropertyAccessorElement element, Library library, this._enclosingElement)
      : super(element, library) {
    _isInherited = true;
  }

  @override
  bool get isInherited => _isInherited;

  @override
  ModelElement get enclosingElement {
    if (_enclosingElement == null) {
      if (_accessor.enclosingElement is CompilationUnitElement) {
        _enclosingElement = package
            .findOrCreateLibraryFor(_accessor.enclosingElement.enclosingElement);
      } else {
        _enclosingElement = new ModelElement.from(_accessor.enclosingElement, library);
      }
    }
    return _enclosingElement;
  }
}


/// Getters and setters.
class Accessor extends ModelElement
    with SourceCodeMixin
    implements EnclosedElement {
  GetterSetterCombo _enclosingCombo;

  Accessor(
      PropertyAccessorElement element, Library library)
      : super(element, library);


  ModelElement get enclosingCombo => _enclosingCombo;

  /// Call exactly once to set the enclosing combo for this Accessor.
  void set enclosingCombo(GetterSetterCombo combo) {
    assert(_enclosingCombo == null);
    _enclosingCombo = combo;
  }

  @override
<<<<<<< HEAD
  String get computeDocumentationComment {
    return super.computeDocumentationComment;
=======
  void warn(PackageWarning kind,
      {String message, Locatable referredFrom, List<String> extendedDebug}) {
    if (enclosingCombo != null) {
      enclosingCombo.warn(kind,
          message: message,
          referredFrom: referredFrom,
          extendedDebug: extendedDebug);
    } else {
      super.warn(kind,
          message: message,
          referredFrom: referredFrom,
          extendedDebug: extendedDebug);
    }
>>>>>>> 4a505cff
  }

  @override
  ModelElement get enclosingElement {
    if (_accessor.enclosingElement is CompilationUnitElement) {
      return package
          .findOrCreateLibraryFor(_accessor.enclosingElement.enclosingElement);
    }

    return new ModelElement.from(_accessor.enclosingElement, library);
  }

  @override
  bool get isCanonical => enclosingCombo.isCanonical;

  bool get isInherited => false;

  @override
  void warn(PackageWarning kind, {String message, List<Locatable> referredFrom}) {
    if (enclosingCombo != null) {
      enclosingCombo.warn(kind, message: message, referredFrom: referredFrom);
    } else {
      super.warn(kind, message: message, referredFrom: referredFrom);
    }
  }

  @override
  String get href {
    return enclosingCombo.href;
    //if (canonicalLibrary == null) return null;
    //return '${canonicalLibrary.dirName}/${_accessor.enclosingElement.name}/${name}.html';
  }

  bool get isGetter => _accessor.isGetter;

  ModelElement _overriddenElement;

  @override
  Accessor get overriddenElement {
    assert(package.allLibrariesAdded);
    if (_overriddenElement == null) {
      Element parent = element.enclosingElement;
      if (parent is ClassElement) {
        for (InterfaceType t in getAllSupertypes(parent)) {
          Element accessor = this.isGetter
              ? t.getGetter(element.name)
              : t.getSetter(element.name);
          if (accessor != null) {
            if (accessor is Member) {
              accessor = Package.getBasestElement(accessor);
            }
            Class parentClass = new ModelElement.from(
                t.element, package.findOrCreateLibraryFor(t.element));
            List<Field> possibleFields = [];
            possibleFields.addAll(parentClass.allInstanceProperties);
            possibleFields.addAll(parentClass.staticProperties);
            String fieldName = accessor.name.replaceFirst('=', '');
            Field foundField = possibleFields.firstWhere((f) => f.element.name == fieldName);
            if (this.isGetter) {
              _overriddenElement = foundField.getter;
            } else {
              _overriddenElement = foundField.setter;
            }
            assert(!(_overriddenElement as Accessor).isInherited);
            if (_overriddenElement != null)
              1+1;
            break;
            /*
            _overriddenElement = new ModelElement.from(accessor, library,
                enclosingCombo: possibleFields
                    .firstWhere((f) => f.element.name == fieldName));
            */

            /*Field foundField;
            foundField = possibleFields.firstWhere(
                (f) => f.getter?.element == accessor || f.setter?.element == accessor, orElse: () => null);
            if (foundField != null) {
              print ('found something: ${accessor.name}');
              if (foundField.getter?.element == accessor) {
                _overriddenElement = foundField.getter;
              }
              if (foundField.setter?.element == accessor) {
                _overriddenElement = foundField.setter;
              }
              break;
            }*/
          } else {
            1+1;
          }
        }
      }
    }
    return _overriddenElement;
  }

  @override
  String get kind => 'accessor';

  PropertyAccessorElement get _accessor => (element as PropertyAccessorElement);
}


class Class extends ModelElement implements EnclosedElement {
  List<ElementType> _mixins;
  ElementType _supertype;
  List<ElementType> _interfaces;
  List<Constructor> _constructors;
  List<Method> _allMethods;
  List<Operator> _operators;
  List<Operator> _inheritedOperators;
  List<Operator> _allOperators;
  final Set<Operator> _genPageOperators = new Set();
  List<Method> _inheritedMethods;
  List<Method> _staticMethods;
  List<Method> _instanceMethods;
  List<Method> _allInstanceMethods;
  final Set<Method> _genPageMethods = new Set();
  List<Field> _fields;
  List<Field> _staticFields;
  List<Field> _constants;
  List<Field> _instanceFields;
  List<Field> _inheritedProperties;
  List<Field> _allInstanceProperties;
  final Set<Field> _genPageProperties = new Set();

  Class(ClassElement element, Library library) : super(element, library) {
    Package p = library.package;
    _modelType = new ElementType(_cls.type, this);

    _mixins = _cls.mixins
        .map((f) {
          Library lib = new Library(f.element.library, p);
          ElementType t =
              new ElementType(f, new ModelElement.from(f.element, lib));
          return t;
        })
        .where((mixin) => mixin != null)
        .toList(growable: false);

    if (_cls.supertype != null && _cls.supertype.element.supertype != null) {
      Library lib = package.findOrCreateLibraryFor(_cls.supertype.element);

      _supertype = new ElementType(
          _cls.supertype, new ModelElement.from(_cls.supertype.element, lib));
    }

    _interfaces = _cls.interfaces
        .map((f) {
          var lib = new Library(f.element.library, p);
          var t = new ElementType(f, new ModelElement.from(f.element, lib));
          var exclude = t.element.element.isPrivate;
          if (exclude) {
            return null;
          } else {
            return t;
          }
        })
        .where((it) => it != null)
        .toList(growable: false);
  }

  List<Method> get allInstanceMethods {
    if (_allInstanceMethods != null) return _allInstanceMethods;
    _allInstanceMethods = []
      ..addAll([]
        ..addAll(instanceMethods)
        ..sort(byName))
      ..addAll([]
        ..addAll(inheritedMethods)
        ..sort(byName));
    return _allInstanceMethods;
  }

  bool get allInstanceMethodsInherited =>
      instanceMethods.every((f) => f.isInherited);

  List<Field> get allInstanceProperties {
    if (_allInstanceProperties != null) return _allInstanceProperties;

    // TODO best way to make this a fixed length list?
    _allInstanceProperties = []
      ..addAll([]
        ..addAll(instanceProperties)
        ..sort(byName))
      ..addAll([]
        ..addAll(inheritedProperties)
        ..sort(byName));

    return _allInstanceProperties;
  }

  bool get allInstancePropertiesInherited =>
      instanceProperties.every((f) => f.isInherited);

  List<Operator> get allOperators {
    if (_allOperators != null) return _allOperators;
    _allOperators = []
      ..addAll([]
        ..addAll(operators)
        ..sort(byName))
      ..addAll([]
        ..addAll(inheritedOperators)
        ..sort(byName));
    return _allOperators;
  }

  bool get allOperatorsInherited => operators.every((f) => f.isInherited);

  List<Field> get constants {
    if (_constants != null) return _constants;
    _constants = _allFields.where((f) => f.isConst).toList(growable: false)
      ..sort(byName);

    return _constants;
  }

  final Set<Element> _allElements = new Set();

  // TODO(jcollins-g): optimize this.
  bool contains(Element element) {
    if (_allElements.isEmpty) {
      _allElements.addAll(allInstanceMethods.map((e) => e.element));
      _allElements.addAll(allInstanceProperties.map((e) => e.element));
      _allElements.addAll(allOperators.map((e) => e.element));
      _allElements.addAll(constructors.map((e) => e.element));
      _allElements.addAll(staticMethods.map((e) => e.element));
      _allElements.addAll(staticProperties.map((e) => e.element));
    }
    return _allElements.contains(element);
  }

  final Set<ModelElement> _allModelElements = new Set();
  List<ModelElement> get allModelElements {
    if (_allModelElements.isEmpty) {
      _allModelElements
        ..addAll(allInstanceMethods)
        ..addAll(allInstanceProperties)
        ..addAll(allOperators)
        ..addAll(constants)
        ..addAll(constructors)
        ..addAll(staticMethods)
        ..addAll(staticProperties)
        ..addAll(allInstanceMethods)
        ..addAll(_typeParameters);
    }
    return _allModelElements.toList();
  }

  List<ModelElement> _allCanonicalModelElements;
  List<ModelElement> get allCanonicalModelElements {
    return (_allCanonicalModelElements ??=
        allModelElements.where((e) => e.isCanonical).toList());
  }

  List<Constructor> get constructors {
    if (_constructors != null) return _constructors;

    _constructors = _cls.constructors.where(isPublic).map((e) {
      return new ModelElement.from(e, library);
    }).toList(growable: true)
      ..sort(byName);

    return _constructors;
  }

  /// Returns the library that encloses this element.
  @override
  ModelElement get enclosingElement => library;

  String get fileName => "${name}-class.html";

  String get fullkind {
    if (isAbstract) return 'abstract $kind';
    return kind;
  }

  bool get hasConstants => constants.isNotEmpty;

  bool get hasConstructors => constructors.isNotEmpty;

  bool get hasImplementors => implementors.isNotEmpty;

  bool get hasInheritedMethods => inheritedMethods.isNotEmpty;

  bool get hasInstanceMethods => instanceMethods.isNotEmpty;

  bool get hasInstanceProperties => instanceProperties.isNotEmpty;

  bool get hasInterfaces => interfaces.isNotEmpty;

  bool get hasMethods =>
      instanceMethods.isNotEmpty || inheritedMethods.isNotEmpty;

  bool get hasMixins => mixins.isNotEmpty;

  bool get hasModifiers =>
      hasMixins ||
      hasAnnotations ||
      hasInterfaces ||
      hasSupertype ||
      hasImplementors;

  bool get hasOperators =>
      operators.isNotEmpty || inheritedOperators.isNotEmpty;

  bool get hasProperties =>
      inheritedProperties.isNotEmpty || instanceProperties.isNotEmpty;

  bool get hasStaticMethods => staticMethods.isNotEmpty;

  bool get hasStaticProperties => staticProperties.isNotEmpty;

  bool get hasSupertype =>
      (supertype != null && supertype.element != package.objectElement);

  @override
  String get href {
    if (canonicalLibrary == null) return null;
    return '${canonicalLibrary.dirName}/$fileName';
  }

  /// Returns all the implementors of the class specified.
  List<Class> get implementors {
    return (package._implementors[href] != null
            ? package._implementors[href]
            : [])
        .toList(growable: false) as List<Class>;
  }

  List<Method> get inheritedMethods {
    if (_inheritedMethods != null) return _inheritedMethods;

    Map<String, ExecutableElement> cmap =
        library.inheritanceManager.getMembersInheritedFromClasses(element);
    Map<String, ExecutableElement> imap =
        library.inheritanceManager.getMembersInheritedFromInterfaces(element);

    if (cmap.length + imap.length > 10) {
      1+1;
    }

    // remove methods that exist on this class
    _methods.forEach((method) {
      cmap.remove(method.name);
      imap.remove(method.name);
    });

    _inheritedMethods = [];
    List<ExecutableElement> values = [];
    Set<String> uniqueNames = new Set();

    instanceProperties.forEach((f) {
      if (f.setter != null) uniqueNames.add(f.setter.element.name);
      if (f.getter != null) uniqueNames.add(f.getter.element.name);
    });

    for (String key in cmap.keys) {
      // XXX: if we care about showing a hierarchy with our inherited methods,
      // then don't do this
      if (uniqueNames.contains(key)) continue;

      uniqueNames.add(key);
      values.add(cmap[key]);
    }

    for (String key in imap.keys) {
      // XXX: if we care about showing a hierarchy with our inherited methods,
      // then don't do this
      if (uniqueNames.contains(key)) continue;

      uniqueNames.add(key);
      values.add(imap[key]);
    }

    for (ExecutableElement value in values) {
      if (value != null &&
          value is MethodElement &&
          isPublic(value) &&
          !value.isOperator &&
          value.enclosingElement != null) {
        if (!package.isDocumented(value.enclosingElement)) {
          Method m =
              new ModelElement.from(value, library, enclosingClass: this);
          _inheritedMethods.add(m);
          _genPageMethods.add(m);
        } else {
          _inheritedMethods
              .add(new ModelElement.from(value, library, enclosingClass: this));
        }
      }
    }

    _inheritedMethods.sort(byName);

    return _inheritedMethods;
  }

  // TODO(jcollins-g): this is very copy-paste from inheritedMethods that the
  // constructor is always [ModelElement.from].  Fix this.
  List<Operator> get inheritedOperators {
    if (_inheritedOperators != null) return _inheritedOperators;
    Map<String, ExecutableElement> cmap =
        library.inheritanceManager.getMembersInheritedFromClasses(element);
    Map<String, ExecutableElement> imap =
        library.inheritanceManager.getMembersInheritedFromInterfaces(element);
    operators.forEach((operator) {
      cmap.remove(operator.element.name);
      imap.remove(operator.element.name);
    });
    _inheritedOperators = [];
    Map<String, ExecutableElement> values = {};

    bool _isInheritedOperator(ExecutableElement value) {
      if (value != null &&
          value is MethodElement &&
          !value.isPrivate &&
          value.isOperator &&
          value.enclosingElement != null) {
        return true;
      }
      return false;
    }

    for (String key in imap.keys) {
      ExecutableElement value = imap[key];
      if (_isInheritedOperator(value)) {
        values.putIfAbsent(value.name, () => value);
      }
    }

    for (String key in cmap.keys) {
      ExecutableElement value = cmap[key];
      if (_isInheritedOperator(value)) {
        values.putIfAbsent(value.name, () => value);
      }
    }

    for (ExecutableElement value in values.values) {
      if (!package.isDocumented(value.enclosingElement)) {
        Operator o =
            new ModelElement.from(value, library, enclosingClass: this);
        _inheritedOperators.add(o);
        _genPageOperators.add(o);
      } else {
        _inheritedOperators
            .add(new ModelElement.from(value, library, enclosingClass: this));
      }
    }

    _inheritedOperators.sort(byName);

    return _inheritedOperators;
  }

  List<Field> get inheritedProperties {
    if (_inheritedProperties == null) {
      _inheritedProperties = _allFields.where((f) => f.isInherited).toList()..sort(byName);
    }
    return _inheritedProperties;
  }
  /*List<Field> get inheritedProperties {
    if (_inheritedProperties != null) return _inheritedProperties;
    Map<String, ExecutableElement> cmap =
        library.inheritanceManager.getMembersInheritedFromClasses(element);
    Map<String, ExecutableElement> imap =
        library.inheritanceManager.getMembersInheritedFromInterfaces(element);

    _inheritedProperties = [];
    List<ExecutableElement> values = [];
    Set<String> uniqueNames = new Set();

    instanceProperties.forEach((f) {
      if (f.setter != null) uniqueNames.add(f.setter.element.name);
      if (f.getter != null) uniqueNames.add(f.getter.element.name);
    });

    for (String key in cmap.keys) {
      // XXX: if we care about showing a hierarchy with our inherited methods,
      // then don't do this
      if (uniqueNames.contains(key)) continue;

      uniqueNames.add(key);
      values.add(cmap[key]);
    }

    for (String key in imap.keys) {
      // XXX: if we care about showing a hierarchy with our inherited methods,
      // then don't do this
      if (uniqueNames.contains(key)) continue;

      uniqueNames.add(key);
      values.add(imap[key]);
    }
    values
        .removeWhere((it) => instanceProperties.any((i) => it.name == i.name));

    for (var value in values) {
      if (value != null &&
          value is PropertyAccessorElement &&
          isPublic(value) &&
          value.enclosingElement != null) {
        // This seems to be here to deal with half-field inheritance, where
        // we inherit a getter but not a setter, or vice-versa.  (Or if a parent
        // class has the same trouble). In that case, just drop any duplicate
        // names we see.  This probably results in bugs.
        // TODO(jcollins-g): deal with half-inherited fields better
        var e = value.variable;

        if (instanceProperties.any((f) => f.element.name == e.name)) continue;
        if (_inheritedProperties.any((f) => f.element.name == e.name)) continue;

        if (!package.isDocumented(value.enclosingElement)) {
          Field f = new ModelElement.from(e, library, enclosingClass: this);
          _inheritedProperties.add(f);
          _genPageProperties.add(f);
        } else {
          _inheritedProperties
              .add(new ModelElement.from(e, library, enclosingClass: this));
        }
      }
    }

    _inheritedProperties.sort(byName);

    return _inheritedProperties;
  }*/

  List<Method> get instanceMethods {
    if (_instanceMethods != null) return _instanceMethods;

    _instanceMethods = _methods
        .where((m) => !m.isStatic && !m.isOperator)
        .toList(growable: false)
          ..sort(byName);

    _genPageMethods.addAll(_instanceMethods);
    return _instanceMethods;
  }

  List<Field> get instanceProperties {
    if (_instanceFields != null) return _instanceFields;
    _instanceFields = _allFields
        .where((f) => !f.isStatic)
        .toList(growable: false)
          ..sort(byName);

    _genPageProperties.addAll(_instanceFields);
    return _instanceFields;
  }

  List<ElementType> get interfaces => _interfaces;

  bool get isAbstract => _cls.isAbstract;

  // TODO(jcollins-g): Something still not quite right with privacy detection,
  // we shouldn't be checking for underscores here.
  @override
  bool get isCanonical => super.isCanonical && !name.startsWith('_');

  bool get isErrorOrException {
    bool _doCheck(InterfaceType type) {
      return (type.element.library.isDartCore &&
          (type.name == 'Exception' || type.name == 'Error'));
    }

    // if this class is itself Error or Exception, return true
    if (_doCheck(_cls.type)) return true;

    return _cls.allSupertypes.any(_doCheck);
  }

  @override
  String get kind => 'class';

  List<Method> get methodsForPages => _genPageMethods.toList(growable: false);

  List<ElementType> get mixinsRaw => _mixins;

  // TODO(jcollins-g): This method knows nothing about public/private or
  // canonicalization of elements not in this package.  Fix this when we add
  // multiple-package awareness.
  List<ElementType> filterNonPublicTypes(List<ElementType> rawTypes) {
    List<ElementType> publicList = [];
    for (ElementType type in rawTypes) {
      if (!isPrivate(type.element.element)) publicList.add(type);
    }
    return publicList;
  }

  List<ElementType> get mixins => filterNonPublicTypes(mixinsRaw);

  @override
  String get nameWithGenerics {
    if (!modelType.isParameterizedType) return name;
    return '$name&lt;${_typeParameters.map((t) => t.name).join(', ')}&gt;';
  }

  List<Operator> get operators {
    if (_operators != null) return _operators;

    _operators = _methods.where((m) => m.isOperator).toList(growable: false)
      ..sort(byName);
    _genPageOperators.addAll(_operators);

    return _operators;
  }

  List<Operator> get operatorsForPages =>
      new UnmodifiableListView(_genPageOperators.toList());

  // TODO: make this method smarter about hierarchies and overrides. Right
  // now, we're creating a flat list. We're not paying attention to where
  // these methods are actually coming from. This might turn out to be a
  // problem if we want to show that info later.
  List<Field> get propertiesForPages =>
      _genPageProperties.toList(growable: false);

  List<Method> get staticMethods {
    if (_staticMethods != null) return _staticMethods;

    _staticMethods = _methods.where((m) => m.isStatic).toList(growable: false)
      ..sort(byName);

    return _staticMethods;
  }

  List<Field> get staticProperties {
    if (_staticFields != null) return _staticFields;
    _staticFields = _allFields
        .where((f) => f.isStatic)
        .where((f) => !f.isConst)
        .toList(growable: false)
          ..sort(byName);

    return _staticFields;
  }

  /// Not the same as superChain as it may include mixins.
  List<Class> _inheritanceChain;
  List<Class> get inheritanceChain {
    if (_inheritanceChain == null) {
      _inheritanceChain = [];
      _inheritanceChain.add(this);
      _inheritanceChain
          .addAll(mixinsRaw.reversed.map((e) => (e.returnElement as Class)));

      /// Caching should make this recursion a little less painful.
      for (Class c in superChainRaw.map((e) => (e.returnElement as Class))) {
        _inheritanceChain.addAll(c.inheritanceChain);
      }
    }
    return _inheritanceChain.toList(growable: false);
  }

  List<ElementType> get superChainRaw {
    List<ElementType> typeChain = [];
    var parent = _supertype;
    while (parent != null) {
      typeChain.add(parent);
      parent = (parent.element as Class)._supertype;
    }
    return typeChain;
  }

  List<ElementType> get superChainRawReversed =>
      superChainRaw.reversed.toList();
  List<ElementType> get superChain => filterNonPublicTypes(superChainRaw);
  List<ElementType> get superChainReversed => superChain.reversed.toList();

  ElementType get supertype => _supertype;

  List<Field> get _allFields {
    if (_fields != null) return _fields;
    _fields = [];
    Map<String, ExecutableElement> cmap =
        library.inheritanceManager.getMembersInheritedFromClasses(element);
    Map<String, ExecutableElement> imap =
        library.inheritanceManager.getMembersInheritedFromInterfaces(element);

    Set<PropertyAccessorElement> inheritedAccessors = new Set();
    inheritedAccessors.addAll(cmap.values.where((e) => e is PropertyAccessorElement));
    inheritedAccessors.addAll(imap.values.where((e) => e is PropertyAccessorElement));

    for (FieldElement f in _cls.fields.where(isPublic)) {
      PropertyAccessorElement getterElement = f.getter;
      PropertyAccessorElement setterElement = f.setter;
      Accessor getter = new InheritableAccessor.from(getterElement, inheritedAccessors, this);
      Accessor setter = new InheritableAccessor.from(setterElement, inheritedAccessors, this);
      if ((getter != null && getter.isInherited) || (setter != null && setter.isInherited)) {
        // Field is >=50% inherited.
        // TODO(jcollins-g): make half-inherited fields half-italicized...?
        _fields.add(new ModelElement.from(f, library, enclosingClass: this,
                                          getter: getter, setter: setter));
      } else {
        _fields.add(new ModelElement.from(f, library,
                                          getter: getter, setter: setter));
      }
    }
    _fields.sort(byName);
    return _fields;
  }

  /*
  List<Field> get _allFields {
    if (_fields != null) return _fields;

    _fields = _cls.fields
        .where(isPublic)
        .map((e) => new ModelElement.from(e, library))
        .toList(growable: false)
          ..sort(byName);

    return _fields;
  }
  */

  ClassElement get _cls => (element as ClassElement);

  List<Method> get _methods {
    if (_allMethods != null) return _allMethods;

    _allMethods = _cls.methods.where(isPublic).map((e) {
      return new ModelElement.from(e, library);
    }).toList(growable: false)
      ..sort(byName);

    return _allMethods;
  }

  // a stronger hash?
  List<TypeParameter> get _typeParameters => _cls.typeParameters.map((f) {
        var lib = new Library(f.enclosingElement.library, package);
        return new ModelElement.from(f, lib);
      }).toList();

  @override
  bool operator ==(o) =>
      o is Class &&
      name == o.name &&
      o.library.name == library.name &&
      o.library.package.name == library.package.name;
}

class Constructor extends ModelElement
    with SourceCodeMixin
    implements EnclosedElement {
  Constructor(ConstructorElement element, Library library)
      : super(element, library);

  @override
  ModelElement get enclosingElement =>
      new ModelElement.from(_constructor.enclosingElement, library);

  String get fullKind {
    if (isConst) return 'const $kind';
    if (isFactory) return 'factory $kind';
    return kind;
  }

  @override
  String get fullyQualifiedName => '${library.name}.$name';

  @override
  String get href {
    if (canonicalLibrary == null) return null;
    return '${canonicalLibrary.dirName}/${_constructor.enclosingElement.name}/$name.html';
  }

  @override
  bool get isConst => _constructor.isConst;

  bool get isFactory => _constructor.isFactory;

  @override
  String get kind => 'constructor';

  @override
  String get name {
    String constructorName = element.name;
    Class c = new ModelElement.from(element.enclosingElement, library) as Class;
    if (constructorName.isEmpty) {
      return c.name;
    } else {
      return '${c.name}.$constructorName';
    }
  }

  String get shortName {
    if (name.contains('.')) {
      return name.substring(_constructor.enclosingElement.name.length + 1);
    } else {
      return name;
    }
  }

  ConstructorElement get _constructor => (element as ConstructorElement);
}

/// Bridges the gap between model elements and packages,
/// both of which have documentation.
abstract class Documentable implements Warnable {
  String get name;
  String get documentation;
  String get documentationAsHtml;
  bool get hasDocumentation;
  bool get hasExtendedDocumentation;
  String get oneLineDoc;
  Documentable get overriddenDocumentedElement;
  Package get package;
}

class Dynamic extends ModelElement {
  Dynamic(Element element, Library library) : super(element, library);

  @override
  ModelElement get enclosingElement => throw new UnsupportedError('');

  @override
  String get href => throw new StateError('dynamic should not have an href');

  @override
  String get kind => 'dynamic';

  @override
  String get linkedName => 'dynamic';
}

/// An element that is enclosed by some other element.
///
/// Libraries are not enclosed.
abstract class EnclosedElement {
  ModelElement get enclosingElement;
}

class Enum extends Class {
  List<EnumField> _enumFields;

  Enum(ClassElement element, Library library) : super(element, library);

  @override
  List<EnumField> get constants {
    if (_enumFields != null) return _enumFields;

    // This is a hack to give 'values' an index of -1 and all other fields
    // their expected indices. https://github.com/dart-lang/dartdoc/issues/1176
    var index = -1;

    _enumFields = [];
    for (FieldElement f in _cls.fields.where(isPublic).where((f) => f.isConst)) {
      // Enums do not have inheritance.
      Accessor accessor = new ModelElement.from(f.getter, library);
      _enumFields.add(new ModelElement.from(f, library, index: index++, getter: accessor));
    }
    _enumFields.sort(byName);
    /*
    _enumFields = _cls.fields
        .where(isPublic)
        .where((f) => f.isConst)
        .map((field) => new ModelElement.from(field, library, index: index++))
        .toList(growable: false)
          ..sort(byName);
    */
    return _enumFields;
  }

  @override
  List<EnumField> get instanceProperties {
    return super
        .instanceProperties
        .map((Field p) => new ModelElement.from(p.element, p.library))
        .toList(growable: false);
  }

  @override
  List<Field> get propertiesForPages => allInstanceProperties;

  @override
  String get kind => 'enum';
}

/// Enum's fields are virtual, so we do a little work to create
/// usable values for the docs.
class EnumField extends Field {
  int _index;

  EnumField(FieldElement element, Library library, Accessor getter, Accessor setter) : super(element, library, getter, setter);

  EnumField.forConstant(this._index, FieldElement element, Library library, Accessor getter)
      : super(element, library, getter, null);

  /*
  Accessor get getter {
    // EnumFields should never be trying to get getter/setters, they are
    // all synthetic.
    assert(false);
    return null;
  }
  Accessor get setter {
    assert(false);
    return null;
  }
  */

  @override
  String get constantValue {
    if (name == 'values') {
      return 'const List&lt;${_field.enclosingElement.name}&gt;';
    } else {
      return 'const ${_field.enclosingElement.name}($_index)';
    }
  }

  @override
  List<EnumField> get documentationFrom {
    if (name == 'values' && name == 'index') return [this];
    return super.documentationFrom;
  }

  @override
  String get documentation {
    if (name == 'values') {
      return 'A constant List of the values in this enum, in order of their declaration.';
    } else if (name == 'index') {
      return 'The integer index of this enum.';
    } else {
      return super.documentation;
    }
  }

  @override
  String get href {
    if (canonicalLibrary == null || canonicalEnclosingElement == null)
      return null;
    return '${canonicalEnclosingElement.library.dirName}/${(canonicalEnclosingElement as Class).fileName}';
  }

  @override
  String get linkedName => name;

  @override
  bool get isCanonical {
    if (name == 'index') return false;
    // If this is something inherited from Object, e.g. hashCode, let the
    // normal rules apply.
    if (_index == null) {
      return super.isCanonical;
    }
    // TODO(jcollins-g): We don't actually document this as a separate entity;
    //                   do that or change this to false and deal with the
    //                   consequences.
    return true;
  }

  @override
  String get oneLineDoc => documentationAsHtml;
}

class Field extends ModelElement
    with GetterSetterCombo, Inheritable
    implements EnclosedElement {
  String _constantValue;
  bool _isInherited = false;
  Class _enclosingClass;
  @override
  final InheritableAccessor getter;
  @override
  final InheritableAccessor setter;

  Field(FieldElement element, Library library, this.getter, this.setter) : super(element, library) {
    _setModelType();
    if (getter != null) getter.enclosingCombo = this;
    if (setter != null) setter.enclosingCombo = this;
  }

  factory Field.inherited(FieldElement element, Class enclosingClass, Library library, Accessor getter, Accessor setter) {
    Field newField = new Field(element, library, getter, setter);
    newField._isInherited = true;
    // Can't set _isInherited to true if this is the defining element, because
    // that would mean it isn't inherited.
    assert(newField.enclosingElement != newField.definingEnclosingElement);
    return newField;
  }

  @override
  String get documentation {
    // Verify that hasSetter and hasGetterNoSetter are mutually exclusive,
    // to prevent displaying more or less than one summary.
    Set<bool> assertCheck = new Set()..addAll([hasSetter, hasGetterNoSetter]);
    assert(assertCheck.containsAll([true, false]));
    return super.documentation;
  }

  String get constantValue {
    if (_constantValue != null) return _constantValue;

    if (_field.computeNode() == null) return null;
    var v = _field.computeNode().toSource();
    if (v == null) return null;
    var string = v.substring(v.indexOf('=') + 1, v.length).trim();
    _constantValue = string.replaceAll(modelType.name, modelType.linkedName);

    return _constantValue;
  }

  String get constantValueTruncated => truncateString(constantValue, 200);

  /*
  @override
  List<ModelElement> get documentationFrom {
    if (_documentationFrom == null) {
      _documentationFrom = [];
      if (getter != null) _documentationFrom.addAll(getter.documentationFrom);
      if (setter != null) _documentationFrom.addAll(setter.documentationFrom);
      if (_documentationFrom.length > 1) {
        int c = 0;
        for (ModelElement e in _documentationFrom) {
          if (e.documentation != '') {
            c += 1;
          }
        }
        if (c == _documentationFrom.length)
          1+1;
      }
    }
    return _documentationFrom;
  }

  String _oneLineDoc;
  @override
  String get oneLineDoc {
    if (_oneLineDoc == null) {
      List<String> oneLineDocs = [];
      for (ModelElement e in [getter, setter]) {
        if (e != null)
          oneLineDocs.add(e.oneLineDoc);
      }
    }
  }
  */
  /*
  // TODO(jcollins-g): documentationFrom doesn't really make sense in the case
  // of split fields.
  @override
  ModelElement get documentationFrom {
    if (_documentationFrom == null) {
      if (computeDocumentationComment == null &&
          canOverride() &&
          overriddenElement != null) {
        _documentationFrom = overriddenElement;
      } else if (this is Inheritable && (this as Inheritable).isInherited) {
        Inheritable thisInheritable = (this as Inheritable);
        ModelElement fromThis = new ModelElement.from(
            element, thisInheritable.definingEnclosingElement.library);
        _documentationFrom = fromThis.documentationFrom;
      } else {
        _documentationFrom = this;
      }
    }
    return _documentationFrom;
  }

  String get _documentationLocal {
    if (_rawDocs != null) return _rawDocs;
    if (config.dropTextFrom.contains(element.library.name)) {
      _rawDocs = '';
    } else {
      _rawDocs = computeDocumentationComment ?? '';
      _rawDocs = stripComments(_rawDocs) ?? '';
      _rawDocs = _injectExamples(_rawDocs);
      _rawDocs = _stripMacroTemplatesAndAddToIndex(_rawDocs);
      _rawDocs = _injectMacros(_rawDocs);
    }
    return _rawDocs;
  }
  */

  @override
  ModelElement get enclosingElement {
    if (_enclosingClass == null) {
      _enclosingClass = new ModelElement.from(_field.enclosingElement, library);
    }
    return _enclosingClass;
  }

  @override
  bool get hasGetter => _field.getter != null;

  @override
  bool get hasSetter => _field.setter != null;

  @override
  String get href {
    String retval;
    if (canonicalLibrary == null) return null;
    if (enclosingElement is Class) {
      if (canonicalEnclosingElement == null) return null;
      retval =
          '${canonicalEnclosingElement.canonicalLibrary.dirName}/${canonicalEnclosingElement.name}/$_fileName';
    } else if (enclosingElement is Library) {
      retval = '${canonicalLibrary.dirName}/$_fileName';
    } else {
      throw new StateError(
          '$name is not in a class or library, instead it is a ${enclosingElement.element}');
    }
    return retval;
  }

  @override
  bool get isConst => _field.isConst;

  @override
  bool get isFinal {
    /// isFinal returns true for the field even if it has an explicit getter
    /// (which means we should not document it as "final").
    if (hasExplicitGetter) return false;
    return _field.isFinal;
  }

  @override
  bool get isInherited => _isInherited;

  @override
  String get kind => 'property';

  String get typeName => "property";

  @override
  List<String> get annotations {
    List<String> all_annotations = new List<String>();
    all_annotations.addAll(super.annotations);

    if (element is PropertyInducingElement) {
      var pie = element as PropertyInducingElement;
      all_annotations.addAll(annotationsFromMetadata(pie.getter?.metadata));
      all_annotations.addAll(annotationsFromMetadata(pie.setter?.metadata));
    }
    return all_annotations.toList(growable: false);
  }

  @override
  Set<String> get features {
    Set<String> all_features = super.features;
    all_features.addAll(annotations);

    /// final/const implies read-only, so don't display both strings.
    if (readOnly && !isFinal && !isConst) all_features.add('read-only');
    if (writeOnly) all_features.add('write-only');
    if (readWrite) all_features.add('read / write');
    if (getter != null && setter != null) {
      if (getter.isInherited && setter.isInherited) {
        all_features.add('inherited');
      } else {
        if (getter.isInherited)
          all_features.add('inherited-getter');
        if (setter.isInherited)
          all_features.add('inherited-setter');
      }
    } else {
      if (isInherited) all_features.add('inherited');
    }
    return all_features;
  }

  @override
  String get computeDocumentationComment {
    if (name == 'hashCode' && enclosingElement.name == 'FlutterLogoDecoration')
      1+1;
    String docs = getterSetterDocumentationComment;
    if (docs.isEmpty) return _field.documentationComment;
    return docs;
  }

  FieldElement get _field => (element as FieldElement);

  String get _fileName => isConst ? '$name-constant.html' : '$name.html';

  /*
  @override
  PropertyAccessorElement get _getter => _field.getter;

  @override
  PropertyAccessorElement get _setter => _field.setter;
  */

  void _setModelType() {
    if (hasGetter) {
      var t = _field.getter.returnType;
      _modelType = new ElementType(
          t,
          new ModelElement.from(
              t.element, _findOrCreateEnclosingLibraryFor(t.element)));
    }
  }
}

/// Mixin for top-level variables and fields (aka properties)
abstract class GetterSetterCombo implements ModelElement {
  Accessor get getter;

  /*{
    return _getter == null
        ? null
        : new ModelElement.from(_getter, library, enclosingCombo: this, enclosingClass: isInherited ? enclosingElement : null);
  }*/

  @override
  ModelElement enclosingElement;
  bool get isInherited;

  @override
  List<ModelElement> get documentationFrom {
    if (_documentationFrom == null) {
      _documentationFrom = [];
      if (getter != null) _documentationFrom.addAll(getter.documentationFrom);
      if (setter != null) _documentationFrom.addAll(setter.documentationFrom);
      if (_documentationFrom.length > 1) {
        int c = 0;
        for (ModelElement e in _documentationFrom) {
          if (e.documentation != '') {
            c += 1;
          }
        }
        if (c == _documentationFrom.length)
          1+1;
      }
    }
    return _documentationFrom;
  }

  String _oneLineDoc;
  @override
  String get oneLineDoc {
    if (_oneLineDoc == null) {
      StringBuffer buffer = new StringBuffer();
      bool addGetterSetterText = false;
      if (getter != null && getter.oneLineDoc.isNotEmpty &&
          setter != null && setter.oneLineDoc.isNotEmpty) {
        addGetterSetterText = true;
      }
      if (getter != null) {
        buffer.writeln('${addGetterSetterText ? "On read: ": ""}${getter.oneLineDoc}');
      }
      if (setter != null) {
        buffer.writeln('${addGetterSetterText ? "On write: ": ""}${setter.oneLineDoc}');
      }
      _oneLineDoc = buffer.toString();
    }
    return _oneLineDoc;
  }

  String get getterSetterDocumentationComment {
    var buffer = new StringBuffer();

    if (hasGetter && getter == null)
      1+1;

    if (hasGetter && !getter.element.isSynthetic) {
      assert(getter.documentationFrom.length == 1);
      String docs = stripComments(getter.documentationFrom.first.computeDocumentationComment);
      if (docs != null) buffer.write(docs);
    }

    if (hasSetter && !setter.element.isSynthetic) {
      assert(setter.documentationFrom.length == 1);
      String docs = stripComments(setter.documentationFrom.first.computeDocumentationComment);
      if (docs != null) {
        if (buffer.isNotEmpty) buffer.write('\n\n');
        buffer.write(docs);
      }
    }
    return buffer.toString();
  }

  String get linkedReturnType {
    if (hasGetter) return modelType.linkedName;
    return null;
  }

  @override
  bool get canHaveParameters => hasSetter;

  @override
  List<Parameter> get parameters => setter.parameters;

  @override
  String get genericParameters {
    if (hasSetter) return setter.genericParameters;
    return null;
  }

  @override
  String get linkedParamsNoMetadata {
    if (hasSetter) return setter.linkedParamsNoMetadata;
    return null;
  }

  bool get hasExplicitGetter => hasGetter && !getter.element.isSynthetic;

  bool get hasExplicitSetter => hasSetter && !setter.element.isSynthetic;
  bool get hasImplicitSetter => hasSetter && setter.element.isSynthetic;

  bool get hasGetter;

  bool get hasNoGetterSetter => !hasExplicitGetter && !hasExplicitSetter;

  bool get hasSetter;

  bool get hasGetterNoSetter => (hasGetter && !hasSetter);

  String get arrow {
    // →
    if (readOnly) return r'&#8594;';
    // ←
    if (writeOnly) return r'&#8592;';
    // ↔
    if (readWrite) return r'&#8596;';
    // A GetterSetterCombo should always be one of readOnly, writeOnly,
    // or readWrite.
    assert(false);
    return null;
  }

  bool get readOnly => hasGetter && !hasSetter;
  bool get readWrite => hasGetter && hasSetter;

  bool get writeOnly => hasSetter && !hasGetter;

  Accessor get setter; /*{
      return _setter == null
        ? null
        : new ModelElement.from(_setter, library, enclosingCombo: this, enclosingClass: isInherited ? enclosingElement : null);
  }*/

  /*
  PropertyAccessorElement get _getter;

  // TODO: now that we have explicit getter and setters, we probably
  // want a cleaner way to do this. Only the one-liner is using this
  // now. The detail pages should be using getter and setter directly.
  PropertyAccessorElement get _setter;
  */
}

class Library extends ModelElement {
  @override
  final Package package;

  List<Class> _classes;
  List<Class> _enums;
  List<ModelFunction> _functions;
  List<Typedef> _typeDefs;
  List<TopLevelVariable> _variables;
  Namespace _exportedNamespace;
  String _name;
  String _packageName;
  factory Library(LibraryElement element, Package package) {
    return package.findOrCreateLibraryFor(element);
  }

  Library._(LibraryElement element, this.package) : super(element, null) {
    if (element == null) throw new ArgumentError.notNull('element');
    _exportedNamespace =
        new NamespaceBuilder().createExportNamespaceForLibrary(element);
  }

  List<String> _allOriginalModelElementNames;

  /// [allModelElements] resolved to their original names.
  ///
  /// A collection of [ModelElement.fullyQualifiedNames] for [ModelElement]s
  /// documented with this library, but these ModelElements and names correspond
  /// to the defining library where each originally came from with respect
  /// to inheritance and reexporting.  Most useful for error reporting.
  Iterable<String> get allOriginalModelElementNames {
    if (_allOriginalModelElementNames == null) {
      _allOriginalModelElementNames = allModelElements.map((e) {
        return new ModelElement.from(
                e.element, package.findOrCreateLibraryFor(e.element))
            .fullyQualifiedName;
      }).toList();
    }
    return _allOriginalModelElementNames;
  }

  List<Class> get allClasses => _allClasses;

  List<Class> get classes {
    return _allClasses
        .where((c) => !c.isErrorOrException)
        .toList(growable: false);
  }

  List<TopLevelVariable> get constants {
    return _getVariables().where((v) => v.isConst).toList(growable: false)
      ..sort(byName);
  }

  String get dirName => name.replaceAll(':', '-');

  Set<String> _canonicalFor;

  Set<String> get canonicalFor {
    if (_canonicalFor == null) {
      // TODO(jcollins-g): restructure to avoid using side effects.
      documentation;
    }
    return _canonicalFor;
  }

  /// Hide canonicalFor from doc while leaving a note to ourselves to
  /// help with ambiguous canonicalization determination.
  ///
  /// Example:
  ///   {@canonicalFor libname.ClassName}
  String _setCanonicalFor(String rawDocs) {
    if (_canonicalFor == null) {
      _canonicalFor = new Set();
    }
    Set<String> notFoundInAllModelElements = new Set();
    final canonicalRegExp = new RegExp(r'{@canonicalFor\s([^}]+)}');
    rawDocs = rawDocs.replaceAllMapped(canonicalRegExp, (Match match) {
      canonicalFor.add(match.group(1));
      notFoundInAllModelElements.add(match.group(1));
      return '';
    });
    if (notFoundInAllModelElements.isNotEmpty) {
      notFoundInAllModelElements.removeAll(allOriginalModelElementNames);
    }
    for (String notFound in notFoundInAllModelElements) {
      warn(PackageWarning.ignoredCanonicalFor, message: notFound);
    }
    return rawDocs;
  }

  String _libraryDocs;
  @override
  String get documentation {
    if (_libraryDocs == null) {
      _libraryDocs = _setCanonicalFor(super.documentation);
    }
    return _libraryDocs;
  }

  /// Libraries are not enclosed by anything.
  @override
  ModelElement get enclosingElement => null;

  List<Class> get enums {
    if (_enums != null) return _enums;

    List<ClassElement> enumClasses = [];
    enumClasses.addAll(_exportedNamespace.definedNames.values
        .where((element) => element is ClassElement && element.isEnum));
    _enums = enumClasses
        .where(isPublic)
        .map((e) => new ModelElement.from(e, this))
        .toList(growable: false)
          ..sort(byName);

    return _enums;
  }

  List<Class> get exceptions {
    return _allClasses
        .where((c) => c.isErrorOrException)
        .toList(growable: false)
          ..sort(byName);
  }

  String get fileName => '$dirName-library.html';

  List<ModelFunction> get functions {
    if (_functions != null) return _functions;

    Set<FunctionElement> elements = new Set();
    elements.addAll(_libraryElement.definingCompilationUnit.functions);
    for (CompilationUnitElement cu in _libraryElement.parts) {
      elements.addAll(cu.functions);
    }
    elements.addAll(_exportedNamespace.definedNames.values
        .where((element) => element is FunctionElement));

    _functions = elements.where(isPublic).map((e) {
      return new ModelElement.from(e, this);
    }).toList(growable: false)
      ..sort(byName);

    return _functions;
  }

  bool get hasClasses => classes.isNotEmpty;

  bool get hasConstants => _getVariables().any((v) => v.isConst);

  bool get hasEnums => enums.isNotEmpty;

  bool get hasExceptions => _allClasses.any((c) => c.isErrorOrException);

  bool get hasFunctions => functions.isNotEmpty;

  bool get hasProperties => _getVariables().any((v) => !v.isConst);

  bool get hasTypedefs => typedefs.isNotEmpty;

  @override
  String get href {
    if (canonicalLibrary == null) return null;
    return '${canonicalLibrary.dirName}/$fileName';
  }

  InheritanceManager _inheritanceManager;
  InheritanceManager get inheritanceManager {
    if (_inheritanceManager == null) {
      _inheritanceManager = new InheritanceManager(element);
    }
    return _inheritanceManager;
  }

  bool get isAnonymous => element.name == null || element.name.isEmpty;

  bool get isDocumented => oneLineDoc.isNotEmpty;

  bool get isInSdk => _libraryElement.isInSdk;

  @override
  String get kind => 'library';

  @override
  Library get library => this;

  @override
  String get name {
    if (_name != null) return _name;

    // handle the case of an anonymous library
    if (element.name == null || element.name.isEmpty) {
      _name = _libraryElement.definingCompilationUnit.name;
      if (_name.endsWith('.dart')) {
        _name = _name.substring(0, _name.length - '.dart'.length);
      }
    } else {
      _name = element.name;
    }

    // So, if the library is a system library, it's name is not
    // dart:___, it's dart.___. Apparently the way to get to the dart:___
    // name is to get source.encoding.
    // This may be wrong or misleading, but developers expect the name
    // of dart:____
    var source = _libraryElement.definingCompilationUnit.source;
    _name = source.isInSystemLibrary ? source.encoding : _name;

    return _name;
  }

  /// The real package, as opposed to the package we are documenting it with,
  /// [Package.name]
  String get packageName {
    if (_packageName == null) {
      String sourcePath = _libraryElement.source.fullName;
      File file = new File(sourcePath);
      if (file.existsSync()) {
        _packageName = _getPackageName(file.parent);
        if (_packageName == null) _packageName = '';
      } else {
        _packageName = '';
      }
    }

    return _packageName;
  }

  String get path => _libraryElement.definingCompilationUnit.name;

  /// All variables ("properties") except constants.
  List<TopLevelVariable> get properties {
    return _getVariables().where((v) => !v.isConst).toList(growable: false)
      ..sort(byName);
  }

  List<Typedef> get typedefs {
    if (_typeDefs != null) return _typeDefs;

    Set<FunctionTypeAliasElement> elements = new Set();
    elements
        .addAll(_libraryElement.definingCompilationUnit.functionTypeAliases);
    for (CompilationUnitElement cu in _libraryElement.parts) {
      elements.addAll(cu.functionTypeAliases);
    }

    elements.addAll(_exportedNamespace.definedNames.values
        .where((element) => element is FunctionTypeAliasElement));
    elements..removeWhere(isPrivate);
    _typeDefs = elements
        .map((e) => new ModelElement.from(e, this))
        .toList(growable: false)
          ..sort(byName);

    return _typeDefs;
  }

  List<Class> get _allClasses {
    if (_classes != null) return _classes;

    Set<ClassElement> types = new Set();
    types.addAll(_libraryElement.definingCompilationUnit.types);
    for (CompilationUnitElement cu in _libraryElement.parts) {
      types.addAll(cu.types);
    }
    for (LibraryElement le in _libraryElement.exportedLibraries) {
      types.addAll(le.definingCompilationUnit.types
          .where((t) => _exportedNamespace.definedNames.values.contains(t.name))
          .toList());
    }

    types.addAll(_exportedNamespace.definedNames.values
        .where((element) => element is ClassElement && !element.isEnum));

    _classes = types
        .where(isPublic)
        .map((e) => new ModelElement.from(e, this))
        .toList(growable: false)
          ..sort(byName);

    return _classes;
  }

  LibraryElement get _libraryElement => (element as LibraryElement);

  Class getClassByName(String name) {
    return _allClasses.firstWhere((it) => it.name == name, orElse: () => null);
  }

  bool hasInExportedNamespace(Element element) {
    Element found = _exportedNamespace.get(element.name);
    if (found == null) return false;
    if (found == element) return true; // this checks more than just the name

    // Fix for #587, comparison between elements isn't reliable on windows.
    // for some reason. sigh.

    return found.runtimeType == element.runtimeType &&
        found.nameOffset == element.nameOffset;
  }

  List<TopLevelVariable> _getVariables() {
    if (_variables != null) return _variables;

    Set<TopLevelVariableElement> elements = new Set();
    elements.addAll(_libraryElement.definingCompilationUnit.topLevelVariables);
    for (CompilationUnitElement cu in _libraryElement.parts) {
      elements.addAll(cu.topLevelVariables);
    }
    _exportedNamespace.definedNames.values.forEach((element) {
      if (element is PropertyAccessorElement) {
        elements.add(element.variable);
      }
    });
    _variables = [];
    for (TopLevelVariableElement element in elements) {
      Accessor getter;
      if (element.getter != null)
        getter = new ModelElement.from(element.getter, this);
      Accessor setter;
      if (element.setter != null)
        setter = new ModelElement.from(element.setter, this);
      _variables.add(new ModelElement.from(element, this, getter: getter, setter: setter));
    }

    _variables.sort(byName);
    /*elements
        .where(isPublic)
        .map((e) => new ModelElement.from(e, this))
        .toList(growable: false)
          ..sort(byName);
    */
    return _variables;
  }

  static String getLibraryName(LibraryElement element) {
    String name = element.name;

    if (name == null || name.isEmpty) {
      name = element.definingCompilationUnit.name;
      name = name.substring(0, name.length - '.dart'.length);
    }

    return name;
  }

  static String _getPackageName(Directory dir) {
    if (!dir.existsSync() || !dir.path.contains(Platform.pathSeparator)) {
      return null;
    }

    File pubspec = new File(p.join(dir.path, 'pubspec.yaml'));
    if (pubspec.existsSync()) {
      PackageMeta meta = new PackageMeta.fromDir(dir);
      return meta.name;
    } else {
      return _getPackageName(dir.parent);
    }
  }

  Map<Element, Set<ModelElement>> _modelElementsMap;
  Map<Element, Set<ModelElement>> get modelElementsMap {
    if (_modelElementsMap == null) {
      final Set<ModelElement> results = new Set();
      results
        ..addAll(library.allClasses)
        ..addAll(library.constants)
        ..addAll(library.enums)
        ..addAll(library.functions)
        ..addAll(library.properties)
        ..addAll(library.typedefs);

      library.allClasses.forEach((c) {
        results.addAll(c.allModelElements);
        results.add(c);
      });

      _modelElementsMap = new Map<Element, Set<ModelElement>>();
      results.forEach((modelElement) {
        _modelElementsMap.putIfAbsent(modelElement.element, () => new Set());
        _modelElementsMap[modelElement.element].add(modelElement);
      });
      _modelElementsMap.putIfAbsent(element, () => new Set());
      _modelElementsMap[element].add(this);
    }
    return _modelElementsMap;
  }

  List<ModelElement> _allModelElements;
  Iterable<ModelElement> get allModelElements {
    if (_allModelElements == null) {
      _allModelElements = [];
      for (Set<ModelElement> modelElements in modelElementsMap.values) {
        _allModelElements.addAll(modelElements);
      }
    }
    return _allModelElements;
  }

  List<ModelElement> _allCanonicalModelElements;
  Iterable<ModelElement> get allCanonicalModelElements {
    return (_allCanonicalModelElements ??=
        allModelElements.where((e) => e.isCanonical).toList());
  }

  final Map<Library, bool> _isReexportedBy = {};

  /// Heuristic that tries to guess if this library is actually largely
  /// reexported by some other library.  We guess this by comparing the elements
  /// inside each of allModelElements for both libraries.  Don't use this
  /// except as a last-resort for canonicalization as it is a pretty fuzzy
  /// definition.
  ///
  /// If most of the elements from this library appear in the other, but not
  /// the reverse, then the other library is considered to be a reexporter of
  /// this one.
  ///
  /// If not, then the situation is either ambiguous, or the reverse is true.
  /// Computing this is expensive, so cache it.
  bool isReexportedBy(Library library) {
    assert(package.allLibrariesAdded);
    if (_isReexportedBy.containsKey(library)) return _isReexportedBy[library];
    Set<Element> otherElements = new Set()
      ..addAll(library.allModelElements.map((l) => l.element));
    Set<Element> ourElements = new Set()
      ..addAll(allModelElements.map((l) => l.element));
    if (ourElements.difference(otherElements).length <=
        ourElements.length / 2) {
      // Less than half of our elements are unique to us.
      if (otherElements.difference(ourElements).length <=
          otherElements.length / 2) {
        // ... but the same is true for the other library.  Reexporting
        // is ambiguous.
        _isReexportedBy[library] = false;
      } else {
        _isReexportedBy[library] = true;
      }
    } else {
      // We have a lot of unique elements, we're probably not reexported by
      // the other libraries.
      _isReexportedBy[library] = false;
    }

    return _isReexportedBy[library];
  }
}

class Method extends ModelElement
    with SourceCodeMixin, Inheritable
    implements EnclosedElement {
  bool _isInherited = false;
  Class _enclosingClass;
  List<TypeParameter> typeParameters = [];

  Method(MethodElement element, Library library) : super(element, library) {
    _modelType = new ElementType(_method.type, this);
    _calcTypeParameters();
  }

  Method.inherited(MethodElement element, this._enclosingClass, Library library)
      : super(element, library) {
    _modelType = new ElementType(_method.type, this);
    _isInherited = true;
    _calcTypeParameters();
  }

  void _calcTypeParameters() {
    typeParameters = _method.typeParameters.map((f) {
      return new ModelElement.from(f, library);
    }).toList();
  }

  @override
  ModelElement get enclosingElement {
    if (_enclosingClass == null) {
      _enclosingClass =
          new ModelElement.from(_method.enclosingElement, library);
    }
    return _enclosingClass;
  }

  String get fileName => "${name}.html";

  String get fullkind {
    if (_method.isAbstract) return 'abstract $kind';
    return kind;
  }

  @override
  String get href {
    if (canonicalLibrary == null || canonicalEnclosingElement == null)
      return null;
    return '${canonicalEnclosingElement.canonicalLibrary.dirName}/${canonicalEnclosingElement.name}/${fileName}';
  }

  @override
  bool get isInherited => _isInherited;

  bool get isOperator => false;

  @override
  Set<String> get features {
    Set<String> all_features = super.features;
    if (isInherited) all_features.add('inherited');
    return all_features;
  }

  @override
  bool get isStatic => _method.isStatic;

  @override
  String get kind => 'method';

  String get linkedReturnType => modelType.createLinkedReturnTypeName();

  @override
  String get nameWithGenerics {
    if (typeParameters.isEmpty) return name;
    return '$name&lt;${typeParameters.map((t) => t.name).join(', ')}&gt;';
  }

  @override
  String get genericParameters {
    if (typeParameters.isEmpty) return '';
    return '&lt;${typeParameters.map((t) => t.name).join(', ')}&gt;';
  }

  @override
  Method get overriddenElement {
    ClassElement parent = element.enclosingElement;
    for (InterfaceType t in getAllSupertypes(parent)) {
      Element e = t.getMethod(element.name);
      if (e != null) {
        assert(e.enclosingElement is ClassElement);
        Library l = _findOrCreateEnclosingLibraryFor(e.enclosingElement);
        return new ModelElement.from(e, l);
      }
    }
    return null;
  }

  String get typeName => 'method';

  MethodElement get _method => (element as MethodElement);
}

/// This class represents the score for a particular element; how likely
/// it is that this is the canonical element.
class ScoredCandidate implements Comparable<ScoredCandidate> {
  final List<String> reasons = [];

  /// The ModelElement being scored.
  final ModelElement element;
  final Library library;

  /// The score accumulated so far.  Higher means it is more likely that this
  /// is the intended canonical Library.
  double score = 0.0;

  ScoredCandidate(this.element, this.library);

  void alterScore(double scoreDelta, String reason) {
    score += scoreDelta;
    if (scoreDelta != 0) {
      reasons.add(
          "${reason} (${scoreDelta >= 0 ? '+' : ''}${scoreDelta.toStringAsPrecision(4)})");
    }
  }

  @override
  int compareTo(ScoredCandidate other) {
    assert(element == other.element);
    return score.compareTo(other.score);
  }

  @override
  String toString() =>
      "${library.name}: ${score.toStringAsPrecision(4)} - ${reasons.join(', ')}";
}

/// This class is the foundation of Dartdoc's model for source code.
/// All ModelElements are contained within a [Package], and laid out in a
/// structure that mirrors the availability of identifiers in the various
/// namespaces within that package.  For example, multiple [Class] objects
/// for a particular identifier ([ModelElement.element]) may show up in
/// different [Library]s as the identifier is reexported.
///
/// However, ModelElements have an additional concept vital to generating
/// documentation: canonicalization.
///
/// A ModelElement is canonical if it is the element in the namespace where that
/// element 'comes from' in the public interface to this [Package].  That often
/// means the [ModelElement.library] is contained in [Package.libraries], but
/// there are many exceptions and ambiguities the code tries to address here.
///
/// Non-canonical elements should refer to their canonical counterparts, making
/// it easy to calculate links via [ModelElement.href] without having to
/// know in a particular namespace which elements are canonical or not.
/// A number of [Package] methods, such as [Package.findCanonicalModelElementFor]
/// can help with this.
///
/// When documenting, Dartdoc should only write out files corresponding to
/// canonical instances of ModelElement ([ModelElement.isCanonical]).  This
/// helps prevent subtle bugs as generated output for a non-canonical
/// ModelElement will reference itself as part of the "wrong" [Library]
/// from the public interface perspective.
abstract class ModelElement extends Nameable
    implements Comparable, Documentable {
  final Element _element;
  final Library _library;

  ElementType _modelType;
  String _rawDocs;
  Documentation __documentation;
  UnmodifiableListView<Parameter> _parameters;
  String _linkedName;

  String _fullyQualifiedName;
  String _fullyQualifiedNameWithoutLibrary;

  // WARNING: putting anything into the body of this seems
  // to lead to stack overflows. Need to make a registry of ModelElements
  // somehow.
  ModelElement(this._element, this._library);

  // TODO(jcollins-g): this way of using the optional parameter is messy,
  // clean that up.
  // TODO(jcollins-g): Refactor this into class-specific factories that
  // call this one.
  // TODO(jcollins-g): enforce this.
  /// Do not construct any ModelElements unless they are from this constructor.
  /// Specify enclosingClass only if this is to be an inherited object.
  /// Specify index only if this is to be an EnumField.forConstant.
   factory ModelElement.from(Element e, Library library,
      {Class enclosingClass, int index, Accessor getter, Accessor setter}) {
    // We don't need index in this key because it isn't a disambiguator.
    // It isn't a disambiguator because EnumFields are not inherited, ever.
    // TODO(jcollins-g): cleanup class hierarchy so that EnumFields aren't
    // Inheritable, somehow?
    if (e is Member) {
      e = Package.getBasestElement(e);
    }
    Tuple3<Element, Library, Class> key = new Tuple3(e, library, enclosingClass);
    ModelElement newModelElement;
    if (e.kind != ElementKind.DYNAMIC &&
        library.package._allConstructedModelElements.containsKey(key)) {
      newModelElement = library.package._allConstructedModelElements[key];
    } else {
      if (e.kind == ElementKind.DYNAMIC) {
        newModelElement = new Dynamic(e, library);
      }
      if (e is LibraryElement) {
        newModelElement = new Library(e, library.package);
      }
      // Also handles enums
      if (e is ClassElement) {
        if (!e.isEnum) {
          newModelElement = new Class(e, library);
          if (newModelElement.library.name == 'dart:core' &&
              newModelElement.name == 'Object') {
            // We've found Object.  This is an important object, so save it in the package.
            newModelElement.library.package._objectElement = newModelElement;
          }
        } else {
          newModelElement = new Enum(e, library);
        }
      }
      if (e is FunctionElement) {
        newModelElement = new ModelFunction(e, library);
      }
      if (e is FunctionTypeAliasElement) {
        newModelElement = new Typedef(e, library);
      }
      if (e is FieldElement) {
        if (enclosingClass == null) {
          if (index != null) {
            assert(getter != null);
            newModelElement = new EnumField.forConstant(index, e, library, getter);
          } else {
            if (e.enclosingElement.isEnum) {
              newModelElement = new EnumField(e, library, getter, setter);
            } else {
              assert(getter != null || setter != null);
              newModelElement = new Field(e, library, getter, setter);
            }
          }
        } else {
          assert(getter != null || setter != null);
          newModelElement = new Field.inherited(e, enclosingClass, library, getter, setter);
        }
      }
      if (e is ConstructorElement) {
        newModelElement = new Constructor(e, library);
      }
      if (e is MethodElement && e.isOperator) {
        if (enclosingClass == null)
          newModelElement = new Operator(e, library);
        else
          newModelElement = new Operator.inherited(e, enclosingClass, library);
      }
      if (e is MethodElement && !e.isOperator) {
        if (enclosingClass == null)
          newModelElement = new Method(e, library);
        else
          newModelElement = new Method.inherited(e, enclosingClass, library);
      }
      if (e is TopLevelVariableElement) {
        if (getter == null && setter == null) {
          // FIXME: so, what's wrong here?
          1+1;
        }
        assert(getter != null || setter != null);
        newModelElement = new TopLevelVariable(e, library, getter, setter);
      }
      if (e is PropertyAccessorElement) {
        if (e.enclosingElement is ClassElement) {
          if (enclosingClass == null)
            newModelElement = new InheritableAccessor(e, library);
          else
            newModelElement = new InheritableAccessor.inherited(e, library, enclosingClass);
        } else {
          newModelElement = new Accessor(e, library);
        }
      }
      if (e is TypeParameterElement) {
        newModelElement = new TypeParameter(e, library);
      }
      if (e is ParameterElement) {
        newModelElement = new Parameter(e, library);
      }
    }
    if (newModelElement == null) throw "Unknown type ${e.runtimeType}";
    if (enclosingClass != null) assert(newModelElement is Inheritable);
    if (library != null) {
      library.package._allConstructedModelElements[key] = newModelElement;
      if (newModelElement is Inheritable) {
        Tuple2<Element, Library> iKey = new Tuple2(e, library);
        library.package._allInheritableElements
            .putIfAbsent(iKey, () => new Set());
        library.package._allInheritableElements[iKey].add(newModelElement);
      }
    }
    if (newModelElement is Field) {
      if (getter != null && newModelElement.getter == null)
        1+1;
      assert(getter == null || newModelElement.getter.enclosingCombo != null);
      assert(setter == null || newModelElement.setter.enclosingCombo != null);
    }
    if (newModelElement is TopLevelVariable) {
      assert(getter == null || newModelElement.getter.enclosingCombo != null);
      assert(setter == null || newModelElement.setter.enclosingCombo != null);
    }

    return newModelElement;
  }

  Set<Library> get exportedInLibraries {
    return library.package.libraryElementReexportedBy[this.element.library];
  }

  Set<String> get locationPieces {
    return new Set()
      ..addAll(element.location
          .toString()
          .split(_locationSplitter)
          .where((s) => s.isNotEmpty));
  }

  // Use components of this element's location to return a score for library
  // location.
  ScoredCandidate scoreElementWithLibrary(Library lib) {
    ScoredCandidate scoredCandidate = new ScoredCandidate(this, lib);
    Iterable<String> resplit(Set<String> items) sync* {
      for (String item in items) {
        for (String subItem in item.split('_')) {
          yield subItem;
        }
      }
    }

    // Large boost for @canonicalFor, essentially overriding all other concerns.
    if (lib.canonicalFor.contains(fullyQualifiedName)) {
      scoredCandidate.alterScore(5.0, 'marked @canonicalFor');
    }
    // Penalty for deprecated libraries.
    if (lib.isDeprecated) scoredCandidate.alterScore(-1.0, 'is deprecated');
    // Give a big boost if the library has the package name embedded in it.
    if (package.namePieces.intersection(lib.namePieces).length > 0) {
      scoredCandidate.alterScore(1.0, 'embeds package name');
    }
    // Give a tiny boost for libraries with long names, assuming they're
    // more specific (and therefore more likely to be the owner of this symbol).
    scoredCandidate.alterScore(.01 * lib.namePieces.length, 'name is long');
    // If we don't know the location of this element, return our best guess.
    // TODO(jcollins-g): is that even possible?
    assert(!locationPieces.isEmpty);
    if (locationPieces.isEmpty) return scoredCandidate;
    // The more pieces we have of the location in our library name, the more we should boost our score.
    scoredCandidate.alterScore(
        lib.namePieces.intersection(locationPieces).length.toDouble() /
            locationPieces.length.toDouble(),
        'element location shares parts with name');
    // If pieces of location at least start with elements of our library name, boost the score a little bit.
    double scoreBoost = 0.0;
    for (String piece in resplit(locationPieces)) {
      for (String namePiece in lib.namePieces) {
        if (piece.startsWith(namePiece)) {
          scoreBoost += 0.001;
        }
      }
    }
    scoredCandidate.alterScore(
        scoreBoost, 'element location parts start with parts of name');
    return scoredCandidate;
  }

  // TODO(jcollins-g): annotations should now be able to use the utility
  // functions in package for finding elements and avoid using computeNode().
  List<String> get annotations {
    List<dynamic> metadata;
    if (element.computeNode() is AnnotatedNode) {
      AnnotatedNode node = element.computeNode() as AnnotatedNode;

      // Declarations are contained inside FieldDeclarations, and that is where
      // the actual annotations are.
      while ((node is VariableDeclaration || node is VariableDeclarationList) &&
          node is! FieldDeclaration) {
        assert(null != node.parent);
        node = node.parent;
      }
      metadata = node.metadata;
    } else {
      metadata = element.metadata;
    }
    return annotationsFromMetadata(metadata);
  }

  /// Returns annotations from a given metadata set, with escaping.
  /// md is a dynamic parameter since ElementAnnotation and Annotation have no
  /// common class for calling toSource() and element.
  List<String> annotationsFromMetadata(List<dynamic> md) {
    if (md == null) md = new List<dynamic>();
    return md.map((dynamic a) {
      String annotation = (const HtmlEscape()).convert(a.toSource());
      var me = package.findCanonicalModelElementFor(a.element.enclosingElement);
      if (me != null)
        annotation = annotation.replaceFirst(me.name, me.linkedName);
      return annotation;
    }).toList(growable: false);
  }

  Set<String> get features {
    Set<String> all_features = new Set<String>();
    all_features.addAll(annotations);

    // override as an annotation should be replaced with direct information
    // from the analyzer if we decide to display it at this level.
    all_features.remove('@override');

    // Drop the plain "deprecated" annotation, that's indicated via
    // strikethroughs. Custom @Deprecated() will still appear.
    all_features.remove('@deprecated');
    // const and static are not needed here because const/static elements get
    // their own sections in the doc.
    if (isFinal) all_features.add('final');
    return all_features;
  }

  String get featuresAsString {
    List<String> all_features = features.toList()..sort(byFeatureOrdering);
    return all_features.join(', ');
  }

  bool get canHaveParameters =>
      element is ExecutableElement || element is FunctionTypeAliasElement;

<<<<<<< HEAD
  List<ModelElement> _documentationFrom;
=======
  /// Returns the docs, stripped of their leading comments syntax.
  ModelElement _documentationFrom;
>>>>>>> 4a505cff

  /// Returns the ModelElement from which we will get documentation.
  ///
  /// This getter will walk up the inheritance hierarchy
  /// to find docs, if the current class doesn't have docs
  /// for this element.
  @override
  List<ModelElement> get documentationFrom {
    if (_documentationFrom == null) {
      if (computeDocumentationComment == null &&
          canOverride() &&
          overriddenElement != null) {
        _documentationFrom = [overriddenElement];
      } else if (this is Inheritable && (this as Inheritable).isInherited) {
        Inheritable thisInheritable = (this as Inheritable);
        ModelElement fromThis = new ModelElement.from(
            element, thisInheritable.definingEnclosingElement.library);
        _documentationFrom = fromThis.documentationFrom;
      } else {
        _documentationFrom = [this];
      }
    }
    return _documentationFrom;
  }

  String get _documentationLocal {
    if (_rawDocs != null) return _rawDocs;
    if (config.dropTextFrom.contains(element.library.name)) {
      _rawDocs = '';
    } else {
      _rawDocs = computeDocumentationComment ?? '';
      _rawDocs = stripComments(_rawDocs) ?? '';
      _rawDocs = _injectExamples(_rawDocs);
      _rawDocs = _stripMacroTemplatesAndAddToIndex(_rawDocs);
      _rawDocs = _injectMacros(_rawDocs);
    }
    return _rawDocs;
  }

  /// Returns the docs, stripped of their leading comments syntax.
  @override
  String get documentation {
    return documentationFrom.map((e) => e._documentationLocal).join('\n');
  }

  Library get definingLibrary => package.findOrCreateLibraryFor(element);

  Library _canonicalLibrary;
  // _canonicalLibrary can be null so we can't check against null to see whether
  // we tried to compute it before.
  bool _canonicalLibraryIsSet = false;
  Library get canonicalLibrary {
    // This is not accurate if we are constructing the Package.
    assert(package.allLibrariesAdded);
    // Since we're looking for a library, find the [Element] immediately
    // contained by a [CompilationUnitElement] in the tree.
    Element topLevelElement = element;
    while (topLevelElement != null &&
        topLevelElement is! LibraryElement &&
        topLevelElement.enclosingElement is! CompilationUnitElement) {
      topLevelElement = topLevelElement.enclosingElement;
    }

    if (!_canonicalLibraryIsSet) {
      if (!package.libraries.contains(definingLibrary)) {
        List<Library> candidateLibraries = package
            .libraryElementReexportedBy[definingLibrary.element]
            ?.toList();
        if (candidateLibraries != null) {
          candidateLibraries = candidateLibraries.where((l) {
            Element lookup = (l.element as LibraryElement)
                .exportNamespace
                .definedNames[topLevelElement?.name];
            if (lookup is PropertyAccessorElement)
              lookup = (lookup as PropertyAccessorElement).variable;
            if (topLevelElement == lookup) return true;
            return false;
          }).toList();
          // Start with our top-level element.
          ModelElement warnable = new ModelElement.from(
              topLevelElement, package.findOrCreateLibraryFor(topLevelElement));
          if (candidateLibraries.length > 1) {
            // Heuristic scoring to determine which library a human likely
            // considers this element to be primarily 'from', and therefore,
            // canonical.  Still warn if the heuristic isn't that confident.
            List<ScoredCandidate> scoredCandidates =
                warnable.scoreCanonicalCandidates(candidateLibraries);
            candidateLibraries =
                scoredCandidates.map((s) => s.library).toList();
            double secondHighestScore =
                scoredCandidates[scoredCandidates.length - 2].score;
            double highestScore = scoredCandidates.last.score;
            double confidence = highestScore - secondHighestScore;
            String message =
                "${candidateLibraries.map((l) => l.name)} -> ${candidateLibraries.last.name} (confidence ${confidence.toStringAsPrecision(4)})";
            List<String> debugLines = [];
            debugLines.addAll(scoredCandidates.map((s) => '${s.toString()}'));

            if (config == null || confidence < config.reexportMinConfidence) {
              warnable.warn(PackageWarning.ambiguousReexport,
                  message: message, extendedDebug: debugLines);
            }
          }
          if (candidateLibraries.isNotEmpty)
            _canonicalLibrary = candidateLibraries.last;
        }
      } else {
        _canonicalLibrary = definingLibrary;
      }
      if (this is Inheritable) {
        if ((this as Inheritable).isInherited && _canonicalLibrary == null) {
          // In the event we've inherited a field from an object that isn't directly reexported,
          // we may need to pretend we are canonical for this.
          _canonicalLibrary = library;
        }
      }
      _canonicalLibraryIsSet = true;
    }
    return _canonicalLibrary;
  }

  List<ScoredCandidate> scoreCanonicalCandidates(List<Library> libraries) {
    return libraries.map((l) => scoreElementWithLibrary(l)).toList()..sort();
  }

  @override
  bool get isCanonical {
    if (library == canonicalLibrary) {
      if (this is Inheritable) {
        Inheritable i = (this as Inheritable);
        // If we're the defining element, or if the defining element is not
        // in the set of libraries being documented, then this element
        // should be treated as canonical (given library == canonicalLibrary).
        if (i.enclosingElement == i.canonicalEnclosingElement) {
          return true;
        } else {
          return false;
        }
      }
      // If there's no inheritance to deal with, we're done.
      return true;
    }
    return false;
  }

  @override
  String get documentationAsHtml => _documentation.asHtml;

  @override
  Element get element => _element;

  @override
  String get elementLocation {
    // Call nothing from here that can emit warnings or you'll cause stack overflows.
    if (lineAndColumn != null) {
      return "(${p.toUri(sourceFileName)}:${lineAndColumn.item1}:${lineAndColumn.item2})";
    }
    return "(${p.toUri(sourceFileName)})";
  }

  /// Returns the fully qualified name.
  ///
  /// For example: libraryName.className.methodName
  @override
  String get fullyQualifiedName {
    return (_fullyQualifiedName ??= _buildFullyQualifiedName());
  }

  String get fullyQualifiedNameWithoutLibrary {
    // Remember, periods are legal in library names.
    if (_fullyQualifiedNameWithoutLibrary == null) {
      _fullyQualifiedNameWithoutLibrary =
          fullyQualifiedName.replaceFirst("${library.fullyQualifiedName}.", '');
    }
    return _fullyQualifiedNameWithoutLibrary;
  }

  String get sourceFileName => element.source.fullName;

  Tuple2<int, int> _lineAndColumn;
  bool _isLineNumberComputed = false;
  @override
  Tuple2<int, int> get lineAndColumn {
    // TODO(jcollins-g): implement lineAndColumn for explicit fields
    if (!_isLineNumberComputed) {
      _lineAndColumn = lineNumberCache.lineAndColumn(
          element.source.fullName, element.nameOffset);
    }
    return _lineAndColumn;
  }

  bool get hasAnnotations => annotations.isNotEmpty;

  @override
  bool get hasDocumentation =>
      documentation != null && documentation.isNotEmpty;

  @override
  bool get hasExtendedDocumentation =>
      href != null && _documentation.hasExtendedDocs;

  bool get hasParameters => parameters.isNotEmpty;

  /// If canonicalLibrary (or canonicalEnclosingElement, for Inheritable
  /// subclasses) is null, href should be null.
  @override
  String get href;

  String get htmlId => name;

  bool get isAsynchronous =>
      isExecutable && (element as ExecutableElement).isAsynchronous;

  bool get isConst => false;

  bool get isDeprecated {
    // If element.metadata is empty, it might be because this is a property
    // where the metadata belongs to the individual getter/setter
    if (element.metadata.isEmpty && element is PropertyInducingElement) {
      var pie = element as PropertyInducingElement;

      // The getter or the setter might be null – so the stored value may be
      // `true`, `false`, or `null`
      var getterDeprecated = pie.getter?.metadata?.any((a) => a.isDeprecated);
      var setterDeprecated = pie.setter?.metadata?.any((a) => a.isDeprecated);

      var deprecatedValues =
          [getterDeprecated, setterDeprecated].where((a) => a != null).toList();

      // At least one of these should be non-null. Otherwise things are weird
      assert(deprecatedValues.isNotEmpty);

      // If there are both a setter and getter, only show the property as
      // deprecated if both are deprecated.
      return deprecatedValues.every((d) => d);
    }
    return element.metadata.any((a) => a.isDeprecated);
  }

  bool get isExecutable => element is ExecutableElement;

  bool get isFinal => false;

  bool get isLocalElement => element is LocalElement;

  bool get isPropertyAccessor => element is PropertyAccessorElement;

  bool get isPropertyInducer => element is PropertyInducingElement;

  bool get isStatic {
    if (isPropertyInducer) {
      return (element as PropertyInducingElement).isStatic;
    }
    return false;
  }

  /// A human-friendly name for the kind of element this is.
  String get kind;

  Library get library => _library;

  String get linkedName {
    if (_linkedName == null) {
      _linkedName = _calculateLinkedName();
    }
    return _calculateLinkedName();
  }

  String get linkedParamsLines => linkedParams().trim();

  String get linkedParamsNoMetadata => linkedParams(showMetadata: false);

  String get linkedParamsNoMetadataOrNames {
    return linkedParams(showMetadata: false, showNames: false);
  }

  ElementType get modelType => _modelType;

  @override
  String get name => element.name;

  String get nameWithGenerics => name;

  String get genericParameters => '';

  @override
  String get oneLineDoc => _documentation.asOneLiner;

  ModelElement get overriddenElement => null;

  ModelElement _overriddenDocumentedElement;
  bool _overriddenDocumentedElementIsSet = false;
  // TODO(jcollins-g): This method prefers canonical elements, but it isn't
  // guaranteed and is probably the source of bugs or confusing warnings.
  @override
  ModelElement get overriddenDocumentedElement {
    if (!_overriddenDocumentedElementIsSet) {
      ModelElement found = this;
      while ((found.element.documentationComment == null ||
              found.element.documentationComment == "") &&
          !found.isCanonical &&
          found.overriddenElement != null) {
        found = found.overriddenElement;
      }
      _overriddenDocumentedElement = found;
      _overriddenDocumentedElementIsSet = true;
    }
    return _overriddenDocumentedElement;
  }

  int _overriddenDepth;
  int get overriddenDepth {
    if (_overriddenDepth == null) {
      _overriddenDepth = 0;
      ModelElement e = this;
      while (e.overriddenElement != null) {
        _overriddenDepth += 1;
        e = e.overriddenElement;
      }
    }
    return _overriddenDepth;
  }

  @override
  Package get package =>
      (this is Library) ? (this as Library).package : this.library.package;

  List<Parameter> _allParameters;
  // TODO(jcollins-g): This is in the wrong place.  Move parts to GetterSetterCombo,
  // elsewhere as appropriate?
  List<Parameter> get allParameters {
    if (_allParameters == null) {
      final Set<Parameter> recursedParameters = new Set();
      final Set<Parameter> newParameters = new Set();
      if (this is GetterSetterCombo &&
          (this as GetterSetterCombo).setter != null) {
        newParameters.addAll((this as GetterSetterCombo).setter.parameters);
      } else {
        if (canHaveParameters) newParameters.addAll(parameters);
      }
      while (newParameters.isNotEmpty) {
        recursedParameters.addAll(newParameters);
        newParameters.clear();
        for (Parameter p in recursedParameters) {
          if (p.modelType.element.canHaveParameters) {
            newParameters.addAll(p.modelType.element.parameters
                .where((p) => !recursedParameters.contains(p)));
          }
        }
      }
      _allParameters = recursedParameters.toList();
    }
    return _allParameters;
  }

  List<Parameter> get parameters {
    if (!canHaveParameters) {
      throw new StateError("$element cannot have parameters");
    }

    if (_parameters != null) return _parameters;

    List<ParameterElement> params;

    if (element is ExecutableElement) {
      // the as check silences the warning
      params = (element as ExecutableElement).parameters;
    }

    if (element is FunctionTypeAliasElement) {
      params = (element as FunctionTypeAliasElement).parameters;
    }

    _parameters = new UnmodifiableListView<Parameter>(params
        .map((p) => new ModelElement.from(p, library))
        .toList() as Iterable<Parameter>);

    return _parameters;
  }

  @override
<<<<<<< HEAD
  void warn(PackageWarning kind, {String message, List<Locatable> referredFrom}) {
=======
  void warn(PackageWarning kind,
      {String message, Locatable referredFrom, List<String> extendedDebug}) {
>>>>>>> 4a505cff
    package.warnOnElement(this, kind,
        message: message,
        referredFrom: referredFrom,
        extendedDebug: extendedDebug);
  }

  String get computeDocumentationComment => element.documentationComment;

  Documentation get _documentation {
    if (__documentation != null) return __documentation;
    __documentation = new Documentation.forElement(this);
    return __documentation;
  }

  bool canOverride() =>
      element is ClassMemberElement || element is PropertyAccessorElement;

  @override
  int compareTo(dynamic other) {
    if (other is ModelElement) {
      return name.toLowerCase().compareTo(other.name.toLowerCase());
    } else {
      return 0;
    }
  }

  String linkedParams(
      {bool showMetadata: true, bool showNames: true, String separator: ', '}) {
    String renderParam(Parameter param, String suffix) {
      StringBuffer buf = new StringBuffer();
      buf.write('<span class="parameter" id="${param.htmlId}">');
      if (showMetadata && param.hasAnnotations) {
        param.annotations.forEach((String annotation) {
          buf.write('<span>$annotation</span> ');
        });
      }
      if (param.modelType.isFunctionType) {
        var returnTypeName;
        bool isTypedef = param.modelType.element is Typedef;
        if (isTypedef) {
          returnTypeName = param.modelType.linkedName;
        } else {
          returnTypeName = param.modelType.createLinkedReturnTypeName();
        }
        buf.write('<span class="type-annotation">${returnTypeName}</span>');
        if (showNames) {
          buf.write(' <span class="parameter-name">${param.name}</span>');
        }
        if (!isTypedef) {
          buf.write('(');
          buf.write(param.modelType.element
              .linkedParams(showNames: showNames, showMetadata: showMetadata));
          buf.write(')');
        }
      } else if (param.modelType != null && param.modelType.element != null) {
        var mt = param.modelType;
        String typeName = "";
        if (mt != null && !mt.isDynamic) {
          typeName = mt.linkedName;
        }
        if (typeName.isNotEmpty) {
          buf.write('<span class="type-annotation">$typeName</span>');
        }
        if (typeName.isNotEmpty && showNames && param.name.isNotEmpty)
          buf.write(' ');
        if (showNames && param.name.isNotEmpty) {
          buf.write('<span class="parameter-name">${param.name}</span>');
        }
      }

      if (param.hasDefaultValue) {
        if (param.isOptionalNamed) {
          buf.write(': ');
        } else {
          buf.write(' = ');
        }
        buf.write('<span class="default-value">${param.defaultValue}</span>');
      }
      buf.write('${suffix}</span>');
      return buf.toString();
    }

    List<Parameter> requiredParams =
        parameters.where((Parameter p) => !p.isOptional).toList();
    List<Parameter> positionalParams =
        parameters.where((Parameter p) => p.isOptionalPositional).toList();
    List<Parameter> namedParams =
        parameters.where((Parameter p) => p.isOptionalNamed).toList();

    StringBuffer builder = new StringBuffer();

    // prefix
    if (requiredParams.isEmpty && positionalParams.isNotEmpty) {
      builder.write('[');
    } else if (requiredParams.isEmpty && namedParams.isNotEmpty) {
      builder.write('{');
    }

    // index over params
    for (Parameter param in requiredParams) {
      bool isLast = param == requiredParams.last;
      String ext;
      if (isLast && positionalParams.isNotEmpty) {
        ext = ', [';
      } else if (isLast && namedParams.isNotEmpty) {
        ext = ', {';
      } else {
        ext = isLast ? '' : ', ';
      }
      builder.write(renderParam(param, ext));
      builder.write(' ');
    }
    for (Parameter param in positionalParams) {
      bool isLast = param == positionalParams.last;
      builder.write(renderParam(param, isLast ? '' : ', '));
      builder.write(' ');
    }
    for (Parameter param in namedParams) {
      bool isLast = param == namedParams.last;
      builder.write(renderParam(param, isLast ? '' : ', '));
      builder.write(' ');
    }

    // suffix
    if (namedParams.isNotEmpty) {
      builder.write('}');
    } else if (positionalParams.isNotEmpty) {
      builder.write(']');
    }

    return builder.toString().trim();
  }

  /// Gather all the used elements, from the parameters and return type, for example
  /// E.g. method <code>Iterable<String> blah(List<int> foo)</code> will return
  /// <code>[Iterable, String, List, int]</code>
  Iterable<ModelElement> get usedElements {
    final set = new Set<ModelElement>();
    if (modelType != null) {
      if (modelType.isFunctionType) {
        if (modelType.returnElement != null) {
          set.addAll(modelType.returnElement.usedElements);
        }
        if (canHaveParameters) {
          set.addAll(parameters.map((p) => p.usedElements).expand((i) => i));
        }
      } else if (modelType.element != null) {
        set.add(modelType.element);
        if (modelType.isParameterizedType) {
          set.addAll(modelType.typeArguments
              .map((arg) => arg.element.usedElements)
              .expand((i) => i));
        }
      }
    }
    return set;
  }

  @override
  String toString() => '$runtimeType $name';

  String _buildFullyQualifiedName([ModelElement e, String fqName]) {
    e ??= this;
    fqName ??= e.name;

    if (e is! EnclosedElement) {
      return fqName;
    }

    ModelElement parent = (e as EnclosedElement).enclosingElement;
    return _buildFullyQualifiedName(parent, '${parent.name}.$fqName');
  }

  String _calculateLinkedName() {
    // If we're calling this with an empty name, we probably have the wrong
    // element associated with a ModelElement or there's an analysis bug.
    assert(!name.isEmpty ||
        (this.element is TypeDefiningElement &&
            (this.element as TypeDefiningElement).type.name == "dynamic"));

    if (isPrivate(element)) {
      return HTML_ESCAPE.convert(name);
    }

    if (href == null) {
      warn(PackageWarning.noCanonicalFound);
      return HTML_ESCAPE.convert(name);
    }

    var classContent = isDeprecated ? ' class="deprecated"' : '';
    return '<a${classContent} href="${href}">$name</a>';
  }

  // TODO(keertip): consolidate all the find library methods
  // This differs from package.findOrCreateLibraryFor in a small way,
  // searching for the [Library] associated with this element's enclosing
  // Library before trying to create one.
  Library _findOrCreateEnclosingLibraryFor(Element e) {
    var element = e.getAncestor((l) => l is LibraryElement);
    var lib;
    if (element != null) {
      lib = package.findLibraryFor(element);
    }
    if (lib == null) {
      lib = package.findOrCreateLibraryFor(e);
    }
    return lib;
  }

  /// Replace {@example ...} in API comments with the content of named file.
  ///
  /// Syntax:
  ///
  ///     {@example PATH [region=NAME] [lang=NAME]}
  ///
  /// where PATH and NAME are tokens _without_ whitespace; NAME can optionally be
  /// quoted (use of quotes is for backwards compatibility and discouraged).
  ///
  /// If PATH is `dir/file.ext` and region is `r` then we'll look for the file
  /// named `dir/file-r.ext.md`, relative to the project root directory (of the
  /// project for which the docs are being generated).
  ///
  /// Examples:
  ///
  ///     {@example examples/angular/quickstart/web/main.dart}
  ///     {@example abc/def/xyz_component.dart region=template lang=html}
  ///
  String _injectExamples(String rawdocs) {
    final dirPath = this.package.packageMeta.dir.path;
    RegExp exampleRE = new RegExp(r'{@example\s+([^}]+)}');
    return rawdocs.replaceAllMapped(exampleRE, (match) {
      var args = _getExampleArgs(match[1]);
      var lang = args['lang'] ?? p.extension(args['src']).replaceFirst('.', '');

      var replacement = match[0]; // default to fully matched string.

      var fragmentFile = new File(p.join(dirPath, args['file']));
      if (fragmentFile.existsSync()) {
        replacement = fragmentFile.readAsStringSync();
        if (!lang.isEmpty) {
          replacement = replacement.replaceFirst('```', '```$lang');
        }
      } else {
        // TODO(jcollins-g): move this to Package.warn system
        var filePath =
            this.element.source.fullName.substring(dirPath.length + 1);
        final msg =
            '\nwarning: ${filePath}: @example file not found, ${fragmentFile.path}';
        stderr.write(msg);
      }
      return replacement;
    });
  }

  /// Replace {@macro ...} in API comments with the contents of the macro
  ///
  /// Syntax:
  ///
  ///     {@macro NAME}
  ///
  /// Example:
  ///
  /// You define the template anywhere in the comments like:
  ///
  ///     {@template foo}
  ///     Foo contents!
  ///     {@endtemplate}
  ///
  /// and them somewhere use it like this:
  ///
  ///     Some comments
  ///     {@macro foo}
  ///     More comments
  ///
  /// Which will render
  ///
  ///     Some comments
  ///     Foo contents!
  ///     More comments
  ///
  String _injectMacros(String rawDocs) {
    final macroRegExp = new RegExp(r'{@macro\s+([^}]+)}');
    return rawDocs.replaceAllMapped(macroRegExp, (match) {
      return package.getMacro(match[1]);
    });
  }

  /// Parse {@template ...} in API comments and store them in the index on the package.
  ///
  /// Syntax:
  ///
  ///     {@template NAME}
  ///     The contents of the macro
  ///     {@endtemplate}
  ///
  String _stripMacroTemplatesAndAddToIndex(String rawDocs) {
    final templateRegExp = new RegExp(
        r'[ ]*{@template\s+(.+?)}([\s\S]+?){@endtemplate}[ ]*\n?',
        multiLine: true);
    return rawDocs.replaceAllMapped(templateRegExp, (match) {
      package.addMacro(match[1].trim(), match[2].trim());
      return "";
    });
  }

  /// Helper for _injectExamples used to process @example arguments.
  /// Returns a map of arguments. The first unnamed argument will have key 'src'.
  /// The computed file path, constructed from 'src' and 'region' will have key
  /// 'file'.
  Map<String, String> _getExampleArgs(String argsAsString) {
    // Extract PATH and return is under key 'src'
    var endOfSrc = argsAsString.indexOf(' ');
    if (endOfSrc < 0) endOfSrc = argsAsString.length;
    var src = argsAsString.substring(0, endOfSrc);
    src = src.replaceAll('/', Platform.pathSeparator);
    final args = {'src': src};

    // Process remaining named arguments
    var namedArgs = argsAsString.substring(endOfSrc);
    // Arg value: allow optional quotes; warning: we still don't support whitespace.
    RegExp keyValueRE = new RegExp('(\\w+)=[\'"]?(\\S*)[\'"]?');
    Iterable<Match> matches = keyValueRE.allMatches(namedArgs);
    matches.forEach((match) {
      // Ignore optional quotes
      args[match[1]] = match[2].replaceAll(new RegExp('[\'"]'), '');
    });

    // Compute 'file'
    final fragExtension = '.md';
    var file = src + fragExtension;
    var region = args['region'] ?? '';
    if (!region.isEmpty) {
      var dir = p.dirname(src);
      var basename = p.basenameWithoutExtension(src);
      var ext = p.extension(src);
      file = p.join(dir, '$basename-$region$ext$fragExtension');
    }
    args['file'] = config?.examplePathPrefix == null
        ? file
        : p.join(config.examplePathPrefix, file);
    return args;
  }
}

class ModelFunction extends ModelElement
    with SourceCodeMixin
    implements EnclosedElement {
  List<TypeParameter> typeParameters = [];

  ModelFunction(FunctionElement element, Library library)
      : super(element, library) {
    _modelType = new ElementType(_func.type, this);
    _calcTypeParameters();
  }

  void _calcTypeParameters() {
    typeParameters = _func.typeParameters.map((f) {
      return new ModelElement.from(f, library);
    }).toList();
  }

  @override
  ModelElement get enclosingElement => library;

  String get fileName => "$name.html";

  @override
  String get name {
    if (element.enclosingElement is ParameterElement && super.name.isEmpty)
      return element.enclosingElement.name;
    return super.name;
  }

  @override
  String get href {
    if (canonicalLibrary == null) return null;
    return '${canonicalLibrary.dirName}/$fileName';
  }

  @override
  bool get isStatic => _func.isStatic;

  @override
  String get kind => 'function';

  String get linkedReturnType => modelType.createLinkedReturnTypeName();

  @override
  String get nameWithGenerics {
    if (typeParameters.isEmpty) return name;
    return '$name&lt;${typeParameters.map((t) => t.name).join(', ')}&gt;';
  }

  @override
  String get genericParameters {
    if (typeParameters.isEmpty) return '';
    return '&lt;${typeParameters.map((t) => t.name).join(', ')}&gt;';
  }

  FunctionElement get _func => (element as FunctionElement);
}

/// Something that has a name.
abstract class Nameable {
  String get name;

  Set<String> get namePieces => new Set()
    ..addAll(name.split(_locationSplitter).where((s) => s.isNotEmpty));
}

class Operator extends Method {
  static const Map<String, String> friendlyNames = const {
    "[]": "get",
    "[]=": "put",
    "~": "bitwise_negate",
    "==": "equals",
    "-": "minus",
    "+": "plus",
    "*": "multiply",
    "/": "divide",
    "<": "less",
    ">": "greater",
    ">=": "greater_equal",
    "<=": "less_equal",
    "<<": "shift_left",
    ">>": "shift_right",
    "^": "bitwise_exclusive_or",
    "unary-": "unary_minus",
    "|": "bitwise_or",
    "&": "bitwise_and",
    "~/": "truncate_divide",
    "%": "modulo"
  };

  Operator(MethodElement element, Library library) : super(element, library);

  Operator.inherited(
      MethodElement element, Class enclosingClass, Library library)
      : super.inherited(element, enclosingClass, library) {
    _isInherited = true;
  }

  @override
  String get fileName {
    var actualName = super.name;
    if (friendlyNames.containsKey(actualName)) {
      return "operator_${friendlyNames[actualName]}.html";
    } else {
      return '$actualName.html';
    }
  }

  @override
  String get fullyQualifiedName =>
      '${library.name}.${enclosingElement.name}.${super.name}';

  @override
  bool get isOperator => true;

  @override
  String get name {
    return 'operator ${super.name}';
  }

  @override
  String get typeName => 'operator';
}

// The kinds of warnings that can be displayed when documenting a package.
enum PackageWarning {
  ambiguousDocReference,
  ambiguousReexport,
  ignoredCanonicalFor,
  noCanonicalFound,
  noLibraryLevelDocs,
  categoryOrderGivesMissingPackageName,
  unresolvedDocReference,
  brokenLink,
  orphanedFile,
  unknownFile,
  missingFromSearchIndex,
  typeAsHtml,
}

class PackageWarningHelpText {
  final String warningName;
  final String shortHelp;
  List<String> longHelp;
  final PackageWarning warning;

  PackageWarningHelpText(this.warning, this.warningName, this.shortHelp,
      [this.longHelp]) {
    this.longHelp ??= [];
  }
}

/// Provides description text and command line flags for warnings.
/// TODO(jcollins-g): Actually use this for command line flags.
Map<PackageWarning, PackageWarningHelpText> packageWarningText = {
  PackageWarning.ambiguousDocReference: new PackageWarningHelpText(
      PackageWarning.ambiguousDocReference,
      "ambiguous-doc-reference",
      "A comment reference could refer to two or more different objects"),
  PackageWarning.ambiguousReexport: new PackageWarningHelpText(
      PackageWarning.ambiguousReexport,
      "ambiguous-reexport",
      "A symbol is exported from private to public in more than one library and dartdoc can not determine which one is canonical",
      [
        "Use {@canonicalFor @@name@@} in the desired library's documentation to resolve",
        "the ambiguity and/or override dartdoc's decision, or structure your package ",
        "so the reexport is less ambiguous.  The symbol will still be referenced in ",
        "all candidates -- this only controls the location where it will be written ",
        "and which library will be displayed in navigation for the relevant pages.",
        "The flag --ambiguous-reexport-scorer-min-confidence allows you to set the",
        "threshold at which this warning will appear."
      ]),
  PackageWarning.ignoredCanonicalFor: new PackageWarningHelpText(
      PackageWarning.ignoredCanonicalFor,
      "ignored-canonical-for",
      "A @canonicalFor tag refers to a library which this symbol can not be canonical for"),
  PackageWarning.noCanonicalFound: new PackageWarningHelpText(
      PackageWarning.noCanonicalFound,
      "no-canonical-found",
      "A symbol is part of the public interface for this package, but no library documented with this package documents it so dartdoc can not link to it"),
  PackageWarning.noLibraryLevelDocs: new PackageWarningHelpText(
      PackageWarning.noLibraryLevelDocs,
      "no-library-level-docs",
      "There are no library level docs for this library"),
  PackageWarning.categoryOrderGivesMissingPackageName: new PackageWarningHelpText(
      PackageWarning.categoryOrderGivesMissingPackageName,
      "category-order-gives-missing-package-name",
      "The category-order flag on the command line was given the name of a nonexistent package"),
  PackageWarning.unresolvedDocReference: new PackageWarningHelpText(
      PackageWarning.unresolvedDocReference,
      "unresolved-doc-reference",
      "A comment reference could not be found in parameters, enclosing class, enclosing library, or at the top level of any documented library with the package"),
  PackageWarning.brokenLink: new PackageWarningHelpText(
      PackageWarning.brokenLink,
      "brokenLink",
      "Dartdoc generated a link to a non-existent file"),
  PackageWarning.orphanedFile: new PackageWarningHelpText(
      PackageWarning.orphanedFile,
      "orphanedFile",
      "Dartdoc generated files that are unreachable from the index"),
  PackageWarning.unknownFile: new PackageWarningHelpText(
      PackageWarning.unknownFile,
      "unknownFile",
      "A leftover file exists in the tree that dartdoc did not write in this pass"),
  PackageWarning.missingFromSearchIndex: new PackageWarningHelpText(
      PackageWarning.missingFromSearchIndex,
      "missingFromSearchIndex",
      "A file generated by dartdoc is not present in the generated index.json"),
  PackageWarning.typeAsHtml: new PackageWarningHelpText(
      PackageWarning.typeAsHtml,
      "typeAsHtml",
      "Use of <> in a comment for type parameters is being treated as HTML by markdown"),
};

/// Something that package warnings can be called on.
abstract class Warnable implements Locatable {
  void warn(PackageWarning warning, {String message, List<Locatable> referredFrom});
  Warnable get enclosingElement;
}

/// Something that can be located for warning purposes.
abstract class Locatable {
  String get fullyQualifiedName;
  String get href;
  List<Locatable> get documentationFrom;
  Element get element;
  String get elementLocation;
  Tuple2<int, int> get lineAndColumn;
  bool get isCanonical;
}

class PackageWarningOptions {
  // PackageWarnings must be in one of _ignoreWarnings or union(_asWarnings, _asErrors)
  final Set<PackageWarning> _ignoreWarnings = new Set();
  // PackageWarnings can be in both asWarnings and asErrors, latter takes precedence
  final Set<PackageWarning> _asWarnings = new Set();
  final Set<PackageWarning> _asErrors = new Set();

  bool autoFlush = true;

  Set<PackageWarning> get ignoreWarnings => _ignoreWarnings;
  Set<PackageWarning> get asWarnings => _asWarnings;
  Set<PackageWarning> get asErrors => _asErrors;

  PackageWarningOptions() {
    _asWarnings.addAll(PackageWarning.values);
    ignore(PackageWarning.typeAsHtml);
  }

  void _assertInvariantsOk() {
    assert(_asWarnings
        .union(_asErrors)
        .union(_ignoreWarnings)
        .containsAll(PackageWarning.values.toSet()));
    assert(_asWarnings.union(_asErrors).intersection(_ignoreWarnings).isEmpty);
  }

  void ignore(PackageWarning kind) {
    _assertInvariantsOk();
    _asWarnings.remove(kind);
    _asErrors.remove(kind);
    _ignoreWarnings.add(kind);
    _assertInvariantsOk();
  }

  void warn(PackageWarning kind) {
    _assertInvariantsOk();
    _ignoreWarnings.remove(kind);
    _asWarnings.add(kind);
    _asErrors.remove(kind);
    _assertInvariantsOk();
  }

  void error(PackageWarning kind) {
    _assertInvariantsOk();
    _ignoreWarnings.remove(kind);
    _asWarnings.add(kind);
    _asErrors.add(kind);
    _assertInvariantsOk();
  }
}

class PackageWarningCounter {
  final Map<Element, Set<Tuple2<PackageWarning, String>>> _countedWarnings =
      new Map();
  final Map<PackageWarning, int> _warningCounts = new Map();
  final PackageWarningOptions options;

  StringBuffer buffer = new StringBuffer();

  PackageWarningCounter(this.options);

  /// Flush to stderr, but only if [options.autoFlush] is true.
  ///
  /// We keep a buffer because under certain conditions (--auto-include-dependencies)
  /// warnings here might be duplicated across multiple Package constructions.
  void maybeFlush() {
    if (options.autoFlush) {
      stderr.write(buffer.toString());
      buffer = new StringBuffer();
    }
  }

  /// Actually write out the warning.  Assumes it is already counted with add.
  void _writeWarning(PackageWarning kind, String name, String fullMessage) {
    if (options.ignoreWarnings.contains(kind)) return;
    String toWrite;
    if (!options.asErrors.contains(kind)) {
      if (options.asWarnings.contains(kind))
        toWrite = "warning: ${fullMessage}";
    } else {
      if (options.asErrors.contains(kind)) toWrite = "error: ${fullMessage}";
    }
    if (toWrite != null) {
      buffer.write("\n ${toWrite}");
      if (_warningCounts[kind] == 1 &&
          config.verboseWarnings &&
          packageWarningText[kind].longHelp.isNotEmpty) {
        // First time we've seen this warning.  Give a little extra info.
        final String separator = '\n            ';
        final String nameSub = r'@@name@@';
        String verboseOut =
            '$separator${packageWarningText[kind].longHelp.join(separator)}';
        verboseOut = verboseOut.replaceAll(nameSub, name);
        buffer.write(verboseOut);
      }
    }
    maybeFlush();
  }

  /// Returns true if we've already warned for this.
  bool hasWarning(Warnable element, PackageWarning kind, String message) {
    Tuple2<PackageWarning, String> warningData = new Tuple2(kind, message);
    if (_countedWarnings.containsKey(element?.element)) {
      return _countedWarnings[element?.element].contains(warningData);
    }
    return false;
  }

  /// Adds the warning to the counter, and writes out the fullMessage string
  /// if configured to do so.
  void addWarning(Warnable element, PackageWarning kind, String message,
      String fullMessage) {
    assert(!hasWarning(element, kind, message));
    Tuple2<PackageWarning, String> warningData = new Tuple2(kind, message);
    _warningCounts.putIfAbsent(kind, () => 0);
    _warningCounts[kind] += 1;
    _countedWarnings.putIfAbsent(element?.element, () => new Set());
    _countedWarnings[element?.element].add(warningData);
    _writeWarning(kind, element?.fullyQualifiedName, fullMessage);
  }

  int get errorCount {
    return _warningCounts.keys
        .map((w) => options.asErrors.contains(w) ? _warningCounts[w] : 0)
        .reduce((a, b) => a + b);
  }

  int get warningCount {
    return _warningCounts.keys
        .map((w) =>
            options.asWarnings.contains(w) && !options.asErrors.contains(w)
                ? _warningCounts[w]
                : 0)
        .reduce((a, b) => a + b);
  }

  @override
  String toString() {
    String errors = '$errorCount ${errorCount == 1 ? "error" : "errors"}';
    String warnings =
        '$warningCount ${warningCount == 1 ? "warning" : "warnings"}';
    return [errors, warnings].join(', ');
  }
}

class Package extends Nameable implements Documentable {
  // Library objects serving as entry points for documentation.
  final List<Library> _libraries = [];

  // All library objects related to this package; a superset of _libraries.
  @visibleForTesting
  final Map<LibraryElement, Library> allLibraries = new Map();

  // Objects to keep track of warnings.
  final PackageWarningOptions _packageWarningOptions;

  PackageWarningCounter _packageWarningCounter;

  // All ModelElements constructed for this package; a superset of allModelElements.
  final Map<Tuple3<Element, Library, Class>, ModelElement>
      _allConstructedModelElements = new Map();

  // Anything that might be inheritable, place here for later lookup.
  final Map<Tuple2<Element, Library>, Set<ModelElement>>
      _allInheritableElements = new Map();

  /// Map of Class.href to a list of classes implementing that class
  final Map<String, List<Class>> _implementors = new Map();

  final PackageMeta packageMeta;

  @override
  Package get package => this;

  @override
  Documentable get overriddenDocumentedElement => this;

  @override
  List<Documentable> get documentationFrom => [this];

  @override
  Warnable get enclosingElement => null;

  @override
  bool get hasExtendedDocumentation => documentation.isNotEmpty;

  final Map<Element, Library> _elementToLibrary = {};
  String _docsAsHtml;
  final Map<String, String> _macros = {};
  bool allLibrariesAdded = false;

  Package(Iterable<LibraryElement> libraryElements, this.packageMeta,
      this._packageWarningOptions) {
    assert(_allConstructedModelElements.isEmpty);
    assert(allLibraries.isEmpty);
    _packageWarningCounter = new PackageWarningCounter(_packageWarningOptions);
    libraryElements.forEach((element) {
      // add only if the element should be included in the public api
      if (isPublic(element)) {
        var lib = new Library._(element, this);
        _libraries.add(lib);
        allLibraries[element] = lib;
        assert(!_elementToLibrary.containsKey(lib.element));
        _elementToLibrary[element] = lib;
      }
    });

    _libraries.sort((a, b) => compareNatural(a.name, b.name));
    allLibrariesAdded = true;
    _libraries.forEach((library) {
      library._allClasses.forEach(_addToImplementors);
    });

    _implementors.values.forEach((l) => l.sort());
  }

  @override
  Element get element => null;

  @override
  String get elementLocation => '(top level package)';

  /// Flush out any warnings we might have collected while
  /// [_packageWarningOptions.autoFlush] was false.
  void flushWarnings() {
    _packageWarningCounter.maybeFlush();
  }

  @override
  Tuple2<int, int> get lineAndColumn => null;

  @override
  String get fullyQualifiedName => name;

  @override
  bool get isCanonical => true;

  PackageWarningCounter get packageWarningCounter => _packageWarningCounter;

  @override
<<<<<<< HEAD
  void warn(PackageWarning kind, {String message, List<Locatable> referredFrom}) {
    warnOnElement(this, kind, message: message, referredFrom: referredFrom);
=======
  void warn(PackageWarning kind,
      {String message, Locatable referredFrom, List<String> extendedDebug}) {
    warnOnElement(this, kind,
        message: message,
        referredFrom: referredFrom,
        extendedDebug: extendedDebug);
>>>>>>> 4a505cff
  }

  /// Returns colon-stripped name and location of the given locatable.
  static Tuple2<String, String> nameAndLocation(Locatable locatable) {
    String locatableName = '<unknown>';
    String locatableLocation = '';
    if (locatable != null) {
      locatableName = locatable.fullyQualifiedName.replaceFirst(':', '-');
      locatableLocation = locatable.elementLocation;
    }
    return new Tuple2(locatableName, locatableLocation);
  }

  void warnOnElement(Warnable warnable, PackageWarning kind,
<<<<<<< HEAD
      {String message, List<Locatable> referredFrom}) {
    if (warnable != null) {
      // This sort of warning is only applicable to top level elements.
      if (kind == PackageWarning.ambiguousReexport) {
        if (warnable is TypeParameter)
          1+1;
        while (warnable.enclosingElement is! Library && warnable.enclosingElement != null) {
          warnable = warnable.enclosingElement;
        }
        /*
        Element topLevelElement = warnable.element;
        while (topLevelElement.enclosingElement is! CompilationUnitElement) {
          topLevelElement = topLevelElement.enclosingElement;
        }
        warnable = new ModelElement.from(
            topLevelElement, findOrCreateLibraryFor(topLevelElement));
        */
      }
=======
      {String message, Locatable referredFrom, List<String> extendedDebug}) {
    if (warnable != null) {
      // This sort of warning is only applicable to top level elements.
>>>>>>> 4a505cff
      if (warnable is Accessor) {
        // This might be part of a Field, if so, assign this warning to the field
        // rather than the Accessor.
        if ((warnable as Accessor).enclosingCombo != null)
          warnable = (warnable as Accessor).enclosingCombo;
      }
    } else {
      // If we don't have an element, we need a message to disambiguate.
      assert(message != null);
    }
    if (_packageWarningCounter.hasWarning(warnable, kind, message)) {
      return;
    }
    // Elements that are part of the Dart SDK can have colons in their FQNs.
    // This confuses IntelliJ and makes it so it can't link to the location
    // of the error in the console window, so separate out the library from
    // the path.
    // TODO(jcollins-g): What about messages that may include colons?  Substituting
    //                   them out doesn't work as well there since it might confuse
    //                   the user, yet we still want IntelliJ to link properly.
    Tuple2<String, String> warnableStrings = nameAndLocation(warnable);
    String warnablePrefix = 'from';
    String referredFromPrefix = 'referred to by';
    String name = warnableStrings.item1;
    String warningMessage;
    switch (kind) {
      case PackageWarning.noCanonicalFound:
        // Fix these warnings by adding libraries with --include, or by using
        // --auto-include-dependencies.
        // TODO(jcollins-g): add a dartdoc flag to enable external website linking for non-canonical elements, using .packages for versioning
        // TODO(jcollins-g): support documenting multiple packages at once and linking between them
        warningMessage = "no canonical library found for ${name}, not linking";
        break;
      case PackageWarning.ambiguousReexport:
        // Fix these warnings by adding the original library exporting the
        // symbol with --include, by using --auto-include-dependencies,
        // or by using --exclude to hide one of the libraries involved
        warningMessage =
            "ambiguous reexport of ${name}, canonicalization candidates: ${message}";
        break;
      case PackageWarning.noLibraryLevelDocs:
        warningMessage =
            "${warnable.fullyQualifiedName} has no library level documentation comments";
        break;
      case PackageWarning.ambiguousDocReference:
        warningMessage = "ambiguous doc reference ${message}";
        break;
      case PackageWarning.ignoredCanonicalFor:
        warningMessage =
            "library says it is {@canonicalFor ${message}} but ${message} can't be canonical there";
        break;
      case PackageWarning.categoryOrderGivesMissingPackageName:
        warningMessage =
            "--category-order gives invalid package name: '${message}'";
        break;
      case PackageWarning.unresolvedDocReference:
        warningMessage = "unresolved doc reference [${message}]";
        if (referredFrom == null) {
          referredFrom = warnable.documentationFrom;
        }
        referredFromPrefix = 'in documentation inherited from';
        break;
      case PackageWarning.brokenLink:
        warningMessage = 'dartdoc generated a broken link to: ${message}';
        warnablePrefix = 'to element';
        referredFromPrefix = 'linked to from';
        break;
      case PackageWarning.orphanedFile:
        warningMessage = 'dartdoc generated a file orphan: ${message}';
        break;
      case PackageWarning.unknownFile:
        warningMessage =
            'dartdoc detected an unknown file in the doc tree: ${message}';
        break;
      case PackageWarning.missingFromSearchIndex:
        warningMessage =
            'dartdoc generated a file not in the search index: ${message}';
        break;
      case PackageWarning.typeAsHtml:
        // The message for this warning can contain many punctuation and other symbols,
        // so bracket with a triple quote for defense.
        warningMessage = 'generic type handled as HTML: """${message}"""';
        break;
    }

    List<String> messageParts = [warningMessage];
    if (warnable != null)
      messageParts.add(
          "${warnablePrefix} ${warnableStrings.item1}: ${warnableStrings.item2}");
    if (referredFrom != null) {
      for (Locatable referral in referredFrom) {
        if (referral != warnable) {
          Tuple2<String, String> referredFromStrings = nameAndLocation(referral);
          messageParts.add(
              "${referredFromPrefix} ${referredFromStrings.item1}: ${referredFromStrings.item2}");
        }
      }
    }
    if (config.verboseWarnings && extendedDebug != null)
      messageParts.addAll(extendedDebug.map((s) => "    $s"));
    String fullMessage;
    if (messageParts.length <= 2) {
      fullMessage = messageParts.join(', ');
    } else {
      fullMessage = messageParts.join('\n    ');
    }

    packageWarningCounter.addWarning(warnable, kind, message, fullMessage);
  }

  static Package _withAutoIncludedDependencies(
      Set<LibraryElement> libraryElements,
      PackageMeta packageMeta,
      PackageWarningOptions options) {
    var startLength = libraryElements.length;
    options.autoFlush = false;
    Package package = new Package(libraryElements, packageMeta, options);

    // TODO(jcollins-g): this is inefficient; keep track of modelElements better
    package.allModelElements.forEach((modelElement) {
      modelElement.usedElements.forEach((used) {
        if (used != null && used.modelType != null) {
          final ModelElement modelTypeElement = used.modelType.element;
          final library = package.findLibraryFor(modelTypeElement.element);
          if (library == null &&
              modelTypeElement.library != null &&
              !isPrivate(modelTypeElement.library.element) &&
              modelTypeElement.library.canonicalLibrary == null &&
              !libraryElements.contains(modelTypeElement.library.element)) {
            libraryElements.add(modelTypeElement.library.element);
          }
        }
      });
    });

    if (libraryElements.length > startLength)
      package =
          _withAutoIncludedDependencies(libraryElements, packageMeta, options);
    options.autoFlush = true;
    package.flushWarnings;
    return package;
  }

  static Package withAutoIncludedDependencies(
      Iterable<LibraryElement> libraryElements,
      PackageMeta packageMeta,
      PackageWarningOptions options) {
    return _withAutoIncludedDependencies(
        new Set()..addAll(libraryElements), packageMeta, options);
  }

  List<PackageCategory> get categories {
    Map<String, PackageCategory> result = {};

    for (Library library in _libraries) {
      String name = '';

      if (library.name.startsWith('dart:')) {
        name = 'Dart Core';
      } else {
        name = library.packageName;
      }

      if (!result.containsKey(name)) {
        result[name] = new PackageCategory(name, this);
      }
      result[name]._libraries.add(library);
    }
    // Help the user if they pass us a category that doesn't exist.
    for (String categoryName in config.categoryOrder) {
      if (!result.containsKey(categoryName))
        warnOnElement(null, PackageWarning.categoryOrderGivesMissingPackageName,
            message: "${categoryName}, categories: ${result.keys.join(',')}");
    }
    List<PackageCategory> packageCategories = result.values.toList()..sort();
    return packageCategories;
  }

  Map<LibraryElement, Set<Library>> _libraryElementReexportedBy;
  void _tagReexportsFor(
      final Library tll, final LibraryElement libraryElement) {
    _libraryElementReexportedBy.putIfAbsent(libraryElement, () => new Set());
    _libraryElementReexportedBy[libraryElement].add(tll);
    for (ExportElement exportedElement in libraryElement.exports) {
      if ((!_elementToLibrary.containsKey(exportedElement.library)) ||
          libraryElement == tll.element) {
        _tagReexportsFor(tll, exportedElement.exportedLibrary);
      }
    }
  }

  Map<LibraryElement, Set<Library>> get libraryElementReexportedBy {
    // Table must be reset if we're still in the middle of adding libraries.
    if (_libraryElementReexportedBy == null || !allLibrariesAdded) {
      _libraryElementReexportedBy = new Map<LibraryElement, Set<Library>>();
      for (Library library in libraries) {
        _tagReexportsFor(library, library.element);
      }
    }
    return _libraryElementReexportedBy;
  }

  @override
  String get documentation {
    return hasDocumentationFile ? documentationFile.contents : null;
  }

  /// A lookup index for hrefs to allow warnings to indicate where a broken
  /// link or orphaned file may have come from.  Not cached because
  /// [ModelElement]s can be created at any time and we're basing this
  /// on more than just [allModelElements] to make the error messages
  /// comprehensive.
  Map<String, Set<ModelElement>> get allHrefs {
    Map<String, Set<ModelElement>> hrefMap = new Map();
    // TODO(jcollins-g ): handle calculating hrefs causing new elements better
    //                    than toList().
    for (ModelElement modelElement
        in _allConstructedModelElements.values.toList()) {
      // Technically speaking we should be able to use canonical model elements
      // only here, but since the warnings that depend on this debug
      // canonicalization problems, don't limit ourselves in case an href is
      // generated for something non-canonical.
      if (modelElement.href == null) continue;
      hrefMap.putIfAbsent(modelElement.href, () => new Set());
      hrefMap[modelElement.href].add(modelElement);
    }
    for (Library library in _libraries) {
      if (library.href == null) continue;
      hrefMap.putIfAbsent(library.href, () => new Set());
      hrefMap[library.href].add(library);
    }
    return hrefMap;
  }

  @override
  String get documentationAsHtml {
    if (_docsAsHtml != null) return _docsAsHtml;
    _docsAsHtml = new Documentation.forElement(this).asHtml;

    return _docsAsHtml;
  }

  FileContents get documentationFile => packageMeta.getReadmeContents();

  // TODO: make this work
  @override
  bool get hasDocumentation =>
      documentationFile != null && documentationFile.contents.isNotEmpty;

  // TODO: Clients should use [documentationFile] so they can act differently on
  // plain text or markdown.
  bool get hasDocumentationFile => documentationFile != null;

  // TODO: make this work
  @override
  String get href => 'index.html';

  /// Does this package represent the SDK?
  bool get isSdk => packageMeta.isSdk;

  void _addToImplementors(Class c) {
    _implementors.putIfAbsent(c.href, () => []);
    void _checkAndAddClass(Class key, Class implClass) {
      _implementors.putIfAbsent(key.href, () => []);
      List list = _implementors[key.href];

      if (!list.any((l) => l.element == c.element)) {
        list.add(implClass);
      }
    }

    if (!c._mixins.isEmpty) {
      c._mixins.forEach((t) {
        _checkAndAddClass(t.element, c);
      });
    }
    if (c._supertype != null) {
      _checkAndAddClass(c._supertype.element, c);
    }
    if (!c._interfaces.isEmpty) {
      c._interfaces.forEach((t) {
        _checkAndAddClass(t.element, c);
      });
    }
  }

  List<Library> get libraries => _libraries.toList(growable: false);

  @override
  String get name => packageMeta.name;

  String get kind =>
      (packageMeta.useCategories || package.isSdk) ? '' : 'package';

  @override
  String get oneLineDoc => '';

  // Written from ModelElement.from.
  ModelElement _objectElement;
  // Return the element for "Object".
  ModelElement get objectElement => _objectElement;

  String get version => packageMeta.version;

  /// Looks up some [Library] that is reexporting this [Element]; not
  /// necessarily the canonical [Library].
  Library findLibraryFor(Element element) {
    // Maybe we were given an element we already saw, or an element for the
    // Library itself added by the constructor in [ModelElement.from].
    if (_elementToLibrary.containsKey(element)) {
      return _elementToLibrary[element];
    }
    Library foundLibrary;
    if (libraryElementReexportedBy.containsKey(element.library)) {
      Set<Library> exportedIn = libraryElementReexportedBy[element.library];
      foundLibrary = exportedIn.firstWhere(
          (l) =>
              l.element.location.components[0] ==
              element.library.location.components[0],
          orElse: () => null);
    }
    if (foundLibrary != null) _elementToLibrary[element] = foundLibrary;
    return foundLibrary;
  }

  bool isDocumented(Element element) {
    // If this isn't a private element and we have a canonical Library for it,
    // this element will be documented.
    if (isPrivate(element)) return false;
    return findCanonicalLibraryFor(element) != null;
  }

  @override
  String toString() => isSdk ? 'SDK' : 'Package $name';

  final Map<Element, Library> _canonicalLibraryFor = new Map();

  /// Tries to find a top level library that references this element.
  Library findCanonicalLibraryFor(Element e) {
    assert(allLibrariesAdded);
    Element searchElement = e;
    if (e is PropertyAccessorElement) {
      searchElement = e.variable;
    }

    if (_canonicalLibraryFor.containsKey(e)) {
      return _canonicalLibraryFor[e];
    }
    _canonicalLibraryFor[e] = null;
    for (Library library in libraries) {
      if (library.modelElementsMap.containsKey(searchElement)) {
        for (ModelElement modelElement
            in library.modelElementsMap[searchElement]) {
          if (modelElement.isCanonical) {
            _canonicalLibraryFor[e] = library;
            break;
          }
        }
      }
    }
    return _canonicalLibraryFor[e];
  }

  // TODO(jcollins-g): Revise when dart-lang/sdk#29600 is fixed.
  static Element getBasestElement(Member member) {
    Element element = member;
    while (element is Member) {
      element = (element as Member).baseElement;
    }
    return element;
  }

  /// Tries to find a canonical ModelElement for this element.  If we know
  /// this element is related to a particular class, pass preferredClass to
  /// disambiguate.
  ModelElement findCanonicalModelElementFor(Element e, {Class preferredClass}) {
    assert(allLibrariesAdded);
    Library lib = findCanonicalLibraryFor(e);
    if (lib == null && preferredClass != null) {
      lib = findCanonicalLibraryFor(preferredClass.element);
    }
    ModelElement modelElement;
    // TODO(jcollins-g): Special cases are pretty large here.  Refactor to split
    // out into helpers.
    // TODO(jcollins-g): The data structures should be changed to eliminate guesswork
    // with member elements.
    if (e is ClassMemberElement || e is PropertyAccessorElement) {
      // Prefer Fields over Accessors.
      if (e is PropertyAccessorElement)
        e = (e as PropertyAccessorElement).variable;
      if (e is Member) e = getBasestElement(e);
      Set<ModelElement> candidates = new Set();
      Tuple2<Element, Library> iKey = new Tuple2(e, lib);
      Tuple4<Element, Library, Class, ModelElement> key =
          new Tuple4(e, lib, null, null);
      Tuple4<Element, Library, Class, ModelElement> keyWithClass =
          new Tuple4(e, lib, preferredClass, null);
      if (_allConstructedModelElements.containsKey(key)) {
        candidates.add(_allConstructedModelElements[key]);
      }
      if (_allConstructedModelElements.containsKey(keyWithClass)) {
        candidates.add(_allConstructedModelElements[keyWithClass]);
      }
      if (candidates.isEmpty && _allInheritableElements.containsKey(iKey)) {
        candidates.addAll(
            _allInheritableElements[iKey].where((me) => me.isCanonical));
      }
      Class canonicalClass = findCanonicalModelElementFor(e.enclosingElement);
      if (canonicalClass != null) {
        candidates.addAll(canonicalClass.allCanonicalModelElements.where((m) {
          if (m.element is FieldElement) {
            FieldElement fieldElement = m.element as FieldElement;
            Element getter;
            Element setter;
            if (fieldElement.getter?.isSynthetic == true) {
              getter = fieldElement.getter.variable;
            } else {
              getter = fieldElement.getter;
            }
            if (fieldElement.setter?.isSynthetic == true) {
              setter = fieldElement.setter.variable;
            } else {
              setter = fieldElement.setter;
            }
            if (setter == e || getter == e) return true;
          }
          if (m.element == e) return true;
          return false;
        }));
      }
      Set<ModelElement> matches = new Set()
        ..addAll(candidates.where((me) => me.isCanonical));

      // This is for situations where multiple classes may actually be canonical
      // for an inherited element whose defining Class is not canonical.
      if (matches.length > 1 && preferredClass != null) {
        // Search for matches inside our superchain.
        List<Class> superChain =
            preferredClass.superChainRaw.map((et) => et.element).toList();
        superChain.add(preferredClass);
        matches.removeWhere((me) =>
            !superChain.contains((me as EnclosedElement).enclosingElement));
      }
      assert(matches.length <= 1);
      if (!matches.isEmpty) modelElement = matches.first;
    } else {
      if (lib != null) {
        Accessor getter;
        Accessor setter;
        if (e is PropertyInducingElement) {
          if (e.getter != null) getter = new ModelElement.from(e.getter, lib);
          if (e.setter != null) setter = new ModelElement.from(e.setter, lib);
          1+1;
        }
        modelElement = new ModelElement.from(e, lib, getter: getter, setter: setter);
      }
      assert(modelElement is! Inheritable);
      if (modelElement != null && !modelElement.isCanonical) {
        modelElement = null;
      }
    }
    return modelElement;
  }

  /// This is used when we might need a Library object that isn't actually
  /// a documentation entry point (for elements that have no Library within the
  /// set of canonical Libraries).
  Library findOrCreateLibraryFor(Element e) {
    if (e == null) 1 + 1;
    // This is just a cache to avoid creating lots of libraries over and over.
    if (allLibraries.containsKey(e.library)) {
      return allLibraries[e.library];
    }
    // can be null if e is for dynamic
    if (e.library == null) {
      return null;
    }
    Library foundLibrary = findLibraryFor(e);

    if (foundLibrary == null) {
      foundLibrary = new Library._(e.library, this);
      allLibraries[e.library] = foundLibrary;
    }
    return foundLibrary;
  }

  List<ModelElement> _allModelElements;
  Iterable<ModelElement> get allModelElements {
    assert(allLibrariesAdded);
    if (_allModelElements == null) {
      _allModelElements = [];
      this.libraries.forEach((library) {
        _allModelElements.addAll(library.allModelElements);
      });
    }
    return _allModelElements;
  }

  List<ModelElement> _allCanonicalModelElements;
  Iterable<ModelElement> get allCanonicalModelElements {
    return (_allCanonicalModelElements ??=
        allModelElements.where((e) => e.isCanonical).toList());
  }

  String getMacro(String name) => _macros[name];

  void addMacro(String name, String content) {
    _macros[name] = content;
  }
}

class PackageCategory implements Comparable<PackageCategory> {
  final String name;
  final List<Library> _libraries = [];
  Package package;

  PackageCategory(this.name, this.package);

  List<Library> get libraries => _libraries;

  @override
  String toString() => name;

  /// Returns:
  /// -1 if this category is listed in --category-order.
  /// 0 if this category is the original package we are documenting.
  /// 1 if this group represents the Dart SDK.
  /// 2 if this group has a name that contains the name of the original
  ///   package we are documenting.
  /// 3 otherwise.
  int get _group {
    if (config.categoryOrder.contains(name)) return -1;
    if (name.toLowerCase() == package.name.toLowerCase()) return 0;
    if (name == "Dart Core") return 1;
    if (name.toLowerCase().contains(package.name.toLowerCase())) return 2;
    return 3;
  }

  @override
  int compareTo(PackageCategory other) {
    if (_group == other._group) {
      if (_group == -1) {
        return Comparable.compare(config.categoryOrder.indexOf(name),
            config.categoryOrder.indexOf(other.name));
      } else {
        return name.toLowerCase().compareTo(other.name.toLowerCase());
      }
    }
    return Comparable.compare(_group, other._group);
  }
}

class Parameter extends ModelElement implements EnclosedElement {
  Parameter(ParameterElement element, Library library)
      : super(element, library) {
    var t = _parameter.type;
    _modelType = new ElementType(
        t,
        new ModelElement.from(
            t.element, _findOrCreateEnclosingLibraryFor(t.element)));
  }

  String get defaultValue {
    if (!hasDefaultValue) return null;
    return _parameter.defaultValueCode;
  }

  @override
  ModelElement get enclosingElement =>
      new ModelElement.from(_parameter.enclosingElement, library);

  bool get hasDefaultValue {
    return _parameter.defaultValueCode != null &&
        _parameter.defaultValueCode.isNotEmpty;
  }

  @override
  String get href {
    if (canonicalLibrary == null) return null;
    var p = _parameter.enclosingElement;

    if (p is FunctionElement) {
      return '${canonicalLibrary.dirName}/${p.name}.html';
    } else {
      // TODO: why is this logic here?
      var name = Operator.friendlyNames.containsKey(p.name)
          ? Operator.friendlyNames[p.name]
          : p.name;
      return '${canonicalLibrary.dirName}/${p.enclosingElement.name}/' +
          '${name}.html#${htmlId}';
    }
  }

  @override
  String get htmlId => '${_parameter.enclosingElement.name}-param-${name}';

  bool get isOptional => _parameter.parameterKind.isOptional;

  bool get isOptionalNamed => _parameter.parameterKind == ParameterKind.NAMED;

  bool get isOptionalPositional =>
      _parameter.parameterKind == ParameterKind.POSITIONAL;

  @override
  String get kind => 'parameter';

  ParameterElement get _parameter => element as ParameterElement;

  @override
  String toString() => element.name;
}

abstract class SourceCodeMixin {
  String _sourceCodeCache;
  String get crossdartHtmlTag {
    if (config != null && config.addCrossdart && _crossdartUrl != null) {
      return "<a class='crossdart' href='${_crossdartUrl}'>Link to Crossdart</a>";
    } else {
      return "";
    }
  }

  Tuple2<int, int> get lineAndColumn;

  Element get element;

  bool get hasSourceCode => config.includeSource && sourceCode.isNotEmpty;

  Library get library;

  String get sourceCode {
    if (_sourceCodeCache == null) {
      String contents = getFileContentsFor(element);
      var node = element.computeNode();
      if (node != null) {
        // Find the start of the line, so that we can line up all the indents.
        int i = node.offset;
        while (i > 0) {
          i -= 1;
          if (contents[i] == '\n' || contents[i] == '\r') {
            i += 1;
            break;
          }
        }

        // Trim the common indent from the source snippet.
        var start = node.offset - (node.offset - i);
        String source = contents.substring(start, node.end);

        if (config != null && config.addCrossdart) {
          source = crossdartifySource(_crossdartJson, source, element, start);
        } else {
          source = const HtmlEscape().convert(source);
        }
        source = stripIndentFromSource(source);
        source = stripDartdocCommentsFromSource(source);

        _sourceCodeCache = source.trim();
      } else {
        _sourceCodeCache = '';
      }
    }

    return _sourceCodeCache;
  }

  String get _crossdartPath {
    var node = element.computeNode();
    if (node is Declaration && node.element != null) {
      var source = node.element.source;
      var filePath = source.fullName;
      var uri = source.uri.toString();
      var packageMeta = library.package.packageMeta;
      if (uri.startsWith("package:")) {
        var splittedUri =
            uri.replaceAll(new RegExp(r"^package:"), "").split("/");
        var packageName = splittedUri.first;
        var packageVersion;
        if (packageName == packageMeta.name) {
          packageVersion = packageMeta.version;
        } else {
          var match = new RegExp(
                  ".pub-cache/(hosted/pub.dartlang.org|git)/${packageName}-([^/]+)")
              .firstMatch(filePath);
          if (match != null) {
            packageVersion = match[2];
          }
        }
        if (packageVersion != null) {
          return "${packageName}/${packageVersion}/${splittedUri.skip(1).join("/")}";
        } else {
          return null;
        }
      } else if (uri.startsWith("dart:")) {
        var packageName = "sdk";
        var packageVersion = config.sdkVersion;
        return "${packageName}/${packageVersion}/lib/${uri.replaceAll(new RegExp(r"^dart:"), "")}";
      } else {
        return null;
      }
    } else {
      return null;
    }
  }

  String get _crossdartUrl {
    if (lineAndColumn != null && _crossdartPath != null) {
      String url = "//www.crossdart.info/p/${_crossdartPath}.html";
      return "${url}#line-${lineAndColumn.item1}";
    } else {
      return null;
    }
  }

  void clearSourceCodeCache() {
    _sourceCodeCache = null;
  }
}

/// Top-level variables. But also picks up getters and setters?
class TopLevelVariable extends ModelElement
    with GetterSetterCombo
    implements EnclosedElement {
  @override
  final Accessor getter;
  @override
  final Accessor setter;

  TopLevelVariable(TopLevelVariableElement element, Library library, this.getter, this.setter)
      : super(element, library) {
    if (hasGetter) {
      var t = _variable.getter.returnType;

      _modelType = new ElementType(
          t,
          new ModelElement.from(
              t.element, package.findOrCreateLibraryFor(t.element)));
    } else {
      var s = _variable.setter.parameters.first.type;
      _modelType = new ElementType(
          s,
          new ModelElement.from(
              s.element, package.findOrCreateLibraryFor(s.element)));
    }
    if (getter != null) getter.enclosingCombo = this;
    if (setter != null) setter.enclosingCombo = this;
  }

  @override
  bool get isInherited => false;

  String get constantValue {
    var v = _variable.computeNode().toSource();
    if (v == null) return '';
    var string = v.substring(v.indexOf('=') + 1, v.length).trim();
    string = HTML_ESCAPE.convert(string);
    return string.replaceAll(modelType.name, modelType.linkedName);
  }

  String get constantValueTruncated => truncateString(constantValue, 200);

  @override
  String get documentation {
    // Verify that hasSetter and hasGetterNoSetter are mutually exclusive,
    // to prevent displaying more or less than one summary.
    Set<bool> assertCheck = new Set()..addAll([hasSetter, hasGetterNoSetter]);
    assert(assertCheck.containsAll([true, false]));
    return super.documentation;
  }

  @override
  ModelElement get enclosingElement => library;

  @override
  bool get hasGetter => _variable.getter != null;

  @override
  bool get hasSetter => _variable.setter != null;

  @override
  String get href {
    if (canonicalLibrary == null) return null;
    return '${canonicalLibrary.dirName}/$_fileName';
  }

  @override
  bool get isConst => _variable.isConst;

  @override
  bool get isFinal {
    /// isFinal returns true for the variable even if it has an explicit getter
    /// (which means we should not document it as "final").
    if (hasExplicitGetter) return false;
    return _variable.isFinal;
  }

  @override
  String get kind => 'top-level property';

  @override
  Set<String> get features {
    Set<String> all_features = super.features;

    /// final/const implies read-only, so don't display both strings.
    if (readOnly && !isFinal && !isConst) all_features.add('read-only');
    if (writeOnly) all_features.add('write-only');
    if (readWrite) all_features.add('read / write');
    return all_features;
  }

  @override
  String get computeDocumentationComment {
    String docs = getterSetterDocumentationComment;
    if (docs.isEmpty) return _variable.documentationComment;
    return docs;
  }

  String get _fileName => isConst ? '$name-constant.html' : '$name.html';

  /*@override
  PropertyAccessorElement get _getter => _variable.getter;

  @override
  PropertyAccessorElement get _setter => _variable.setter;
  */

  TopLevelVariableElement get _variable => (element as TopLevelVariableElement);
}

class Typedef extends ModelElement
    with SourceCodeMixin
    implements EnclosedElement {
  Typedef(FunctionTypeAliasElement element, Library library)
      : super(element, library) {
    if (element.type != null) {
      _modelType = new ElementType(element.type, this);
    }
  }

  @override
  ModelElement get enclosingElement => library;

  String get fileName => '$name.html';

  @override
  String get genericParameters {
    if (element is GenericTypeAliasElement) {
      List<TypeParameterElement> genericTypeParameters =
          (element as GenericTypeAliasElement).function.typeParameters;
      if (genericTypeParameters.isNotEmpty) {
        return '&lt;${genericTypeParameters.map((t) => t.name).join(', ')}&gt;';
      }
    } // else, all types are resolved.
    return '';
  }

  @override
  String get href {
    if (canonicalLibrary == null) return null;
    return '${canonicalLibrary.dirName}/$fileName';
  }

  @override
  String get kind => 'typedef';

  String get linkedReturnType => modelType != null
      ? modelType.createLinkedReturnTypeName()
      : _typedef.returnType.name;

  @override
  String get nameWithGenerics {
    if (!modelType.isParameterizedType) return name;
    return '$name&lt;${_typeParameters.map((t) => t.name).join(', ')}&gt;';
  }

  FunctionTypeAliasElement get _typedef =>
      (element as FunctionTypeAliasElement);

  List<TypeParameter> get _typeParameters => _typedef.typeParameters.map((f) {
        return new ModelElement.from(f, library);
      }).toList();
}

class TypeParameter extends ModelElement {
  TypeParameter(TypeParameterElement element, Library library)
      : super(element, library) {
    _modelType = new ElementType(_typeParameter.type, this);
  }

  @override
  ModelElement get enclosingElement => new ModelElement.from(element.enclosingElement, library);

  @override
  String get href {
    if (canonicalLibrary == null) return null;
    return '${canonicalLibrary.dirName}/${_typeParameter.enclosingElement.name}/$name';
  }

  @override
  String get kind => 'type parameter';

  @override
  String get name {
    var bound = _typeParameter.bound;
    return bound != null
        ? '${_typeParameter.name} extends ${bound.name}'
        : _typeParameter.name;
  }

  TypeParameterElement get _typeParameter => element as TypeParameterElement;

  @override
  String toString() => element.name;
}<|MERGE_RESOLUTION|>--- conflicted
+++ resolved
@@ -13,7 +13,6 @@
     show
         AnnotatedNode,
         Declaration,
-        FormalParameter,
         FieldDeclaration,
         VariableDeclaration,
         VariableDeclarationList;
@@ -234,12 +233,13 @@
   }
 
   @override
-<<<<<<< HEAD
   String get computeDocumentationComment {
     return super.computeDocumentationComment;
-=======
+  }
+
+  @override
   void warn(PackageWarning kind,
-      {String message, Locatable referredFrom, List<String> extendedDebug}) {
+      {String message, List<Locatable> referredFrom, List<String> extendedDebug}) {
     if (enclosingCombo != null) {
       enclosingCombo.warn(kind,
           message: message,
@@ -251,7 +251,6 @@
           referredFrom: referredFrom,
           extendedDebug: extendedDebug);
     }
->>>>>>> 4a505cff
   }
 
   @override
@@ -268,15 +267,6 @@
   bool get isCanonical => enclosingCombo.isCanonical;
 
   bool get isInherited => false;
-
-  @override
-  void warn(PackageWarning kind, {String message, List<Locatable> referredFrom}) {
-    if (enclosingCombo != null) {
-      enclosingCombo.warn(kind, message: message, referredFrom: referredFrom);
-    } else {
-      super.warn(kind, message: message, referredFrom: referredFrom);
-    }
-  }
 
   @override
   String get href {
@@ -2472,14 +2462,10 @@
   bool get canHaveParameters =>
       element is ExecutableElement || element is FunctionTypeAliasElement;
 
-<<<<<<< HEAD
   List<ModelElement> _documentationFrom;
-=======
-  /// Returns the docs, stripped of their leading comments syntax.
-  ModelElement _documentationFrom;
->>>>>>> 4a505cff
-
-  /// Returns the ModelElement from which we will get documentation.
+  /// Returns the ModelElement(s) from which we will get documentation.
+  /// Can be more than one if this is a Field composing documentation from
+  /// multiple Accessors.
   ///
   /// This getter will walk up the inheritance hierarchy
   /// to find docs, if the current class doesn't have docs
@@ -2859,12 +2845,8 @@
   }
 
   @override
-<<<<<<< HEAD
-  void warn(PackageWarning kind, {String message, List<Locatable> referredFrom}) {
-=======
   void warn(PackageWarning kind,
-      {String message, Locatable referredFrom, List<String> extendedDebug}) {
->>>>>>> 4a505cff
+      {String message, List<Locatable> referredFrom, List<String> extendedDebug}) {
     package.warnOnElement(this, kind,
         message: message,
         referredFrom: referredFrom,
@@ -3680,17 +3662,12 @@
   PackageWarningCounter get packageWarningCounter => _packageWarningCounter;
 
   @override
-<<<<<<< HEAD
-  void warn(PackageWarning kind, {String message, List<Locatable> referredFrom}) {
-    warnOnElement(this, kind, message: message, referredFrom: referredFrom);
-=======
   void warn(PackageWarning kind,
-      {String message, Locatable referredFrom, List<String> extendedDebug}) {
+      {String message, List<Locatable> referredFrom, List<String> extendedDebug}) {
     warnOnElement(this, kind,
         message: message,
         referredFrom: referredFrom,
         extendedDebug: extendedDebug);
->>>>>>> 4a505cff
   }
 
   /// Returns colon-stripped name and location of the given locatable.
@@ -3705,8 +3682,7 @@
   }
 
   void warnOnElement(Warnable warnable, PackageWarning kind,
-<<<<<<< HEAD
-      {String message, List<Locatable> referredFrom}) {
+      {String message, List<Locatable> referredFrom, List<String> extendedDebug}) {
     if (warnable != null) {
       // This sort of warning is only applicable to top level elements.
       if (kind == PackageWarning.ambiguousReexport) {
@@ -3724,11 +3700,6 @@
             topLevelElement, findOrCreateLibraryFor(topLevelElement));
         */
       }
-=======
-      {String message, Locatable referredFrom, List<String> extendedDebug}) {
-    if (warnable != null) {
-      // This sort of warning is only applicable to top level elements.
->>>>>>> 4a505cff
       if (warnable is Accessor) {
         // This might be part of a Field, if so, assign this warning to the field
         // rather than the Accessor.
