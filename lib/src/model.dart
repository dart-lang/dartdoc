--- conflicted
+++ resolved
@@ -2048,7 +2048,6 @@
             return false;
           }).toList();
           if (candidateLibraries.length > 1) {
-<<<<<<< HEAD
             // Heuristic scoring to determine which library a human likely
             // considers this element to be primarily 'from', and therefore,
             // canonical.  Still warn if the heuristic isn't that confident.
@@ -2061,13 +2060,9 @@
             // In debugging I've found below .1 to be the most tricky; even
             // humans have to scratch their heads a bit at this level.
             if (confidence < 0.1) {
-              library.package.warn(this, PackageWarning.ambiguousReexport,
+              warn(PackageWarning.ambiguousReexport,
                   "${candidateLibraries.map((l) => l.name)} -> ${candidateLibraries.last.name} (confidence ${confidence})");
             }
-=======
-            warn(PackageWarning.ambiguousReexport,
-                "${candidateLibraries.map((l) => l.name)}");
->>>>>>> 2d990a7a
           }
           if (candidateLibraries.isNotEmpty)
             _canonicalLibrary = candidateLibraries.last;
@@ -2087,15 +2082,12 @@
     return _canonicalLibrary;
   }
 
-<<<<<<< HEAD
   int byScore(Library a, Library b) {
     return Comparable.compare(scoreElementWithLibrary(a), scoreElementWithLibrary(b));
   }
   List<Library> scoreCanonicalCandidates(List<Library> libraries) => libraries..sort(byScore);
 
-=======
-  @override
->>>>>>> 2d990a7a
+  @override
   bool get isCanonical {
     if (library == canonicalLibrary) {
       if (this is Inheritable) {
