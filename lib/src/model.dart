--- conflicted
+++ resolved
@@ -2187,20 +2187,7 @@
 
   static PackageMeta getPackageMeta(LibraryElement element) {
     String sourcePath = element.source.fullName;
-<<<<<<< HEAD
-    return new PackageMeta.fromDir(new File(p.canonicalize(sourcePath)).parent);
-=======
-    File file = new File(pathLib.canonicalize(sourcePath));
-    Directory dir = file.parent;
-    while (dir.parent.path != dir.path && dir.existsSync()) {
-      File pubspec = new File(pathLib.join(dir.path, 'pubspec.yaml'));
-      if (pubspec.existsSync()) {
-        return new PackageMeta.fromDir(dir);
-      }
-      dir = dir.parent;
-    }
-    return null;
->>>>>>> 28739353
+    return new PackageMeta.fromDir(new File(pathLib.canonicalize(sourcePath)).parent);
   }
 
   static String getLibraryName(LibraryElement element) {
