--- conflicted
+++ resolved
@@ -139,11 +139,7 @@
           (ref) => ref.identifier.name == codeRef).identifier.staticElement;
       var refLibrary = new Library(refElement.library, package);
       var e = new ModelElement.from(refElement, refLibrary);
-      var link = e.href;
-      if (link != null) {
-        return e.href;
-      }
-      return null;
+      return e.href;
     }
     return replaceAllLinks(docs, replaceFunction: _getMatchingLink);
   }
@@ -158,12 +154,15 @@
       List<Annotation> annotations = node.metadata;
       if (annotations.isNotEmpty) {
         return annotations.map((f) {
-<<<<<<< HEAD
-          var s = f.toSource().substring(1);
-          return s;
-=======
-          return f.toSource().substring(1);
->>>>>>> bf66a341
+          var annotationString = f.toSource().substring(1);
+          var e = f.element;
+          if (e != null && (e is ConstructorElement)) {
+            var me = new ModelElement.from(
+                e.enclosingElement, new Library(e.library, package));
+            return annotationString.replaceAll(
+                me.name, '[${me.name}](${me.href})');
+          }
+          return annotationString;
         }).toList(growable: false);
       }
     }
