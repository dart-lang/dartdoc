--- conflicted
+++ resolved
@@ -214,15 +214,7 @@
     String origin, {
     String? referredFrom,
   }) {
-<<<<<<< HEAD
-    // Ordinarily this would go in [Package.warn], but we don't actually know
-    // what [ModelElement] to warn on yet.
-    ModelElement? warnOnElement;
     final referredFromElements = <Canonicalization>{};
-    Set<ModelElement>? warnOnElements;
-=======
-    final referredFromElements = <Warnable>{};
->>>>>>> 003f7e23
 
     // Make all paths relative to origin.
     if (path.isWithin(origin, warnOn)) {
