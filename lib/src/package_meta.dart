--- conflicted
+++ resolved
@@ -27,14 +27,9 @@
 }
 
 /// For each list in this list, at least one of the given paths must exist
-<<<<<<< HEAD
-/// for this to be detected as an SDK.
-final List<List<String>> _sdkDirFilePathsPosix = [
-=======
 /// for this to be detected as an SDK.  Update [_writeMockSdkBinFiles] in
 /// `test/src/utils.dart` if removing any entries here.
 const List<List<String>> _sdkDirFilePathsPosix = [
->>>>>>> c8512121
   ['bin/dart.bat', 'bin/dart.exe', 'bin/dart'],
   ['include/dart_version.h'],
   ['lib/core/core.dart'],
@@ -161,7 +156,6 @@
   PubPackageMeta(Folder dir, ResourceProvider resourceProvider)
       : super(dir, resourceProvider);
 
-<<<<<<< HEAD
   static late final List<List<String>> _sdkDirFilePaths = () {
     var pathsToReturn = <List<String>>[];
     if (Platform.isWindows) {
@@ -171,23 +165,6 @@
             p.joinAll(p.Context(style: p.Style.posix).split(path)),
         ];
         pathsToReturn.add(windowsPaths);
-=======
-  static List<List<String>> __sdkDirFilePaths;
-
-  static List<List<String>> get _sdkDirFilePaths {
-    if (__sdkDirFilePaths == null) {
-      __sdkDirFilePaths = [];
-      if (Platform.isWindows) {
-        for (var paths in _sdkDirFilePathsPosix) {
-          var windowsPaths = [
-            for (var path in paths)
-              p.joinAll(p.Context(style: p.Style.posix).split(path)),
-          ];
-          __sdkDirFilePaths.add(windowsPaths);
-        }
-      } else {
-        __sdkDirFilePaths = _sdkDirFilePathsPosix;
->>>>>>> c8512121
       }
     } else {
       pathsToReturn = _sdkDirFilePathsPosix;
