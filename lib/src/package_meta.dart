// Copyright (c) 2014, the Dart project authors.  Please see the AUTHORS file
// for details. All rights reserved. Use of this source code is governed by a
// BSD-style license that can be found in the LICENSE file.

library dartdoc.package_meta;

import 'dart:convert';
import 'dart:io';

import 'package:analyzer/dart/element/element.dart';
import 'package:dartdoc/dartdoc.dart';
import 'package:path/path.dart' as path;
import 'package:pub_semver/pub_semver.dart';
import 'package:yaml/yaml.dart';

import 'logging.dart';

Map<String, PackageMeta> _packageMetaCache = {};
Encoding utf8AllowMalformed = Utf8Codec(allowMalformed: true);

Directory get defaultSdkDir {
  var sdkDir = File(Platform.resolvedExecutable).parent.parent;
  assert(path.equals(sdkDir.path, PubPackageMeta.sdkDirParent(sdkDir).path));
  return sdkDir;
}

class PackageMetaFailure extends DartdocFailure {
  PackageMetaFailure(String message) : super(message);
}

/// For each list in this list, at least one of the given paths must exist
/// for this to be detected as an SDK.
final List<List<String>> __sdkDirFilePathsPosix = [
  ['bin/dart.bat', 'bin/dart.exe', 'bin/dart'],
  ['bin/pub.bat', 'bin/pub'],
  ['lib/core/core.dart'],
];

/// Describes a single package in the context of `dartdoc`.
///
/// The primary function of this class is to allow canonicalization of packages
/// by returning the same [PackageMeta] for a given filename, library or path
/// if they belong to the same package.
///
/// Overriding this is typically done by overriding factories as rest of
/// `dartdoc` creates this object by calling these static factories.
abstract class PackageMeta {
  final Directory dir;

  PackageMeta(this.dir);

  @override
  bool operator ==(other) {
    if (other is! PackageMeta) return false;
    return path.equals(dir.absolute.path, other.dir.absolute.path);
  }

  @override
  int get hashCode => path.hash(dir.absolute.path);

  /// Returns true if this represents a 'Dart' SDK.  A package can be part of
  /// Dart and Flutter at the same time, but if we are part of a Dart SDK
  /// sdkType should never return null.
  bool get isSdk;

  /// Returns 'Dart' or 'Flutter' (preferentially, 'Flutter' when the answer is
  /// "both"), or null if this package is not part of a SDK.
  String sdkType(String flutterRootPath);

  bool get needsPubGet => false;

  bool get requiresFlutter;

  void runPubGet(String flutterRoot);

  String get name;

  /// null if not a hosted pub package.  If set, the hostname
  /// that the package is hosted at -- usually 'pub.dartlang.org'.
  String get hostedAt;

  String get version;

  String get description;

  String get homepage;

  FileContents getReadmeContents();

  FileContents getLicenseContents();

  FileContents getChangelogContents();

  /// Returns true if we are a valid package, valid enough to generate docs.
  bool get isValid => getInvalidReasons().isEmpty;

  /// Returns resolved directory.
  String get resolvedDir;

  /// Returns a list of reasons this package is invalid, or an
  /// empty list if no reasons found.
  ///
  /// If the list is empty, this package is valid.
  List<String> getInvalidReasons();

  @override
  String toString() => name;

  /// Sets the supported ways of constructing [PackageMeta] objects.
  ///
  /// These objects can be constructed from a filename, a directory
  /// or a [LibraryElement]. We allow different dartdoc implementations to
  /// provide their own [PackageMeta] types.
  ///
  /// By calling this function, these implementations can control how
  /// [PackageMeta] is built.
  static void setPackageMetaFactories(
    PackageMeta Function(LibraryElement, String) fromElementFactory,
    PackageMeta Function(String) fromFilenameFactory,
    PackageMeta Function(Directory) fromDirFactory,
  ) {
    assert(fromElementFactory != null);
    assert(fromFilenameFactory != null);
    assert(fromDirFactory != null);
    if (_fromElement == fromElementFactory &&
        _fromFilename == fromFilenameFactory &&
        _fromDir == fromDirFactory) {
      // Nothing to do.
      return;
    }
    if (_fromElement != null || _fromFilename != null || _fromDir != null) {
      throw StateError('PackageMeta factories cannot be changed once defined.');
    }
    _fromElement = fromElementFactory;
    _fromFilename = fromFilenameFactory;
    _fromDir = fromDirFactory;
  }

  static PackageMeta Function(LibraryElement, String) _fromElement;
  static PackageMeta Function(String) _fromFilename;
  static PackageMeta Function(Directory) _fromDir;
  static PackageMeta Function(LibraryElement, String) get fromElement =>
      _fromElement ?? PubPackageMeta.fromElement;
  static PackageMeta Function(String) get fromFilename =>
      _fromFilename ?? PubPackageMeta.fromFilename;
  static PackageMeta Function(Directory) get fromDir =>
      _fromDir ?? PubPackageMeta.fromDir;
}

/// Default implementation of [PackageMeta] depends on pub packages.
abstract class PubPackageMeta extends PackageMeta {
  PubPackageMeta(Directory dir) : super(dir);

  static List<List<String>> __sdkDirFilePaths;

  static List<List<String>> get _sdkDirFilePaths {
    if (__sdkDirFilePaths == null) {
      __sdkDirFilePaths = [];
      if (Platform.isWindows) {
        for (var paths in __sdkDirFilePathsPosix) {
          var windowsPaths = <String>[];
          for (var p in paths) {
            windowsPaths.add(
                path.joinAll(path.Context(style: path.Style.posix).split(p)));
          }
          __sdkDirFilePaths.add(windowsPaths);
        }
      } else {
        __sdkDirFilePaths = __sdkDirFilePathsPosix;
      }
    }
    return __sdkDirFilePaths;
  }

  /// Returns the directory of the SDK if the given directory is inside a Dart
  /// SDK.  Returns null if the directory isn't a subdirectory of the SDK.
  static final Map<String, Directory> _sdkDirParent = {};

  static Directory sdkDirParent(Directory dir) {
    var dirPathCanonical = path.canonicalize(dir.path);
    if (!_sdkDirParent.containsKey(dirPathCanonical)) {
      _sdkDirParent[dirPathCanonical] = null;
      while (dir.existsSync()) {
        if (_sdkDirFilePaths.every((List<String> l) {
          return l.any((f) => File(path.join(dir.path, f)).existsSync());
        })) {
          _sdkDirParent[dirPathCanonical] = dir;
          break;
        }
        if (path.equals(dir.path, dir.parent.path)) break;
        dir = dir.parent;
      }
    }
    return _sdkDirParent[dirPathCanonical];
  }

<<<<<<< HEAD
  @override
  bool operator ==(other) {
    if (other is! PackageMeta) return false;
    return path.equals(dir.absolute.path, other.dir.absolute.path);
  }


  @override
  int get hashCode => path.hash(dir.absolute.path);

=======
>>>>>>> 9047d73f
  /// Use this instead of fromDir where possible.
  static PubPackageMeta fromElement(
      LibraryElement libraryElement, String sdkDir) {
    if (libraryElement.isInSdk) {
      return PubPackageMeta.fromDir(Directory(sdkDir));
    }
    return PubPackageMeta.fromDir(
        File(path.canonicalize(libraryElement.source.fullName)).parent);
  }

  static PubPackageMeta fromFilename(String filename) {
    return PubPackageMeta.fromDir(File(filename).parent);
  }

  /// This factory is guaranteed to return the same object for any given
  /// [dir.absolute.path].  Multiple [dir.absolute.path]s will resolve to the
  /// same object if they are part of the same package.  Returns null
  /// if the directory is not part of a known package.
  static PubPackageMeta fromDir(Directory dir) {
    var original = dir.absolute;
    dir = original;
    if (!original.existsSync()) {
      throw PackageMetaFailure(
          'fatal error: unable to locate the input directory at ${original.path}.');
    }

    if (!_packageMetaCache.containsKey(dir.path)) {
      PackageMeta packageMeta;
      // There are pubspec.yaml files inside the SDK.  Ignore them.
      var parentSdkDir = sdkDirParent(dir);
      if (parentSdkDir != null) {
        packageMeta = _SdkMeta(parentSdkDir);
      } else {
        while (dir.existsSync()) {
          var pubspec = File(path.join(dir.path, 'pubspec.yaml'));
          if (pubspec.existsSync()) {
            packageMeta = _FilePackageMeta(dir);
            break;
          }
          // Allow a package to be at root (possible in a Windows setting with
          // drive letter mappings).
          if (path.equals(dir.path, dir.parent.path)) break;
          dir = dir.parent.absolute;
        }
      }
      _packageMetaCache[dir.absolute.path] = packageMeta;
    }
    return _packageMetaCache[dir.absolute.path];
  }

  @override
  String sdkType(String flutterRootPath) {
    if (flutterRootPath != null) {
      var flutterPackages = path.join(flutterRootPath, 'packages');
      var flutterBinCache = path.join(flutterRootPath, 'bin', 'cache');

      /// Don't include examples or other non-SDK components as being the
      /// "Flutter SDK".
      if (path.isWithin(
              flutterPackages, path.canonicalize(dir.absolute.path)) ||
          path.isWithin(
              flutterBinCache, path.canonicalize(dir.absolute.path))) {
        return 'Flutter';
      }
    }
    return isSdk ? 'Dart' : null;
  }

<<<<<<< HEAD
  bool get needsPubGet => false;

  /// If the NNBD experiment is on, files in this package can
  /// be read as non-nullable by default.
  ///
  /// A package property, as this depends in part on the pubspec version
  /// constraint.
  bool get allowsNNBD;

  bool get requiresFlutter;

  void runPubGet(String flutterRoot);

  String get name;

  /// null if not a hosted pub package.  If set, the hostname
  /// that the package is hosted at -- usually 'pub.dartlang.org'.
  String get hostedAt;

  String get version;

  String get description;

  String get homepage;

=======
>>>>>>> 9047d73f
  String _resolvedDir;

  @override
  String get resolvedDir {
    _resolvedDir ??= dir.resolveSymbolicLinksSync();
    return _resolvedDir;
  }
}

class FileContents {
  final File file;

  FileContents._(this.file);

  factory FileContents(File file) => file == null ? null : FileContents._(file);

  String get contents => file.readAsStringSync(encoding: utf8AllowMalformed);

  bool get isMarkdown => file.path.toLowerCase().endsWith('.md');

  @override
  String toString() => file.path;
}

class _FilePackageMeta extends PubPackageMeta {
  FileContents _readme;
  FileContents _license;
  FileContents _changelog;
  Map _pubspec;
  Map _analysisOptions;

  _FilePackageMeta(Directory dir) : super(dir) {
    var f = File(path.join(dir.path, 'pubspec.yaml'));
    if (f.existsSync()) {
      _pubspec = loadYaml(f.readAsStringSync());
    } else {
      _pubspec = {};
    }
    f = File(path.join(dir.path, 'analysis_options.yaml'));
    if (f.existsSync()) {
      _analysisOptions = loadYaml(f.readAsStringSync());
    } else {
      _analysisOptions = {};
    }
  }

  bool _setHostedAt = false;
  String _hostedAt;

  @override
  String get hostedAt {
    if (!_setHostedAt) {
      _setHostedAt = true;
      // Search for 'hosted/host.domain' as the immediate parent directories,
      // and verify that a directory _temp exists alongside hosted.  Those
      // seem to be the only guaranteed things to exist if we're from a pub
      // cache.
      //
      // TODO(jcollins-g): This is a funky heuristic.  Make this better somehow,
      // possibly by calculating hosting directly from pubspec.yaml or importing
      // a pub library to do this.
      // People could have a pub cache at root with Windows drive mappings.
      if (path.split(path.canonicalize(dir.path)).length >= 3) {
        var pubCacheRoot = dir.parent.parent.parent.path;
        var hosted = path.canonicalize(dir.parent.parent.path);
        var hostname = path.canonicalize(dir.parent.path);
        if (path.basename(hosted) == 'hosted' &&
            Directory(path.join(pubCacheRoot, '_temp')).existsSync()) {
          _hostedAt = path.basename(hostname);
        }
      }
    }
    return _hostedAt;
  }

  @override
  bool get isSdk => false;

  @override
  bool get needsPubGet =>
      !(File(path.join(dir.path, '.dart_tool', 'package_config.json'))
          .existsSync());

  @override
  void runPubGet(String flutterRoot) {
    String binPath;
    List<String> parameters;
    if (requiresFlutter) {
      binPath = path.join(flutterRoot, 'bin', 'flutter');
      parameters = ['pub', 'get'];
    } else {
      binPath = path.join(path.dirname(Platform.resolvedExecutable), 'pub');
      parameters = ['get'];
    }
    if (Platform.isWindows) binPath += '.bat';

    var result =
        Process.runSync(binPath, parameters, workingDirectory: dir.path);

    var trimmedStdout = (result.stdout as String).trim();
    if (trimmedStdout.isNotEmpty) {
      logInfo(trimmedStdout);
    }

    if (result.exitCode != 0) {
      var buf = StringBuffer();
      buf.writeln('${result.stdout}');
      buf.writeln('${result.stderr}');
      throw DartdocFailure('pub get failed: ${buf.toString().trim()}');
    }
  }

  @override
  String get name => _pubspec['name'];

  @override
  String get version => _pubspec['version'];

  @override
  String get description => _pubspec['description'];

  @override
  String get homepage => _pubspec['homepage'];

  static final _nullableRange = VersionConstraint.parse('>=2.9.0-dev.0 <2.10.0') as VersionRange;

  /// If the NNBD experiment is on, files in this package can
  /// be read as non-nullable by default.
  ///
  /// A package property, as this depends in part on the pubspec version
  /// constraint.
  @override
  bool get allowsNNBD {
    // TODO(jcollins-g): override/add to with allow list once that exists
    var sdkConstraint;
    if (_pubspec?.containsKey('sdk') ?? false) {
      // TODO(jcollins-g): VersionConstraint.parse returns [VersionRange]s right
      // now, but the interface doesn't guarantee that.
      sdkConstraint = VersionConstraint.parse(_pubspec['sdk']) as VersionRange;
    }
    if (sdkConstraint == _nullableRange
        && (_analysisOptions['analyzer']?.containsKey('enable-experiment') ?? false)
        && _analysisOptions['analyzer']['enable-experiment'].contains('non-nullable')) {
          return true;
    }
    return false;
  }

  @override
  bool get requiresFlutter =>
      _pubspec['environment']?.containsKey('flutter') == true ||
      _pubspec['dependencies']?.containsKey('flutter') == true;

  @override
  FileContents getReadmeContents() {
    if (_readme != null) return _readme;
    _readme = FileContents(_locate(dir, ['readme.md', 'readme.txt', 'readme']));
    return _readme;
  }

  @override
  FileContents getLicenseContents() {
    if (_license != null) return _license;
    _license =
        FileContents(_locate(dir, ['license.md', 'license.txt', 'license']));
    return _license;
  }

  @override
  FileContents getChangelogContents() {
    if (_changelog != null) return _changelog;
    _changelog = FileContents(
        _locate(dir, ['changelog.md', 'changelog.txt', 'changelog']));
    return _changelog;
  }

  /// Returns a list of reasons this package is invalid, or an
  /// empty list if no reasons found.
  @override
  List<String> getInvalidReasons() {
    var reasons = <String>[];
    if (_pubspec == null || _pubspec.isEmpty) {
      reasons.add('no pubspec.yaml found');
    } else if (!_pubspec.containsKey('name')) {
      reasons.add('no name found in pubspec.yaml');
    }
    return reasons;
  }
}

File _locate(Directory dir, List<String> fileNames) {
  var files = dir.listSync().whereType<File>().toList();

  for (var name in fileNames) {
    for (var f in files) {
      var baseName = path.basename(f.path).toLowerCase();
      if (baseName == name) return f;
      if (baseName.startsWith(name)) return f;
    }
  }

  return null;
}

class _SdkMeta extends PubPackageMeta {
  String sdkReadmePath;

  _SdkMeta(Directory dir) : super(dir) {
    sdkReadmePath = path.join(dir.path, 'lib', 'api_readme.md');
  }

  @override
  // FIXME: whoa.
  bool get allowsNNBD => true;

  @override
  String get hostedAt => null;

  @override
  bool get isSdk => true;

  @override
  void runPubGet(String flutterRoot) {
    throw 'unsupported operation';
  }

  @override
  String get name => 'Dart';

  @override
  String get version {
    var versionFile = File(path.join(dir.path, 'version'));
    if (versionFile.existsSync()) return versionFile.readAsStringSync().trim();
    return 'unknown';
  }

  @override
  String get description =>
      'The Dart SDK is a set of tools and libraries for the '
      'Dart programming language.';

  @override
  String get homepage => 'https://github.com/dart-lang/sdk';

  @override
  bool get requiresFlutter => false;

  @override
  FileContents getReadmeContents() {
    var f = File(path.join(dir.path, 'lib', 'api_readme.md'));
    if (!f.existsSync()) {
      f = File(path.join(dir.path, 'api_readme.md'));
    }
    return f.existsSync() ? FileContents(f) : null;
  }

  @override
  List<String> getInvalidReasons() => [];

  @override
  FileContents getLicenseContents() => null;

  // TODO: The changelog doesn't seem to be available in the sdk.
  @override
  FileContents getChangelogContents() => null;
}<|MERGE_RESOLUTION|>--- conflicted
+++ resolved
@@ -84,6 +84,13 @@
   String get description;
 
   String get homepage;
+
+  /// If the NNBD experiment is on, files in this package can
+  /// be read as non-nullable by default.
+  ///
+  /// A package property, as this depends in part on the pubspec version
+  /// constraint.
+  bool get allowsNNBD;
 
   FileContents getReadmeContents();
 
@@ -194,19 +201,6 @@
     return _sdkDirParent[dirPathCanonical];
   }
 
-<<<<<<< HEAD
-  @override
-  bool operator ==(other) {
-    if (other is! PackageMeta) return false;
-    return path.equals(dir.absolute.path, other.dir.absolute.path);
-  }
-
-
-  @override
-  int get hashCode => path.hash(dir.absolute.path);
-
-=======
->>>>>>> 9047d73f
   /// Use this instead of fromDir where possible.
   static PubPackageMeta fromElement(
       LibraryElement libraryElement, String sdkDir) {
@@ -275,34 +269,7 @@
     return isSdk ? 'Dart' : null;
   }
 
-<<<<<<< HEAD
-  bool get needsPubGet => false;
-
-  /// If the NNBD experiment is on, files in this package can
-  /// be read as non-nullable by default.
-  ///
-  /// A package property, as this depends in part on the pubspec version
-  /// constraint.
-  bool get allowsNNBD;
-
-  bool get requiresFlutter;
-
-  void runPubGet(String flutterRoot);
-
-  String get name;
-
-  /// null if not a hosted pub package.  If set, the hostname
-  /// that the package is hosted at -- usually 'pub.dartlang.org'.
-  String get hostedAt;
-
-  String get version;
-
-  String get description;
-
-  String get homepage;
-
-=======
->>>>>>> 9047d73f
+
   String _resolvedDir;
 
   @override
