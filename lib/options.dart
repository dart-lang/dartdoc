import 'dart:io' show stderr, exitCode;

import 'package:analyzer/file_system/file_system.dart';
import 'package:args/args.dart';
import 'package:dartdoc/dartdoc.dart' show dartdocVersion, programName;
import 'package:dartdoc/src/dartdoc_options.dart';
import 'package:dartdoc/src/generator/generator.dart';
import 'package:dartdoc/src/logging.dart';
import 'package:dartdoc/src/package_meta.dart';

/// Helper class that consolidates option contexts for instantiating generators.
class DartdocGeneratorOptionContext extends DartdocOptionContext {
  DartdocGeneratorOptionContext(
      DartdocOptionSet optionSet, Folder? dir, ResourceProvider resourceProvider)
      : super(optionSet, dir, resourceProvider);

<<<<<<< HEAD
=======
  DartdocGeneratorOptionContext.fromDefaultContextLocation(
      DartdocOptionSet optionSet, ResourceProvider resourceProvider)
      : super.fromDefaultContextLocation(optionSet, resourceProvider);

  // TODO(migration): Make late final with initializer when Null Safe.
  String _header;

>>>>>>> 3c19ed0b
  /// Returns the joined contents of any 'header' files specified in options.
  late final String header = _joinCustomTextFiles(optionSet['header'].valueAt(context));

  /// Returns the joined contents of any 'footer' files specified in options.
  late final String footer = _joinCustomTextFiles(optionSet['footer'].valueAt(context));

  /// Returns the joined contents of any 'footer-text' files specified in
  /// options.
  late final String footerText =
      _joinCustomTextFiles(optionSet['footerText'].valueAt(context));

  String _joinCustomTextFiles(Iterable<String> paths) => paths
      .map((p) => resourceProvider.getFile(p).readAsStringSync())
      .join('\n');

  bool get prettyIndexJson => optionSet['prettyIndexJson'].valueAt(context);

  String get favicon => optionSet['favicon'].valueAt(context);

  String get relCanonicalPrefix =>
      optionSet['relCanonicalPrefix'].valueAt(context);

  /// The 'templatesDir' Dartdoc option if one was specified; otherwise `null`.
  String get templatesDir => optionSet['templatesDir'].valueAt(context);

  // TODO(jdkoren): duplicated temporarily so that GeneratorContext is enough for configuration.
  @override
  bool get useBaseHref => optionSet['useBaseHref'].valueAt(context);
}

class DartdocProgramOptionContext extends DartdocGeneratorOptionContext
    with LoggingContext {
  DartdocProgramOptionContext(
      DartdocOptionSet optionSet, Folder? dir, ResourceProvider resourceProvider)
      : super(optionSet, dir, resourceProvider);
  DartdocProgramOptionContext.fromDefaultContextLocation(
      DartdocOptionSet optionSet, ResourceProvider resourceProvider)
      : super.fromDefaultContextLocation(optionSet, resourceProvider);

  bool get generateDocs => optionSet['generateDocs'].valueAt(context);
  bool get help => optionSet['help'].valueAt(context);
  bool get version => optionSet['version'].valueAt(context);
}

Future<List<DartdocOption<bool>>> createDartdocProgramOptions(
    PackageMetaProvider packageMetaProvider) async {
  var resourceProvider = packageMetaProvider.resourceProvider;
  return [
    DartdocOptionArgOnly<bool>('generateDocs', true, resourceProvider,
        help:
            'Generate docs into the output directory (or only display warnings '
            'if false).',
        negatable: true),
    DartdocOptionArgOnly<bool>('help', false, resourceProvider,
        abbr: 'h', help: 'Show command help.', negatable: false),
    DartdocOptionArgOnly<bool>('version', false, resourceProvider,
        help: 'Display the version for $programName.', negatable: false),
  ];
}

Future<DartdocProgramOptionContext?> parseOptions(
  PackageMetaProvider packageMetaProvider,
  List<String> arguments, {
  OptionGenerator? additionalOptions,
}) async {
  var optionSet = await DartdocOptionSet.fromOptionGenerators(
      'dartdoc',
      [
        createDartdocOptions,
        createDartdocProgramOptions,
        createLoggingOptions,
        createGeneratorOptions,
        if (additionalOptions != null) additionalOptions,
      ],
      packageMetaProvider);

  try {
    optionSet.parseArguments(arguments);
  } on FormatException catch (e) {
    stderr.writeln(' fatal error: ${e.message}');
    stderr.writeln('');
    _printUsage(optionSet.argParser);
    // Do not use exit() as this bypasses --pause-isolates-on-exit
    exitCode = 64;
    return null;
  }
  if (optionSet['help'].valueAtCurrent()) {
    _printHelp(optionSet.argParser);
    exitCode = 0;
    return null;
  }
  if (optionSet['version'].valueAtCurrent()) {
    _printVersion(optionSet.argParser);
    exitCode = 0;
    return null;
  }

  DartdocProgramOptionContext config;
  try {
    config = DartdocProgramOptionContext.fromDefaultContextLocation(
        optionSet, packageMetaProvider.resourceProvider);
  } on DartdocOptionError catch (e) {
    stderr.writeln(' fatal error: ${e.message}');
    stderr.writeln('');
    await stderr.flush();
    _printUsage(optionSet.argParser);
    exitCode = 64;
    return null;
  }
  startLogging(config);
  return config;
}

/// Print help if we are passed the help option.
void _printHelp(ArgParser parser) {
  print('Generate HTML documentation for Dart libraries.\n');
  print(parser.usage);
}

/// Print usage information on invalid command lines.
void _printUsage(ArgParser parser) {
  print('Usage: dartdoc [OPTIONS]\n');
  print(parser.usage);
}

/// Print version information.
void _printVersion(ArgParser parser) {
  print('dartdoc version: $dartdocVersion');
}<|MERGE_RESOLUTION|>--- conflicted
+++ resolved
@@ -13,17 +13,10 @@
   DartdocGeneratorOptionContext(
       DartdocOptionSet optionSet, Folder? dir, ResourceProvider resourceProvider)
       : super(optionSet, dir, resourceProvider);
-
-<<<<<<< HEAD
-=======
   DartdocGeneratorOptionContext.fromDefaultContextLocation(
       DartdocOptionSet optionSet, ResourceProvider resourceProvider)
       : super.fromDefaultContextLocation(optionSet, resourceProvider);
 
-  // TODO(migration): Make late final with initializer when Null Safe.
-  String _header;
-
->>>>>>> 3c19ed0b
   /// Returns the joined contents of any 'header' files specified in options.
   late final String header = _joinCustomTextFiles(optionSet['header'].valueAt(context));
 
