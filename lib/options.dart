import 'dart:io' show stderr, exitCode;

import 'package:analyzer/file_system/file_system.dart';
import 'package:args/args.dart';
import 'package:dartdoc/dartdoc.dart' show dartdocVersion, programName;
import 'package:dartdoc/src/dartdoc_options.dart';
import 'package:dartdoc/src/generator/generator.dart';
import 'package:dartdoc/src/logging.dart';
import 'package:dartdoc/src/package_meta.dart';

/// Helper class that consolidates option contexts for instantiating generators.
class DartdocGeneratorOptionContext extends DartdocOptionContext {
  DartdocGeneratorOptionContext(
      DartdocOptionSet optionSet, Folder dir, ResourceProvider resourceProvider)
      : super(optionSet, dir, resourceProvider);
  DartdocGeneratorOptionContext.fromDefaultContextLocation(
      DartdocOptionSet optionSet, ResourceProvider resourceProvider)
      : super.fromDefaultContextLocation(optionSet, resourceProvider);

  /// Returns the joined contents of any 'header' files specified in options.
  late final String header =
      _joinCustomTextFiles(optionSet['header'].valueAt(context));

  /// Returns the joined contents of any 'footer' files specified in options.
  late final String footer =
      _joinCustomTextFiles(optionSet['footer'].valueAt(context));

  /// Returns the joined contents of any 'footer-text' files specified in
  /// options.
  late final String footerText =
      _joinCustomTextFiles(optionSet['footerText'].valueAt(context));

  String _joinCustomTextFiles(Iterable<String> paths) => paths
      .map((p) => resourceProvider.getFile(p).readAsStringSync())
      .join('\n');

  bool get prettyIndexJson => optionSet['prettyIndexJson'].valueAt(context);

  String? get favicon => optionSet['favicon'].valueAt(context);

  String get relCanonicalPrefix =>
      optionSet['relCanonicalPrefix'].valueAt(context);

<<<<<<< HEAD
  /// The 'templatesDir' Dartdoc option if one was specified; otherwise `null`.
  String? get templatesDir => optionSet['templatesDir'].valueAt(context);
=======
  /// The 'templatesDir' dartdoc option if one was specified; otherwise `null`.
  String get templatesDir => optionSet['templatesDir'].valueAt(context);
>>>>>>> 11c4b3c9

  // TODO(jdkoren): duplicated temporarily so that GeneratorContext is enough for configuration.
  @override
  bool get useBaseHref => optionSet['useBaseHref'].valueAt(context);

  /// The 'resourcesDir' dartdoc option if one was specified; otherwise `null`.
  String /*?*/ get resourcesDir => optionSet['resourcesDir'].valueAt(context);
}

class DartdocProgramOptionContext extends DartdocGeneratorOptionContext
    with LoggingContext {
  DartdocProgramOptionContext(
      DartdocOptionSet optionSet, Folder dir, ResourceProvider resourceProvider)
      : super(optionSet, dir, resourceProvider);
  DartdocProgramOptionContext.fromDefaultContextLocation(
      DartdocOptionSet optionSet, ResourceProvider resourceProvider)
      : super.fromDefaultContextLocation(optionSet, resourceProvider);

  bool get generateDocs => optionSet['generateDocs'].valueAt(context);
  bool get help => optionSet['help'].valueAt(context);
  bool get version => optionSet['version'].valueAt(context);
}

Future<List<DartdocOption<bool>>> createDartdocProgramOptions(
    PackageMetaProvider packageMetaProvider) async {
  var resourceProvider = packageMetaProvider.resourceProvider;
  return [
    DartdocOptionArgOnly<bool>('generateDocs', true, resourceProvider,
        help:
            'Generate docs into the output directory (or only display warnings '
            'if false).',
        negatable: true),
    DartdocOptionArgOnly<bool>('help', false, resourceProvider,
        abbr: 'h', help: 'Show command help.', negatable: false),
    DartdocOptionArgOnly<bool>('version', false, resourceProvider,
        help: 'Display the version for $programName.', negatable: false),
  ];
}

Future<DartdocProgramOptionContext?> parseOptions(
  PackageMetaProvider packageMetaProvider,
  List<String> arguments, {
  OptionGenerator? additionalOptions,
}) async {
  var optionRoot = await DartdocOptionRoot.fromOptionGenerators(
      'dartdoc',
      [
        createDartdocOptions,
        createDartdocProgramOptions,
        createLoggingOptions,
        createGeneratorOptions,
        if (additionalOptions != null) additionalOptions,
      ],
      packageMetaProvider);

  try {
    optionRoot.parseArguments(arguments);
  } on FormatException catch (e) {
    stderr.writeln(' fatal error: ${e.message}');
    stderr.writeln('');
    _printUsage(optionRoot.argParser);
    // Do not use exit() as this bypasses --pause-isolates-on-exit
    exitCode = 64;
    return null;
  }
  if (optionRoot['help'].valueAtCurrent()) {
    _printHelp(optionRoot.argParser);
    exitCode = 0;
    return null;
  }
  if (optionRoot['version'].valueAtCurrent()) {
    _printVersion(optionRoot.argParser);
    exitCode = 0;
    return null;
  }

  DartdocProgramOptionContext config;
  try {
    config = DartdocProgramOptionContext.fromDefaultContextLocation(
        optionRoot, packageMetaProvider.resourceProvider);
  } on DartdocOptionError catch (e) {
    stderr.writeln(' fatal error: ${e.message}');
    stderr.writeln('');
    await stderr.flush();
    _printUsage(optionRoot.argParser);
    exitCode = 64;
    return null;
  }
  startLogging(config);
  return config;
}

/// Print help if we are passed the help option.
void _printHelp(ArgParser parser) {
  print('Generate HTML documentation for Dart libraries.\n');
  print(parser.usage);
}

/// Print usage information on invalid command lines.
void _printUsage(ArgParser parser) {
  print('Usage: dartdoc [OPTIONS]\n');
  print(parser.usage);
}

/// Print version information.
void _printVersion(ArgParser parser) {
  print('dartdoc version: $dartdocVersion');
}<|MERGE_RESOLUTION|>--- conflicted
+++ resolved
@@ -41,13 +41,7 @@
   String get relCanonicalPrefix =>
       optionSet['relCanonicalPrefix'].valueAt(context);
 
-<<<<<<< HEAD
-  /// The 'templatesDir' Dartdoc option if one was specified; otherwise `null`.
   String? get templatesDir => optionSet['templatesDir'].valueAt(context);
-=======
-  /// The 'templatesDir' dartdoc option if one was specified; otherwise `null`.
-  String get templatesDir => optionSet['templatesDir'].valueAt(context);
->>>>>>> 11c4b3c9
 
   // TODO(jdkoren): duplicated temporarily so that GeneratorContext is enough for configuration.
   @override
