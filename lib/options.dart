import 'dart:io' show stderr, exitCode;

import 'package:analyzer/file_system/file_system.dart';
import 'package:args/args.dart';
import 'package:dartdoc/dartdoc.dart' show dartdocVersion, programName;
import 'package:dartdoc/src/dartdoc_options.dart';
import 'package:dartdoc/src/generator/generator.dart';
import 'package:dartdoc/src/logging.dart';
import 'package:dartdoc/src/package_meta.dart';

/// Helper class that consolidates option contexts for instantiating generators.
class DartdocGeneratorOptionContext extends DartdocOptionContext {
  DartdocGeneratorOptionContext(
      DartdocOptionSet optionSet, Folder dir, ResourceProvider resourceProvider)
      : super(optionSet, dir, resourceProvider);
  DartdocGeneratorOptionContext.fromDefaultContextLocation(
      DartdocOptionSet optionSet, ResourceProvider resourceProvider)
      : super.fromDefaultContextLocation(optionSet, resourceProvider);

  /// Returns the joined contents of any 'header' files specified in options.
  late final String header =
      _joinCustomTextFiles(optionSet['header'].valueAt(context));

  /// Returns the joined contents of any 'footer' files specified in options.
  late final String footer =
      _joinCustomTextFiles(optionSet['footer'].valueAt(context));

  /// Returns the joined contents of any 'footer-text' files specified in
  /// options.
  late final String footerText =
      _joinCustomTextFiles(optionSet['footerText'].valueAt(context));

  String _joinCustomTextFiles(Iterable<String> paths) => paths
      .map((p) => resourceProvider.getFile(p).readAsStringSync())
      .join('\n');

  bool get prettyIndexJson => optionSet['prettyIndexJson'].valueAt(context);

  String? get favicon => optionSet['favicon'].valueAt(context);

  String? get relCanonicalPrefix =>
      optionSet['relCanonicalPrefix'].valueAt(context);

<<<<<<< HEAD
  String? get templatesDir => optionSet['templatesDir'].valueAt(context);
=======
  /// The 'templatesDir' dartdoc option if one was specified; otherwise `null`.
  String get templatesDir => optionSet['templatesDir'].valueAt(context);
>>>>>>> 11c4b3c9

  // TODO(jdkoren): duplicated temporarily so that GeneratorContext is enough for configuration.
  @override
  bool get useBaseHref => optionSet['useBaseHref'].valueAt(context);

<<<<<<< HEAD
  String? get resourcesDir => optionSet['resourcesDir'].valueAt(context);
=======
  /// The 'resourcesDir' dartdoc option if one was specified; otherwise `null`.
  String /*?*/ get resourcesDir => optionSet['resourcesDir'].valueAt(context);
>>>>>>> 11c4b3c9
}

class DartdocProgramOptionContext extends DartdocGeneratorOptionContext
    with LoggingContext {
  DartdocProgramOptionContext(
      DartdocOptionSet optionSet, Folder dir, ResourceProvider resourceProvider)
      : super(optionSet, dir, resourceProvider);
  DartdocProgramOptionContext.fromDefaultContextLocation(
      DartdocOptionSet optionSet, ResourceProvider resourceProvider)
      : super.fromDefaultContextLocation(optionSet, resourceProvider);

  bool get generateDocs => optionSet['generateDocs'].valueAt(context);
  bool get help => optionSet['help'].valueAt(context);
  bool get version => optionSet['version'].valueAt(context);
}

Future<List<DartdocOption<bool>>> createDartdocProgramOptions(
    PackageMetaProvider packageMetaProvider) async {
  var resourceProvider = packageMetaProvider.resourceProvider;
  return [
    DartdocOptionArgOnly<bool>('generateDocs', true, resourceProvider,
        help:
            'Generate docs into the output directory (or only display warnings '
            'if false).',
        negatable: true),
    DartdocOptionArgOnly<bool>('help', false, resourceProvider,
        abbr: 'h', help: 'Show command help.', negatable: false),
    DartdocOptionArgOnly<bool>('version', false, resourceProvider,
        help: 'Display the version for $programName.', negatable: false),
  ];
}

Future<DartdocProgramOptionContext?> parseOptions(
  PackageMetaProvider packageMetaProvider,
  List<String> arguments, {
  OptionGenerator? additionalOptions,
}) async {
  var optionRoot = await DartdocOptionRoot.fromOptionGenerators(
      'dartdoc',
      [
        createDartdocOptions,
        createDartdocProgramOptions,
        createLoggingOptions,
        createGeneratorOptions,
        if (additionalOptions != null) additionalOptions,
      ],
      packageMetaProvider);

  try {
    optionRoot.parseArguments(arguments);
  } on FormatException catch (e) {
    stderr.writeln(' fatal error: ${e.message}');
    stderr.writeln('');
    _printUsage(optionRoot.argParser);
    // Do not use exit() as this bypasses --pause-isolates-on-exit
    exitCode = 64;
    return null;
  }
  if (optionRoot['help'].valueAtCurrent()) {
    _printHelp(optionRoot.argParser);
    exitCode = 0;
    return null;
  }
  if (optionRoot['version'].valueAtCurrent()) {
    _printVersion(optionRoot.argParser);
    exitCode = 0;
    return null;
  }

  DartdocProgramOptionContext config;
  try {
    config = DartdocProgramOptionContext.fromDefaultContextLocation(
        optionRoot, packageMetaProvider.resourceProvider);
  } on DartdocOptionError catch (e) {
    stderr.writeln(' fatal error: ${e.message}');
    stderr.writeln('');
    await stderr.flush();
    _printUsage(optionRoot.argParser);
    exitCode = 64;
    return null;
  }
  startLogging(config);
  return config;
}

/// Print help if we are passed the help option.
void _printHelp(ArgParser parser) {
  print('Generate HTML documentation for Dart libraries.\n');
  print(parser.usage);
}

/// Print usage information on invalid command lines.
void _printUsage(ArgParser parser) {
  print('Usage: dartdoc [OPTIONS]\n');
  print(parser.usage);
}

/// Print version information.
void _printVersion(ArgParser parser) {
  print('dartdoc version: $dartdocVersion');
}<|MERGE_RESOLUTION|>--- conflicted
+++ resolved
@@ -41,23 +41,15 @@
   String? get relCanonicalPrefix =>
       optionSet['relCanonicalPrefix'].valueAt(context);
 
-<<<<<<< HEAD
+  /// The 'templatesDir' dartdoc option if one was specified; otherwise `null`.
   String? get templatesDir => optionSet['templatesDir'].valueAt(context);
-=======
-  /// The 'templatesDir' dartdoc option if one was specified; otherwise `null`.
-  String get templatesDir => optionSet['templatesDir'].valueAt(context);
->>>>>>> 11c4b3c9
 
   // TODO(jdkoren): duplicated temporarily so that GeneratorContext is enough for configuration.
   @override
   bool get useBaseHref => optionSet['useBaseHref'].valueAt(context);
 
-<<<<<<< HEAD
+  /// The 'resourcesDir' dartdoc option if one was specified; otherwise `null`.
   String? get resourcesDir => optionSet['resourcesDir'].valueAt(context);
-=======
-  /// The 'resourcesDir' dartdoc option if one was specified; otherwise `null`.
-  String /*?*/ get resourcesDir => optionSet['resourcesDir'].valueAt(context);
->>>>>>> 11c4b3c9
 }
 
 class DartdocProgramOptionContext extends DartdocGeneratorOptionContext
