--- conflicted
+++ resolved
@@ -67,24 +67,12 @@
     libs.removeWhere((library) => excludes.contains(library.name));
     libraries.addAll(libs);
 
-<<<<<<< HEAD
-    // create the out directory
-    if (!outputDir.existsSync()) {
-      outputDir.createSync(recursive: true);
-    }
-
     Package package = new Package(libraries, packageMeta);
-
-    for (var generator in generators) {
-=======
-    Package package = new Package(libraries, _rootDir.path,
-        sdkVersion: _getSdkVersion(), isSdk: sdkDocs, readmeLoc: sdkReadmePath);
 
     // Create the out directory.
     if (!outputDir.existsSync()) outputDir.createSync(recursive: true);
 
-    for (var generator in _generators) {
->>>>>>> a2fe97ab
+    for (var generator in generators) {
       await generator.generate(package, outputDir);
     }
 
