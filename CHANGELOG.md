--- conflicted
+++ resolved
@@ -1,12 +1,7 @@
 ## 0.28.3+3
-<<<<<<< HEAD
-* Fix code highlighting in Dart after string interpolation(#1946, #1948) by
-updating the highlightjs dependency.
-* Fix indentation of inheritance info to match others
-=======
 * Fix code highlighting in Dart after string interpolation (#1946, #1948) by
   updating the highlightjs dependency.
->>>>>>> fc893dd1
+* Fix indentation of inheritance info to match others
 
 ## 0.28.3+2
 * Support the latest version of `package:html`.
