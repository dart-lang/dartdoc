--- conflicted
+++ resolved
@@ -1,12 +1,10 @@
-<<<<<<< HEAD
-## 8.0.5-wip
+## 8.0.6-wip
 
 * Add troubleshooting information when the sidebars failed to load.
-=======
+
 ## 8.0.5
 
 * Require `analyzer: ^6.4.1`.
->>>>>>> e8b8faa2
 
 ## 8.0.4
 
