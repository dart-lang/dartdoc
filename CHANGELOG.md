--- conflicted
+++ resolved
@@ -2,17 +2,12 @@
 
 * Remove explicit library names. (#3609)
 * No longer write the dartdoc version into generated html files.
-<<<<<<< HEAD
-* Add support for GitHub markdown alert syntax
-  (https://docs.github.com/get-started/writing-on-github/getting-started-with-writing-and-formatting-on-github/basic-writing-and-formatting-syntax#alerts).
+* Add support for [GitHub markdown alert syntax][].
 * Add support for external links to dartdoc categories (#3617).
-=======
-* Add support for [GitHub markdown alert syntax][].
 * Require Dart 3.2.0 or later.
 * Require `analyzer: ^6.4.0`.
 
 [GitHub markdown alert syntax]: https://docs.github.com/get-started/writing-on-github/getting-started-with-writing-and-formatting-on-github/basic-writing-and-formatting-syntax#alerts
->>>>>>> d3d294a2
 
 ## 8.0.3
 
