<<<<<<< HEAD
## 0.24.2
* Fix some instances where macros were not being resolved correctly (#1811)
* Macro templates now appear where they are defined in addition to where
  they are referenced (#1810)
=======
## 0.24.2-dev
* Added support for automatic snapshotting of external tools (i.e. for {@tool}
  directives) written in Dart. 
>>>>>>> 585f0aab

## 0.24.1
* Added more metadata (element name, project name, etc.) to external tool invocations.
  (#1801)
* Fixed a bug where not specifying --show-warnings caused dartdoc to report success
  even when errors were present. (#1805)

## 0.24.0
* Add 'override' to feature list for members which override a superclass (#981)
* Support many options via dartdoc_options.yaml (#1674)
* Allow insertion of raw HTML into dartdoc, via flag (#1793)
* Stop using old supermixin syntax in dartdoc (#1772)

## 0.23.1
* Make mixins appear under their own category, even if they are reexported (#1785)

## 0.23.0
* Document covariant parameters and fields (#1782)
* Implement new-style mixin support for Dart 2.1 (#1765, #1752, #1778, #1779)
* Remove direct dependency on front_end package (#1780)
* Travis/testing and grinder script changes (#1777, #1771)
* Captions on class pages now use nouns consistently (#1767)
* Minor changes to categories style (#1761)

## 0.22.0
* Documentation updates. (#1760)
* Fix incompatibility with head analyzer (endsWith exception). (#1768)
* Added the ability to run external tools on a section of documentation and 
  replace it with the output of the tool.

## 0.21.1
* Fix a problem where category ordering specified in categories option
  was not obeyed.  Reintroduce categoryOrder option to solve this problem.

## 0.21.0
* Expand categories to all top level items as well as libraries.  (#1681, #1353)
* The categoryOrder option in dartdoc_options.yaml and the command line
  is replaced with a more generic "categories" option.  See README.md.

## 0.20.4
* Hide pragma declarations from generated docs (#1726)
* Fix problems with lists in markdown not being handled correctly (#172)
* Properly escape types inside comment references (#1740)
* Generate a custom page, `__404error.html`, for use as an error page (#1704)
* Generate an error on unresolved exports instead of crashing (#1745)
* Generate anchors for headers in markdown (#1749)

## 0.20.3
* Update dependencies and fork mustache4dart into dartdoc so dartdoc can resolve
  dependencies on Dart 2.0 stable.

## 0.20.2
* Fix void problems (#1724)
* Fix crash building Angular docs and problems involving special objects
  (#1728, #1554)
* Run pub upgrade to get packages ready for 69.2.

## 0.20.1
* Remove name parameter from `@animation` parameter handling, with backwards compatibility
  (#1715)
* Scrollbar width increased for main body text (#1711)
* Make a missing FLUTTER_ROOT environment variable have a better error message
  (#1714)
* Add a missing static resource (#1708)
* Add test to make sure that static resource file is automatically rebuilt
  (#1708)

## 0.20.0
* include and exclude are now available in dartdoc_options.yaml as supported options
  (#1700, #1674)
* Support a new `{@animation}` directive in documentation comments to display
  videos in a simple player.
* Fix Dart 2.0 support (#1668) and expand test coverage to include --help.

## 0.19.1
* Update `package:markdown` to `2.0.0`, which includes many improvements –
  especially to the parsing of links.
* Update analyzer to 0.32.0, mustache4dart to 2.1.2, and grinder for 0.8.2 for Dart 2 fixes.
* Fix bug where --version printed help instead of the version number. (#1692)
* Switch dartdoc_test to an integration test and add basic Dart 2.0
  integration tests.
* Do not crash on unversioned packages (#1688).

## 0.19.0
* Build documentation through the Package object (#1659)
* New flag, --link-to-remote, which will cause Dartdoc to link symbols to their originating
  pub packages and/or the Flutter or Dart SDKs. (#739)
* New configuration refactor and addition of several experimental options in dartdoc_options.yaml
  (see README).
* Update analyzer version to 0.31.2-alpha.2 (#1682).

## 0.18.1
* Fix problems with the embedded SDK detection that cropped up in
  the package refactor (#1648, #1651)
* Fix issues with anonymous functions and type parameters (#1651)
* Add Menlo to the monospace font list to improve table
  formatting (#1647)

## 0.18.0
* Rename category_order flag to package_order. (#1634, #1636)
* Use Google's CDN for jquery. (#1637)
* Add the beginning of support for a dartdoc_options.yaml file. (#1638)
* Code cleanups and refactoring related to packages (#1639, #1636)
* Enable --preview-dart-2 in analyzer (#1630)
* Add basic categorization for libraries (#1641)

## 0.17.1+1
* Fix pub warning regarding unnecessary meta import.

## 0.17.1
* Fix rendering of bold markdown (#1618)
* Internal cleanups and refactors (#1626, #1624, #1622)
* Support void as a type parameter (#1625)

## 0.17.0
* More correctly deal with indentation inside documentation comments,
  fixing a set of minor markdown problems relating to indentation (like list
  handling) (#1608, #1507)
* Strong mode enabled in dartdoc -- dartdoc will no longer read code
  that isn't strong-mode clean beginning with this version. (#1561)
* Add a negatable flag (default on), --validate-links, to control whether
  Dartdoc's built-in link checker runs. (#1607)
* dartdoc now works in checked mode for Flutter, fixing some edge-case
  navigation/canonicalization problems.  (#1606)
* Dartdoc now uses AnalysisDriver to build the element tree.  (#1601, #1586)
* Grinder now has arbitrary serving of pub packages and can compare
  warnings from different versions (#1600, #1599)

## 0.16.0
* Cherrypick test changes from 0.15.1 and a fix for (#1603), updating
  dartdoc to the latest analyzer.

## 0.15.1
* Add SDK warning comparison to grind script (#1572)
* Improve rendering of inline `<code>` (#1573)
* Rename "Source Code" to "Implementation" (#1580)
* Make page titles more prominent (#1581)
* Detect macros declared in non-public symbols (#1584)
* Const value cosmetic improvements with some restored linking (#1585)
* Update to latest versions of args, resource, grinder (#1566, #1579)
* Update to grinder scripts to serve flutter, SDK, and the test
  package locally for testing (#1570, #1578)

## 0.15.0+1
* Move sdk_footer_text to resources directory for compatibility
  with SDK build system (#1563)

## 0.15.0
* Breaking change: Major internal refactoring of public/private,
  type definitions, templates, and warnings.   (#1524, #1539)
* Breaking change: Allow mixins that call their super-classes. (#1555)
* Breaking change: Anonymous libraries are now laid out on disk
  differently to avoid conflicts (#1526)
* Breaking change: The meaning of --auto-include-dependencies has changed to
  include all libraries in any package depended on by this package (determined
  by the .packages file) (#1524)
* Breaking change: The meaning of --include and --exclude has changed to
  require import paths for anonymous libraries, and accept them for other
  libraries. (#1524)
* The Interceptor class from the SDK is now cloaked (#1524)
* Type parameters for classes now appear next to them on the library page
  (#1558)
* GFM-style tables are now supported in Dartdoc markdown (#1557, #1453)
* Navigation and constructor docs now show generic types in more places
  (#1556, #1453)
* A new parameter, --exclude-packages, now enables dartdoc to hide entire
  packages from --auto-include-dependencies or other --include options.
* Document correct parameters for new-style generic function types
  (#1472)
* Allow super in mixins (#1541)
* Source code included with docs highlights again (#1525)
* Remove constant value linking via string substitution (#1535)
* Update version of mustache4dart and fix minor template errors (#1540)
* Eliminate remaining places where dartdoc exposed private interfaces
  (#1173)
* Fix private super classes appearing with dead links (#1476)
* Fix resolution of generic types (#1514)
* Limit width of code blocks (#1522)
* Add a `--json` flag to providing logging in a machine-readable format.
  (#1531)
* Use the logging package for dartdoc output. (#1518)
* Remove cc commons license text from default footer (#1262)

## 0.14.1
* Add better support for GenericFunctionTypeElementImpl (#1506, #1509)
* Fix up dartdoc so it can be used with the head analyzer again (#1509)
* SDK constraint fixed (#1503)

## 0.14.0
* Fix multiple issues with properties and top level variables in cases
of split inheritance (#1394, #1116)
* Fix issue with generation of 'null' value enum fields (#1445)
* Fix multiple issues with nodoc handling (#1352, #1337)
* Use highlight js for code blocks and fix colors (#1487)
* Eliminate excessive stack depth in link checker
* Use preferredClass in more cases to disambiguate doc links
* Add basic support and tests for MultiplyInheritedExecutableElements (#1478)

## 0.13.0+3
* Add support for GenericFunctionTypeElementImpl (#1495)

## 0.13.0+2
* Allow null annotation elements (#1491)

## 0.13.0+1
* Remove unnecessary dependency on meta.
* Drop --force from pub publish arguments to avoid publishing more broken
  packages.

## 0.13.0
* Fixed case where inherited members could be linked to the wrong mixin (#1434)
* Added broken link detection to the search index.
* Avoid parsing markdown for ModelElements unless we're actually going to use
  the docs, speeding up generation overall by ~10% (#1417)
* Add annotations to parameter documentation (#1432)
* Change dartdoc style to use multiple independent scrolling columns (#1350)
* Add scoring for ambiguous canonicalization, and a new comment directive,
  canonicalFor, to override its decisions (#1455)
* Add a hidden flag to drop text in docs imported from the SDK, and use this
  flag in the integration test to make that test less fragile (#1457)
* Add link to package homepage from index (#1460)

## 0.12.0
* Generation performance improved from 20-65% on large packages (more improvement on packages
  with lower usage of comment references and complex inheritance chains, like angular2).
* Improvements to warnings, including indicating referring elements where possible. #1405
* Enable support for generic function types.  #1321
* Update analyzer to 0.30.  #1403
* Enhancements to css style to better match dartlang.org.  #1372 (partial)

## 0.11.2
* Fix regression where warnings generated by the README could result in a fatal exception.  #1409

## 0.11.1
* Fix regression where a property or top level variable can be listed twice
  under some conditions.  #1401

## 0.11.0

* Fix resolution of ambiguous classes where the analyzer can help us. #1397
* Many cleanups to dartdoc stdout/stderr, error messages, and warnings:
  * Display fatal errors with 'fatal error' string to distinguish them from ordinary errors
  * Upgrades to new Package.warn system.
    * Fully integrated all scattered "warnings" (#1369) and added new ones for the link checker.
    * Allow for setting which warnings are errors in the library.
    * Change location output to something IntelliJ can understand and link to
    * Display location output for all warnings including line number plus column, when available
      from analyzer (still some bugs in our resolution). It still doesn't do code references quite
      right but at least gets you to the neighborhood.
    * Add a warn method to ModelElements so they can warn on themselves without help from the
      Package.
    * Warn correctly and squelch duplicates across doc inheritance and canonicalization almost
      everywhere.
    * Change --show-warnings to show all warnings, even those that might not be useful yet.
  * Display a count of all warnings/errors after document generation.
  * Make the progress counter tick slower.
* Added a built-in link checker and orphaned file checker, and tied it into Package.warn so
  that when debugging dartdoc we can breakpoint and discover what about that ModelElement
  caused us to create the broken link. (#1380)
* Fix bug where canonicalEnclosingElement could return a non-canonical Class.
* Fix bug where findCanonicalModelElementFor could return a non-canonical Class.
* Fix overriddenElement for Accessors to generate using enclosingCombo hint to ModelElement factory.
* Fix fullyQualifiedNameWithoutLibrary when periods are part of the library name.
* Add an allModelElements for Classes to support comment references.
* Make allModelElements for Libraries work using Class.allModelElements recursively.
* Squish some bugs related to duplicate logic for instantiating inherited class members.
  * Enum and a few other places could still generate duplicate ModelElements for the
    same thing.  This is now fixed.
  * EnumField is now handled by ModelElement.from factory, fixing #1239.
  * Added hints for EnumField and Accessors (index, enclosingCombo) to offload the buggy
    logic for figuring this out from callers to ModelElement.from.
* Fix broken link generation when a canonical class's defining library isn't canonical.
* Partial rewrite of GetterSetterCombo and Fields/TopLevelVariable handling
  * Link correctly to generic types for Fields/TopLevelVariables.
  * Use right, left, and bidirectional arrows for read-only, write-only, and read-write
    parameters.
* Partial rewrite of comment reference system (#1391, #1285 partial)
  * Handle gracefully a variety of things users try in the real world, like prefixing operators
    with 'operator', embedded newlines in comment references, and cases that shouldn't be
    considered at all (comment refs that are really array references in sample docs, etc).
  * Handle canonicalization correctly for comment references: point to the right places and
    only to canonical elements.
  * In general, warnings related to comment references should be much more useful now. (#1343)
    * Many fewer ambiguous doc reference warnings now and the ones that exist should be more
      easily understandable and fixable with the new warning message.
    * Understand references to parameters even though we don't do anything useful with them just yet
    * Generics outside square brackets (#1250) are now warned with better context information that
      takes newlines into account, but there are so many of them in complex packages like Flutter
      that we still only show those with --show-warnings.
  * Cache the traversal of allModelElements.
  * Change handling of enum constant linking in codeRefs to work properly, though warnings about
    that aren't right in some edge cases still.
  * Only use analyzer resolving of commentRefs as a last resort since they don't take dartdoc
    canonicalization into account.
* Added a new `--footer-text` command-line option, to allow adding additional
  text in the package name and copyright section of the footer.
* Reduced stack depth by not recomputing findCanonicalLibraryFor. (#1381)
* Workaround for (#1367) forces on enableAssertInitializer.
* Work around analyzer-0.29 bug where embedded SDK uri's aren't properly
  reversed.

## 0.10.0

* fix canonicalization problems and related issues introduced or not addressed
  in 0.9.11, including:
  * (#1361), (#1232), (#1239 (partial))- Broken links in enums
  * (#1345) and (#1090)- Reexports have wrong links in many places
  * (#1341), (#1197 (partial)) - Duplicate docs still in some cases
  * (#1334) - Some classes don't list their subclasses
  * Inheritable class members had incorrect canonicalization in many cases
  * ... and many other unfiled bugs relating to inheritance and duplicate files.
* Dartdoc no longer creates documentation for a given identifier more than once.
  This means dartdoc is 20-30% faster on complex packages.
* --auto-include-dependencies is now recursive past one layer (#589) It now drills
  all the way down and will dive into the SDK and other packages.
* Change display of warnings to be more consistent; warnings now always
  go to stderr and are printed on their own line.
* Dartdoc now warns when it is unable to find a canonical object to link to
* Dartdoc now warns if a package exports an identifier so that it is
  ambiguous which one should be treated as canonical
* Dartdoc now has a number of asserts in checked mode for issues solved
  and as-yet-unsolved, including (#1367) or canonicalization problems; try
  running in checked mode if you see structural problems in generated docs and
  see if an assert fires.
* Dartdoc internals have changed significantly:
  * Package now owns the calculation of recursive dependencies with a factory
    constructor, Package.withAutoincludedDependencies.
  * ModelElements and Libraries now have Package-scoped caches.
  * ModelElements and their subclasses now must be constructed from a single
    factory, ModelElements.from
  * Package has new methods to assist canonicalization, including
    findCanonicalLibraryFor and findCanonicalModelElementFor.
  * New mixin "Inheritable" helps class members calculate canonicalization
    for inheritable members
* change order of library, class, and enum members on displayed pages (#1323).
* change order of categories when using --use-categories, prioritizing
  this package first, the SDK second, packages with this package's name
  embedded third, and finally all other packages.  A new flag,
  --category-order, lets you change what order categories appear in. (#1323)
* fix broken masthead links in enums (#1225).

## 0.9.14-dev

This is a prerelease only, features listed as added here don't carry forward.

* Enable support for generic function types (#1321)

## 0.9.13

* fix grind check-links and check-sdk-links (#1360)
* fix multiple issues in annotation/feature list handling (#1268, #1162, #1081)
* Added `pretty-index-json` command line flag.
* `index.json` file entries are now sorted.

## 0.9.12

* add print styles
* fix for resolving references in comments (#1328)

## 0.9.11

* add annotations to features line for methods, properties, constants (#1265)
* fixed an issue where the search box wasn't selecting the correct result (#1330)

## 0.9.10
* de-emphasize and resort the inherited members (#641)
* fix bug with showing parameterized typdefs in return types of properties (#1263)
* add macros support, to help reuse documentation (#1264)
* de-emphasize reexported symbols in generated docs (#1158)
* fix for angular2 docs generation (#1315)
* generate warnings for generics not in `[]` in the documentation (#1250)
* Add support for stripping schema from display text for urls defined with
  brackets (#1147)

## 0.9.9
* resolve non-imported symbols in comments (#1153) - thanks @astashov!
* support `@example` insertion of .md file fragments (#1105) - thanks @chalin!
* go to the first suggestion in the search field on enter (#1149)
* rank parent class method higher than its overrides in search suggestions (#896)
* fix double props when inherited from parameterized class (#1228)
* add showing docs of overridden accessors (#1266)

## 0.9.8+1
* change the `--include-external` flag to help disambiguate files to include (#1236)

## 0.9.8
* support for generic methods.
* remove deps on cli_utils and which.
* removed some uses of deprecated analyzer APIs

## 0.9.7+6
* fixed an issue with generating docs with crossdart links.

## 0.9.7+5
* update Markdown dependency to 0.11.1.

## 0.9.7+4
* fixed an issue with documenting libraries starting with `packages`
* upgraded our dependency on `html` to 0.13.0
* upgraded our dependency on `package_config` and `markdown`

## 0.9.7+3
* Extended package_config dependency to include stable 1.0.0 api.

## 0.9.7+2
* fixed a regression with generating package docs (#1233)

## 0.9.7+1
* change how we truncate long constant values on the summary page
* show the full docs for enums on the summary page; just show the first line of
  docs for other contants

## 0.9.7
* fix the display of long constants
* fixed an issue with duplicate libraries in SDK
* show source code for more element types
* fix for issue with references in parameters and return type pointing to wrong element with same name
* updated to a new verion of the markdown library
* fix signatures for functions with typedef params (#1137)
* make dartdoc strong-mode clean (#1205)
* fix an issue w/ references in dartdoc not being hyperlinked
* show 'abstract' for methods that are abstract
* show the full value of enums
* cleanup bin/dartdoc to use public dartdoc API (#1199)
* add contribution instructions

## 0.9.6+2
* [bug] fix an issue involving escaping constants (#1084).
* [health] removed a dev dependency
* [health] removed check for dartfmt on travis

## 0.9.6+1
* [health] remove an unneeded package dependency
* [enhancement] show the full documentation summary text for elements

## 0.9.6
* [bug] fix enum indexes (#1176).
* [enhancement] added support for crossdart. If there is a `crossdart.json`
  file in the input dir (which can be generated by Crossdart), it will use that
  file to add links to `crossdart.info` in the source code block.

## 0.9.5
* [enhancement] support for `@example` tag to inject sample code into comments.
  eg. `{@example core/ts/bootstrap/bootstrap.dart region='bootstrap'}`, where
  path is path to source in the package examples directory, and region is
  specified by `#docregion` and `#enddocregion` in the file.
* [enhancement] do not document if there is a `@nodoc` in the doc comment.
   NOTE: &lt;nodoc> is now deprecated and will be removed in a later version.

## 0.9.4
* [enhancement] added a `--favicon` option to specify a favicon to use for the
  generated docs
* [enhancement] added a `--use-categories` flag to groups libraries into source
  packages in the overview page and the left-hand side navigation panel

## 0.9.3+1
* [bug] fix an issue with including duplicated libraries

## 0.9.3
* [enhancement] added support for URL-based search. If a query parameter named
  "search" is passed, the page navigates to the first search result for its
  value.
* [enhancement] added support for passing more than one `--header` or `--footer`
* [enhancement] added the ability to include libraries referenced by (but not
  directly inside) the project (`--include-external`)
* [bug] rev the analyzer version used to fix an issue generating docs for
  Flutter

## 0.9.2
* [bug] do not generate docs for `dart:_internal` and `dart:nativewrappers`, when defined
  in the `_embedder.yaml` file.
* [enhancement] print message to run pub if dartdoc does not find any libraries to
  document.

## 0.9.1
* [bug] fix generating docs for packages with _embedder.yaml

## 0.9.0
* **BREAKING** works with Dart SDK 1.14.0 and above
* [health] use package resource
* [enhancement] add support for packages with `_embedder.yaml`
* [bug] fix generating docs when input == '.'
* [bug] modify showing constants so that there is no double `const` shown in
  value.

## 0.8.5
* [enhancement] do not document if there is a &lt;nodoc> in the doc comment.
* [bug]link typdefs when used as parameters
* [bug] fix issue with processing &lt;pre> tags
* [health] run tests only once on travis
* [health] speed up dartdoc with caching and upgrade to latest analyzer package

## 0.8.4
* [enhancement] Only include generator metadata in the package `index.html` file.
* [bug] Fixed the display of deprecated properties.
* [bug] show generics for typedefs
* [bug] cleanly unzip docs on Mac
* [health] upgrade to latest analyzer package

## 0.8.3
* [enhancement] Added `--[no-]include-source` option.
* [enhancement] Dimmed inherited members in the right sidebar.

## 0.8.2
* [bug] fix exception due to change in analyzer, function types in parameters are no
  longer treated as typedefs.

## 0.8.1
* [bug] No longer includes `<base>` element in the package root.
* [bug] Eliminates a number of empty `class` attributes.
* [bug] Show deprecated libraries the same way in both package and library view.
* [bug] Process `readme.md` Markdown with the process that is used in document comments.

## 0.8.0
* [bug] fix annotation shown as raw HTML in constructors
* [bug] fix missing return type when Future
* [enhancement] do not show "Not documented." message for members without doc comments
* [enhancement] show constructors before properties in right side bar
* [enhancement] sort names with embedded integers lexicographically
* **BREAKING** `initGenerators` is now async. It returns `Future<List<Generator>>`.
* **BREAKING** `markdown_processor.dart` and `resource_loader.dart` are no
  longer exposed as public libraries.
  Use of these libraries by third-party code is no longer supported.
* **BREAKING** `generator.dart` is no longer exposed as a stand-alone library.
  You can access the `Generator` class by importing `dartdoc.dart`.

## 0.7.4
* [bug] In class documentation, move constructors before instance properties
* [bug] fix property pages to show documentation if not a setter/getter
* [bug] show indented code blocks in comments as code

## 0.7.3
* [bug] Add missing close `span` in accessor setter template
* [enhancement] Print usage if an invalid argument is provided
* [enhancement] Improve the output of asynchronous stack traces when an
  unhandled exception is thrown
* [health] removed doc uploads to firebase
* [bug] fixed incorrect 'link to Crossdart' links
* [health] upgraded packages, modified pubspec.lock

## 0.7.2
* [bug] do not show '///' in doc output

## 0.7.1
* [enhancement] restore the method signature at the top of
  method/ctor/function/operator pages
* [enhancement] search using fully qualified names
* [enhancement] better messaging when library itself lacks comments
* [enhancement] indicate when a class is an abstract class
* [enhancement] indicate when a constructor is a factory constructor

## 0.7.0
* [feature] --add-crossdart flag to add links to http://crossdart.info in
  the source code section
* [bug] show type information for Map with generics
* [bug] show methods/properties inherited from Object
* [health] remove --url-mappings option, the analyzer picks up SDK extensions
  from the package
* [style] changed how we display constant values

## 0.6.6
* [style] reduce number of fonts and styles used on a page
* [enhancement] do not show method signature for methods with source

## 0.6.5
* [new] --rel-canonical-prefix to help with SEO for many
        versions of the same docs
* [bug] fixed linking in the SDK docs
* [enhancement] do not display comments with actual source code
* [enhancement] show source code for constructors
* [style] tweaks to the footer
* [health] re-enable uploading dartdoc docs to firebase

## 0.6.4
* [upgrade] markdown ^0.8.0
* [health] clean up markdown files
* [enhancement] change callable metadata to be the same as class
* [enhancement] print annotations on separate lines

## 0.6.3
* [bug] remove duplicate property entries
* [enhancement] better distinction between getters and setters for properties
* [enhancement] link inherited elements to superclass pages if available
* [bug] fix README.md not rendering correctly on pub.dartlang
* [health] resume testing on stable channel

## 0.6.2
* Instructions on contributing moved to CONTRIBUTOR.md
* Fixed bug with doc comment with name in both current and imported
  library might be incorrectly linked
* Now linking to detail pages for inherited methods, operators, properties
* Strike-through deprecated names more often (e.g. on the sidebar)

## 0.6.1
* Removed the `--package-root` option. Dartdoc now uses the `--input` flag as
  the place to start looking for an analysis root. This better supports the
  `.packages` file and use cases where dartdoc is invoked from locations other
  than the project directory.
* Search box displays message when it fails to load its index
* Changed message printed when dartdoc finishes, pointing to path instead of URI
* Reduced color saturation in header and links
* Improved display of getters and setters on property pages

## 0.6.0+1
* [bug] fix for getting URI for sources in lib folder

## 0.6.0
* [enhancement] / key activates the search bar
* [bug] combined getter/setter docs were mangled
* [enhancement] exact matches in search now rank higher
* [enhancement] search box starts with "Loading..."
* [enhancement] provide a hint that there are more docs than the one-liner
* [sdk] bundle dartdoc with SDK
* [bug] links in right column of MapBase did not work
* [enhancement] reorder details about a class, like inheritance
* [sdk] fix links in SDK's front page README

## 0.5.0+3
* [bug] fixed issue with duplicate docs for properties

## 0.5.0+1
* [bug] fixed an issue running dartdoc as a pub global activated snapshot

## 0.5.0
* [health] remove calls to deprecated methods
* [health] remove workaround when sorting empty iterable
* [sdk] now requires Dart SDK 1.12-dev or greater
* [bug] homepage column widths now add up to 12
* [enhancement] display ellipse when text overflows out the one-liners
* [enhancement] section titles are larger, lighter
* [health] testing on Windows + 1.12-dev SDK
* [enhancement] property types are now on the right
* [enhancement] other various style tweaks
* [enhancement] main text is darker, links are more contrasty
* [enhancement] include dartdoc version in generated docs, as HTML comment
* [enhancement] remove empty-doc warnings for unnamed libraries
* [enhancement] dartdoc understands "sdk extensions"
* [enhancement] find-as-you-type search
* [bug] doc references to names with multiple underscores now link correctly

## 0.4.0
* Print the name of the thing above the right nav list
* Numerous fixes, tests, and cleanups to the code
* fix: top-level consts are linked correctly from doc references
* fix: if a doc comment cannot be resolved, it is wrapped in a code element
* fix: links generated on the Enum page
* fix: background is dark when left drawer is open
* fix: better error message when running dartdoc on empty directory
* fix: don't show left drawer toggle on homescreen
* fix: docs for a class that extends List showed double methods

## 0.3.0
* new: left nav now animates in on mobile
* new: white list certain libraries from the command line
* fix: syntax highlighting of inline code
* fix: exceptions and errors are not includes in the list of classes

## 0.2.2
* new: show the source code for methods, functions, and constructors
* fix: fixed an npe when generating docs for projects without readmes

## 0.2.1
* fix: documentation for fields was sometimes `null`

## 0.2.0

* fix: inconsistent heights in masthead
* new: alphabetize lists of names
* fix: fields w/ getters and setters were not displaying docs

## 0.1.0+5

* show peers in left navigation bar
* show inherited on a separate line
* fix links to anchors
* fix comments for properties

## 0.1.0+4

* display only named constructor in left nav
* do not show duplicates in implementors
* add dart identity to page
* left nav links to dedicated page for element

## 0.1.0+3

* added top navigation bar
* add left navigation section
* package page lists libraries in left nav
* bump version of grinder

## 0.1.0+2

* bump version of pub_cache

## 0.1.0+1

* remove unused dependencies (http and intl)

## 0.1.0

* display a left-hand nav for classes and libraries
* constants now display types in classes and libraries
* types for properties now show on the left
* files that act as indexes now use dash instead of underscores in their names
* display tabs for major in-page sections

## 0.0.3

* tweaks to margins, fonts and header
* mobile ui improvements
* support user defined library mapping using --url-mapping option
* warning if library is undocumented
* fixed linking for parameters

## 0.0.2+3

* do not drop brackets in comments
* replace ':' in library names with '-'
* support multiple anonymous libraries
* show generic information for classes
* signature of method on same line as name
* error if command line argument is not recognized
* fixed href for property accesssor
* fixed generation of docs for exported libraries

## 0.0.2+2

* add a --package-root option
* resource handler support for package root

## 0.0.2+1

* handle packages that don't have a readme
* fixed linking to references from other libraries in comments
* resolve [new Constructor] in comments
* link to exported library in comment references
* visually show library is deprecated
* fixed one liner documentation

## 0.0.2

* documenation generated in `doc/api` directory
* support for readme files in plain text
* fixed resolving references in library comments
* generate docs even when output directory exists
* show inherited operators
* visually indicate deprecated api<|MERGE_RESOLUTION|>--- conflicted
+++ resolved
@@ -1,13 +1,9 @@
-<<<<<<< HEAD
 ## 0.24.2
 * Fix some instances where macros were not being resolved correctly (#1811)
 * Macro templates now appear where they are defined in addition to where
   they are referenced (#1810)
-=======
-## 0.24.2-dev
 * Added support for automatic snapshotting of external tools (i.e. for {@tool}
   directives) written in Dart. 
->>>>>>> 585f0aab
 
 ## 0.24.1
 * Added more metadata (element name, project name, etc.) to external tool invocations.
