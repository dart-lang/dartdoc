--- conflicted
+++ resolved
@@ -1,10 +1,7 @@
 ## 9.0.0-wip
 * Remove deprecated `missingCodeBlockLanguage` warning.
-<<<<<<< HEAD
+* Remove the deprecated `templates-dir` option.
 * Remove the deprecated `nodoc` option.
-=======
-* Remove the deprecated `templates-dir` option.
->>>>>>> a4a902be
 
 ## 8.3.4
 * The URL for category pages now uses _category name_ instead of
