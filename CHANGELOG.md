--- conflicted
+++ resolved
@@ -1,8 +1,5 @@
-<<<<<<< HEAD
-## 4.2.0-dev
+## 5.0.1
 * Removed superfluous `[...]` links. (#2928)
-=======
-## 5.0.1
 * Add support for new VM service message. (#2931)
 
 ## 5.0.0
@@ -18,7 +15,6 @@
 * Remove functionality to run `dart pub get` (or `flutter pub get`) as part of
   `dart doc`. This command needs to be run before running `dart doc`. (#2930)
 * Move to analyzer 3.1.0.
->>>>>>> b708c3c8
 
 ## 4.1.0
 * Move to analyzer 2.7.0. (#2845)
